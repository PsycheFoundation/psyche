use anyhow::{Result, anyhow, bail};
use async_trait::async_trait;
use psyche_centralized_shared::{ClientId, ClientToServerMessage, ServerToClientMessage};
use psyche_coordinator::model::{self, Checkpoint, LLM, LLMTrainingDataLocation, Model};
use psyche_coordinator::{
    Client, ClientState, Coordinator, CoordinatorError, HealthChecks, Round, RunState,
    SOLANA_MAX_NUM_CLIENTS, TickResult,
};

use psyche_core::{FixedVec, Shuffle, SizedIterator, TokenSize};
use psyche_data_provider::{
    DataProviderTcpServer, DataServerTui, LocalDataProvider, download_model_repo_async,
};
use psyche_network::{ClientNotification, TcpServer};
use psyche_tui::{
    CustomWidget, MaybeTui, TabbedWidget, logging::LoggerWidget, maybe_start_render_loop,
};
use psyche_watcher::{CoordinatorTui, OpportunisticData};
use rand::RngCore;
use serde::{Deserialize, Serialize};
use std::collections::HashSet;
use std::net::{Ipv4Addr, SocketAddr};
use std::ops::ControlFlow;
use std::path::PathBuf;
use std::sync::Arc;
use std::time::{Duration, SystemTime, UNIX_EPOCH};
use tokio::sync::Notify;
use tokio::sync::mpsc::{Receiver, Sender, channel};
use tokio::time::{MissedTickBehavior, interval};
use tokio::{select, time::Interval};
use tokio_util::sync::CancellationToken;
use tracing::{Instrument, debug, info, info_span, warn};

use crate::dashboard::{DashboardState, DashboardTui};

pub(super) type TabWidgetTypes = (
    DashboardTui,
    CoordinatorTui,
    MaybeTui<DataServerTui>,
    LoggerWidget,
);
pub(super) type Tabs = TabbedWidget<TabWidgetTypes>;
pub(super) const TAB_NAMES: [&str; 4] =
    ["Dashboard", "Coordinator", "Training Data Server", "Logger"];
type TabsData = <Tabs as CustomWidget>::Data;

struct Backend {
    net_server: TcpServer<ClientId, ClientToServerMessage, ServerToClientMessage>,
    pending_clients: HashSet<ClientId>,
}

impl Backend {
    pub fn port(&self) -> u16 {
        self.net_server.local_addr().port()
    }
}

struct ChannelCoordinatorBackend {
    rx: Receiver<Coordinator<ClientId>>,
}

impl ChannelCoordinatorBackend {
    fn new() -> (Sender<Coordinator<ClientId>>, Self) {
        let (tx, rx) = channel(10);
        (tx, Self { rx })
    }
}

#[async_trait]
impl psyche_watcher::Backend<ClientId> for ChannelCoordinatorBackend {
    async fn wait_for_new_state(&mut self) -> Result<Coordinator<ClientId>> {
        Ok(self.rx.recv().await.expect("channel closed? :("))
    }

    async fn send_witness(&mut self, _opportunistic_data: OpportunisticData) -> Result<()> {
        bail!("Server does not send witnesses");
    }

    async fn send_health_check(&mut self, _health_checks: HealthChecks<ClientId>) -> Result<()> {
        bail!("Server does not send health checks");
    }

    async fn send_checkpoint(&mut self, _checkpoint: model::HubRepo) -> Result<()> {
        bail!("Server does not send checkpoints");
    }
}

type DataServer =
    DataProviderTcpServer<ClientId, ClientId, LocalDataProvider, ChannelCoordinatorBackend>;

pub struct App {
    cancel: CancellationToken,
    tx_tui_state: Option<Sender<TabsData>>,
    tick_interval: Interval,
    update_tui_interval: Interval,
    coordinator: Coordinator<ClientId>,
    backend: Backend,
    training_data_server: Option<(Sender<Coordinator<ClientId>>, DataServer)>,
    save_state_dir: Option<PathBuf>,
    original_warmup_time: u64,
    withdraw_on_disconnect: bool,
    pause: Option<Arc<Notify>>,
}

/// Methods intended for testing purposes only.
///
/// These methods provide access to internal App parameters
/// to facilitate testing and debugging.
#[allow(dead_code)]
impl App {
    pub fn get_clients(&self) -> FixedVec<Client<ClientId>, SOLANA_MAX_NUM_CLIENTS> {
        self.coordinator.epoch_state.clients
    }

    pub fn get_pending_clients(&self) -> HashSet<ClientId> {
        self.backend.pending_clients.clone()
    }

    pub fn get_run_state(&self) -> RunState {
        self.coordinator.run_state
    }

    pub fn get_rounds(&self) -> [Round; 4] {
        self.coordinator.epoch_state.rounds
    }

    pub fn get_rounds_head(&self) -> u32 {
        self.coordinator.epoch_state.rounds_head
    }

    pub fn get_current_epoch(&self) -> u16 {
        self.coordinator.progress.epoch
    }

    pub fn get_checkpoint(&self) -> Checkpoint {
        match self.coordinator.model {
            Model::LLM(llm) => llm.checkpoint,
        }
    }

    pub fn get_port(&self) -> u16 {
        self.backend.port()
    }

    pub fn get_coordinator(&self) -> Coordinator<ClientId> {
        self.coordinator
    }
}

#[derive(Serialize, Deserialize, Debug)]
pub struct DataServerInfo {
    pub dir: PathBuf,
    pub token_size: TokenSize,
    pub seq_len: usize,
    pub shuffle_seed: [u8; 32],
}

impl App {
    #[allow(clippy::too_many_arguments)]
    pub async fn new(
        tui: bool,
        mut coordinator: Coordinator<ClientId>,
        data_server_config: Option<DataServerInfo>,
        coordinator_server_port: Option<u16>,
        save_state_dir: Option<PathBuf>,
        init_warmup_time: Option<u64>,
        withdraw_on_disconnect: bool,
    ) -> Result<Self> {
        if !coordinator.config.check() {
            bail!("Coordinator sanity check failed");
        }

        async {
            Self::reset_ephemeral(&mut coordinator);

            debug!("potentially launching data server...");

            let training_data_server = match &coordinator.model {
                Model::LLM(LLM {
<<<<<<< HEAD
                    data_locations,
                    data_type,
                    checkpoint,
                    ..
                }) => {
                    let data_location = data_locations.get(0).ok_or_else(|| anyhow!("No data location provided"))?;
                    if let LLMTrainingDataType::Finetuning = data_type {
                        panic!("Finetuning is not supported yet.")
                    }
=======
                    data_location,
                    checkpoint,
                    ..
                }) => {
>>>>>>> bf795449
                    if let LLMTrainingDataLocation::Server(url) = data_location {
                        match checkpoint {
                            Checkpoint::Hub(hub_repo) => {
                                let repo_id = String::from(&hub_repo.repo_id);
                                let revision = hub_repo.revision.map(|bytes| (&bytes).into());
                                if revision.is_some()
                                    || !tokio::fs::try_exists(PathBuf::from(repo_id.clone()))
                                        .await
                                        .unwrap_or_default()
                                {
                                    download_model_repo_async(&repo_id, revision, None, None, None, true)
                                        .await?;
                                }
                            }
                            Checkpoint::Ephemeral => {
                                bail!("Can't start up a run with an Ephemeral checkpoint.")
                            }
                            Checkpoint::Dummy(_) => {
                                // ok!
                            }
                            Checkpoint::P2P(_) => {
                                bail!("Can't start up a run with a P2P checkpoint.")
                            }
                        }

                        let server_addr: SocketAddr = String::from(url).parse().map_err(|e| {
                            anyhow!("Failed to parse training data server URL {:?}: {}", url, e)
                        })?;
                        let data_server_port = server_addr.port();
                        let DataServerInfo {
                            dir,
                            seq_len,
                            shuffle_seed,
                            token_size
                        } = data_server_config.ok_or_else(|| anyhow!(
                            "Coordinator state requires we host training data, but no --data-config passed."
                        ))?;

                        let local_data_provider = LocalDataProvider::new_from_directory(
                            dir,
                            token_size,
                            seq_len,
                            Shuffle::Seeded(shuffle_seed),
                        )?;

                        let (tx, backend) = ChannelCoordinatorBackend::new();
                        let data_server =
                            DataProviderTcpServer::start(local_data_provider, backend, data_server_port)
                                .await?;
                        Some((tx, data_server))
                    } else {
                        None
                    }
                }
            };
            debug!("data server work done.");

            let (tabs, pause) = if tui {
                let widgets: TabWidgetTypes = Default::default();
                let pause = widgets.0.pause.clone();
                let tabs = Tabs::new(widgets, &TAB_NAMES);
                (Some(tabs), Some(pause))
            } else {
                (None, None)
            };
            let (cancel, tx_tui_state) =
                maybe_start_render_loop(tabs)?;

            let mut tick_interval = interval(Duration::from_millis(500));
            tick_interval.set_missed_tick_behavior(MissedTickBehavior::Skip); //important!

            let mut update_tui_interval = interval(Duration::from_millis(150));
            update_tui_interval.set_missed_tick_behavior(MissedTickBehavior::Skip);

            let net_server =
                TcpServer::<ClientId, ClientToServerMessage, ServerToClientMessage>::start(
                    SocketAddr::new(
                        std::net::IpAddr::V4(Ipv4Addr::new(0, 0, 0, 0)),
                        coordinator_server_port.unwrap_or(0),
                    ),
                )
                .await?;

            let original_warmup_time = coordinator.config.warmup_time;

            if let Some(init_warmup_time) = init_warmup_time {
                coordinator.config.warmup_time = init_warmup_time;
            }

            Ok(Self {
                cancel,
                training_data_server,
                tx_tui_state,
                tick_interval,
                update_tui_interval,
                coordinator,
                backend: Backend {
                    net_server,
                    pending_clients: HashSet::new(),
                },
                save_state_dir,
                original_warmup_time,
                withdraw_on_disconnect,
                pause,
            })
        }.instrument(info_span!("App::new")).await
    }

    pub async fn run(&mut self) -> Result<()> {
        loop {
            if let ControlFlow::Break(()) = self.poll_next().await? {
                break;
            }
        }
        Ok(())
    }

    pub async fn poll_next(&mut self) -> Result<ControlFlow<(), ()>> {
        select! {
            _ = self.cancel.cancelled() => {
                info!("got cancel callback, exiting cleanly.");
                return Ok(ControlFlow::Break(()));
            }

            Some(event) = self.backend.net_server.next() => {
                match event {
                    ClientNotification::Message((from, message)) => {
                        self.on_client_message(from, message).await;
                    }
                    ClientNotification::Disconnected(from) => {
                        self.on_disconnect(from)?;
                    }
                }
            }
            _ = self.tick_interval.tick() => {
                self.on_tick().await;
            }
            _ = self.update_tui_interval.tick() => {
                self.update_tui().await?;
            }
            _ = async {
                if let Some((_, server))  = &mut self.training_data_server {
                    server.poll().await
                } else {
                    tokio::task::yield_now().await;
                }
            } => {}
            _ = async { self.pause.as_ref().unwrap().notified().await }, if self.pause.is_some() => {
                self.pause();
            }
        }
        Ok(ControlFlow::Continue(()))
    }

    async fn update_tui(&mut self) -> Result<()> {
        if let Some(tx_tui_state) = &self.tx_tui_state {
            let states = (
                (&*self).into(),
                (&self.coordinator).into(),
                self.training_data_server.as_ref().map(|o| (&o.1).into()),
                Default::default(),
            );
            tx_tui_state.send(states).await?;
        }
        Ok(())
    }

    fn on_disconnect(&mut self, from: ClientId) -> Result<()> {
        self.backend.pending_clients.remove(&from);

        if self.withdraw_on_disconnect {
            let position = self
                .coordinator
                .epoch_state
                .clients
                .iter()
                .position(|x| x.id == from);

            if let Some(index) = position {
                match self.coordinator.withdraw(index as u64) {
                    Ok(_) => info!("Withdrew {from}"),
                    Err(err) => warn!("Coordinator withdraw error: {err}"),
                }
            }
        }

        Ok(())
    }

    async fn on_client_message(&mut self, from: ClientId, event: ClientToServerMessage) {
        let broadcast = match event {
            ClientToServerMessage::Join { run_id } => {
                // TODO: check whitelist
                let coord_run_id = String::from(&self.coordinator.run_id);
                if coord_run_id == run_id {
                    info!("added pending client {from}");
                    self.backend.pending_clients.insert(from);
                } else {
                    info!("{from:?} tried to join unknown run {run_id}");
                }
                false
            }
            ClientToServerMessage::Witness(witness) => {
                let state_before = self.coordinator.run_state;
                if let Err(error) = match *witness {
                    OpportunisticData::WitnessStep(witness, _witness_metadata) => self
                        .coordinator
                        .witness(&from, witness, Self::get_timestamp()),
                    OpportunisticData::WarmupStep(witness) => self.coordinator.warmup_witness(
                        &from,
                        witness,
                        Self::get_timestamp(),
                        rand::rng().next_u64(),
                    ),
                } {
                    warn!("Error when processing witness: {error}");
                };
                self.coordinator.run_state != state_before
            }
            ClientToServerMessage::HealthCheck(health_checks) => {
                match self.coordinator.health_check(&from, health_checks) {
                    Ok(dropped) => {
                        info!("Dropped {} clients from health check", dropped);
                        dropped > 0
                    }

                    Err(error) => {
                        warn!("Error when processing health check: {error}");
                        false
                    }
                }
            }
            ClientToServerMessage::Checkpoint(checkpoint) => {
                let position = self
                    .coordinator
                    .epoch_state
                    .clients
                    .iter()
                    .position(|x| x.id == from);
                match position {
                    Some(index) => {
                        if let Err(error) =
                            self.coordinator.checkpoint(&from, index as u64, checkpoint)
                        {
                            warn!("Error when processing checkpoint: {error}");
                        }
                    }
                    None => warn!("Got checkpoint but could not find {from} in client list"),
                }
                true
            }
        };
        self.post_state_change(broadcast).await;
    }

    async fn on_tick(&mut self) {
        self.kick_unhealthy_clients();
        match self.coordinator.tick(
            Some(SizedIterator::new(
                self.backend.pending_clients.iter(),
                self.backend.pending_clients.len(),
            )),
            Self::get_timestamp(),
            rand::rng().next_u64(),
        ) {
            Ok(TickResult::EpochEnd(result)) => {
                if result {
                    if let Some(save_state_dir) = &self.save_state_dir {
                        let mut state = self.coordinator;
                        print!("{state:?}");
                        Self::reset_ephemeral(&mut state);
                        match toml::to_string_pretty(&state) {
                            Ok(toml) => {
                                let filename = format!(
                                    "{:?}-step{}.toml",
                                    self.coordinator.run_id,
                                    self.coordinator.progress.step - 1
                                );
                                info!("Saving state to {filename}");
                                if let Err(err) =
                                    std::fs::write(save_state_dir.join(filename), toml)
                                {
                                    tracing::error!("Error saving TOML: {err:#}");
                                }
                            }
                            Err(err) => tracing::error!("Error serialized to TOML: {err:#}"),
                        }
                    }
                } else {
                    warn!("Epoch abandoned")
                }
            }
            Ok(TickResult::Ticked) | Err(CoordinatorError::Halted) => {}
            Err(err) => warn!("Coordinator tick error: {err}"),
        }
        self.post_state_change(true).await;
    }

    fn get_timestamp() -> u64 {
        SystemTime::now()
            .duration_since(UNIX_EPOCH)
            .unwrap()
            .as_secs()
    }

    async fn post_state_change(&mut self, broadcast: bool) {
        if self.coordinator.active() {
            // reset to original values if we changed them to something special for init
            self.coordinator.config.warmup_time = self.original_warmup_time;
        }
        if broadcast {
            if let Err(err) = self
                .backend
                .net_server
                .broadcast(ServerToClientMessage::Coordinator(Box::new(
                    self.coordinator,
                )))
                .await
            {
                warn!("Error in on_tick: {err}");
            }
            if let Some((ref sender, _)) = self.training_data_server {
                sender.send(self.coordinator).await.unwrap();
            }
        }
    }

    fn reset_ephemeral(coordinator: &mut Coordinator<ClientId>) {
        coordinator.run_state = RunState::WaitingForMembers;
        for elem in coordinator.epoch_state.clients.iter_mut() {
            *elem = Client::<ClientId>::default();
        }
        for elem in coordinator.epoch_state.exited_clients.iter_mut() {
            *elem = Client::<ClientId>::default();
        }
    }

    fn kick_unhealthy_clients(&mut self) {
        for client in self.coordinator.epoch_state.exited_clients {
            if client.state != ClientState::Healthy {
                self.backend.pending_clients.remove(&client.id);
            }
        }
    }

    fn pause(&mut self) {
        if let Err(err) = match self.coordinator.run_state {
            RunState::Paused => self.coordinator.resume(Self::get_timestamp()),
            _ => self.coordinator.pause(Self::get_timestamp()),
        } {
            warn!("Error pausing: {}", err);
        }
    }
}

impl From<&App> for DashboardState {
    fn from(app: &App) -> Self {
        Self {
            coordinator_state: (&app.coordinator).into(),
            server_addr: app.backend.net_server.local_addr().to_string(),
            nodes_next_epoch: app
                .backend
                .pending_clients
                .iter()
                .map(|c| c.to_string())
                .collect(),
        }
    }
}<|MERGE_RESOLUTION|>--- conflicted
+++ resolved
@@ -177,23 +177,22 @@
 
             let training_data_server = match &coordinator.model {
                 Model::LLM(LLM {
-<<<<<<< HEAD
                     data_locations,
-                    data_type,
                     checkpoint,
                     ..
                 }) => {
-                    let data_location = data_locations.get(0).ok_or_else(|| anyhow!("No data location provided"))?;
-                    if let LLMTrainingDataType::Finetuning = data_type {
-                        panic!("Finetuning is not supported yet.")
-                    }
-=======
-                    data_location,
-                    checkpoint,
-                    ..
-                }) => {
->>>>>>> bf795449
-                    if let LLMTrainingDataLocation::Server(url) = data_location {
+                    let data_location_server_urls:Vec<_> = data_locations.iter().filter_map(|l| match l {LLMTrainingDataLocation::Server(url) => Some(url.to_string()), _=> None}).collect();
+
+                    if data_location_server_urls.is_empty() {
+                        None
+                    } else {
+                    if data_location_server_urls.len() > 1 {
+                        bail!("More than one LLMTrainingDataLocation::Server configured, but we only support hosting a single one.");
+                    }
+
+                    // we know there's a single url, and it's the one that includes the port we want to host on.
+                    let url = data_location_server_urls.first().unwrap();
+
                         match checkpoint {
                             Checkpoint::Hub(hub_repo) => {
                                 let repo_id = String::from(&hub_repo.repo_id);
@@ -218,7 +217,7 @@
                             }
                         }
 
-                        let server_addr: SocketAddr = String::from(url).parse().map_err(|e| {
+                        let server_addr: SocketAddr = url.parse().map_err(|e| {
                             anyhow!("Failed to parse training data server URL {:?}: {}", url, e)
                         })?;
                         let data_server_port = server_addr.port();
@@ -243,8 +242,6 @@
                             DataProviderTcpServer::start(local_data_provider, backend, data_server_port)
                                 .await?;
                         Some((tx, data_server))
-                    } else {
-                        None
                     }
                 }
             };
