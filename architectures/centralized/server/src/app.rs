use anyhow::{anyhow, bail, Result};
use async_trait::async_trait;
use psyche_centralized_shared::{ClientId, ClientToServerMessage, ServerToClientMessage};
use psyche_client::{TrainingResult, TransmittableDistroResult, NC};
use psyche_coordinator::model::{
    self, Checkpoint, LLMTrainingDataLocation, LLMTrainingDataType, Model, LLM,
};
use psyche_coordinator::{
<<<<<<< HEAD
    Client, Coordinator, CoordinatorError, HealthChecks, Round, RunState, Witness,
    SOLANA_MAX_NUM_CLIENTS,
=======
    Client, Coordinator, CoordinatorError, HealthChecks, Round, RunState, TickResult, Witness,
>>>>>>> 2749ff1a
};
use psyche_core::{u8_to_string, FixedVec};
use psyche_data_provider::{
    download_model_repo_async, DataProviderTcpServer, DataServerTui, LocalDataProvider, Shuffle,
    TokenSize,
};
use psyche_network::{ClientNotification, NetworkEvent, NetworkTui, RelayMode, TcpServer};
use psyche_tui::logging::LoggerWidget;
use psyche_tui::{maybe_start_render_loop, CustomWidget, MaybeTui, TabbedWidget};
use psyche_watcher::CoordinatorTui;
use rand::RngCore;
use serde::{Deserialize, Serialize};
use std::collections::HashSet;
use std::net::{Ipv4Addr, SocketAddr};
use std::path::PathBuf;
use std::time::{Duration, SystemTime, UNIX_EPOCH};
use tokio::sync::mpsc::{channel, Receiver, Sender};
use tokio::time::{interval, MissedTickBehavior};
use tokio::{select, time::Interval};
use tokio_util::sync::CancellationToken;
use tracing::{info, warn};

use crate::dashboard::{DashboardState, DashboardTui};

pub(super) type Tabs = TabbedWidget<(
    DashboardTui,
    CoordinatorTui,
    NetworkTui,
    MaybeTui<DataServerTui>,
    LoggerWidget,
)>;
pub(super) const TAB_NAMES: [&str; 5] = [
    "Dashboard",
    "Coordinator",
    "P2P Network",
    "Training Data Server",
    "Logger",
];
type TabsData = <Tabs as CustomWidget>::Data;

struct Backend {
    net_server: TcpServer<ClientId, ClientToServerMessage, ServerToClientMessage>,
    pending_clients: HashSet<ClientId>,
}

impl psyche_coordinator::Backend<ClientId> for Backend {
    fn select_new_clients(&self) -> Vec<ClientId> {
        self.pending_clients.iter().cloned().collect()
    }
}

struct ChannelCoordinatorBackend {
    rx: Receiver<Coordinator<ClientId>>,
}

impl ChannelCoordinatorBackend {
    fn new() -> (Sender<Coordinator<ClientId>>, Self) {
        let (tx, rx) = channel(10);
        (tx, Self { rx })
    }
}

#[async_trait]
impl psyche_watcher::Backend<ClientId> for ChannelCoordinatorBackend {
    async fn wait_for_new_state(&mut self) -> Result<Coordinator<ClientId>> {
        Ok(self.rx.recv().await.expect("channel closed? :("))
    }

    async fn send_witness(&mut self, _witness: Witness) -> Result<()> {
        bail!("Server does not send witnesses");
    }

    async fn send_health_check(&mut self, _health_checks: HealthChecks) -> Result<()> {
        bail!("Server does not send health checks");
    }

    async fn send_checkpoint(&mut self, _checkpoint: model::Checkpoint) -> Result<()> {
        bail!("Server does not send checkpoints");
    }
}

type DataServer = DataProviderTcpServer<ClientId, LocalDataProvider, ChannelCoordinatorBackend>;

pub struct App {
    cancel: CancellationToken,
    p2p: NC,
    tx_tui_state: Option<Sender<TabsData>>,
    tick_interval: Interval,
    update_tui_interval: Interval,
    coordinator: Coordinator<ClientId>,
    backend: Backend,
    training_data_server: Option<(Sender<Coordinator<ClientId>>, DataServer)>,
    save_state_dir: Option<PathBuf>,
    original_warmup_time: u64,
    original_min_clients: u32,
    withdraw_on_disconnect: bool,
}

/// Methods intended for testing purposes only.
///
/// These methods provide access to internal App parameters
/// to facilitate testing and debugging.
#[allow(dead_code)]
impl App {
<<<<<<< HEAD
    pub fn get_clients(&self) -> FixedVec<Client<ClientId>, SOLANA_MAX_NUM_CLIENTS> {
        self.coordinator.epoch_state.clients
    }

    pub fn get_pending_clients(&self) -> HashSet<Client<ClientId>> {
=======
    pub fn get_pending_clients(&self) -> HashSet<ClientId> {
>>>>>>> 2749ff1a
        self.backend.pending_clients.clone()
    }

    pub fn get_run_state(&self) -> RunState {
        self.coordinator.run_state
    }

    pub fn get_rounds(&self) -> [Round; 4] {
        self.coordinator.epoch_state.rounds
    }

    pub fn get_rounds_head(&self) -> u32 {
        self.coordinator.epoch_state.rounds_head
    }

    pub fn get_current_epoch(&self) -> u32 {
        self.coordinator.progress.epoch
    }
}

#[derive(Serialize, Deserialize, Debug)]
pub struct DataServerInfo {
    pub dir: PathBuf,
    pub token_size: TokenSize,
    pub seq_len: usize,
    pub shuffle_seed: [u8; 32],
}

impl App {
    #[allow(clippy::too_many_arguments)]
    pub async fn new(
        tui: bool,
        mut coordinator: Coordinator<ClientId>,
        data_server_config: Option<DataServerInfo>,
        p2p_port: Option<u16>,
        server_port: Option<u16>,
        save_state_dir: Option<PathBuf>,
        init_warmup_time: Option<u64>,
        init_min_clients: Option<u32>,
        withdraw_on_disconnect: bool,
    ) -> Result<Self> {
        let run_id = u8_to_string(&coordinator.run_id);
        let p2p = NC::init(&run_id, p2p_port, RelayMode::Default, vec![], None).await?;

        Self::reset_ephemeral(&mut coordinator);

        let training_data_server = if let Model::LLM(LLM {
            data_location: LLMTrainingDataLocation::Server(url),
            data_type,
            checkpoint,
            ..
        }) = &coordinator.model
        {
            if let LLMTrainingDataType::Finetuning = data_type {
                panic!("Finetuning is not supported yet.")
            }

            match checkpoint {
                Checkpoint::Hub(hub_repo) => {
                    let repo_id = u8_to_string(&hub_repo.repo_id);
                    let revision = hub_repo.revision.map(|bytes| u8_to_string(&bytes));
                    if revision.is_some()
                        || !tokio::fs::try_exists(PathBuf::from(repo_id.clone()))
                            .await
                            .unwrap_or_default()
                    {
                        download_model_repo_async(&repo_id, revision, None, None, None, true)
                            .await?;
                    }
                }
                Checkpoint::Ephemeral => {
                    bail!("Can't start up a run with an Ephemeral checkpoint.")
                }
                Checkpoint::Dummy => {
                    // ok!
                }
            }

            let server_addr: SocketAddr = u8_to_string(url).parse().map_err(|e| {
                anyhow!("Failed to parse training data server URL {:?}: {}", url, e)
            })?;
            let server_port = server_addr.port();
            let DataServerInfo {
                dir,
                seq_len,
                shuffle_seed,
                token_size
            } = data_server_config.ok_or_else(|| anyhow!("Coordinator state requires we host training data, but no --data-config passed."))?;

            let local_data_provider = LocalDataProvider::new_from_directory(
                dir,
                token_size,
                seq_len,
                Shuffle::Seeded(shuffle_seed),
            )?;

            let (tx, backend) = ChannelCoordinatorBackend::new();
            let data_server =
                DataProviderTcpServer::start(local_data_provider, backend, server_port).await?;
            Some((tx, data_server))
        } else {
            None
        };

        let (cancel, tx_tui_state) =
            maybe_start_render_loop(tui.then(|| Tabs::new(Default::default(), &TAB_NAMES)))?;

        let mut tick_interval = interval(Duration::from_millis(500));
        tick_interval.set_missed_tick_behavior(MissedTickBehavior::Skip); //important!

        let mut update_tui_interval = interval(Duration::from_millis(150));
        update_tui_interval.set_missed_tick_behavior(MissedTickBehavior::Skip);

        let net_server =
            TcpServer::<ClientId, ClientToServerMessage, ServerToClientMessage>::start(
                SocketAddr::new(
                    std::net::IpAddr::V4(Ipv4Addr::new(0, 0, 0, 0)),
                    server_port.unwrap_or(0),
                ),
            )
            .await?;

        let original_warmup_time = coordinator.config.warmup_time;
        let original_min_clients = coordinator.config.min_clients;

        if let Some(init_warmup_time) = init_warmup_time {
            coordinator.config.warmup_time = init_warmup_time;
        }
        if let Some(init_min_clients) = init_min_clients {
            coordinator.config.min_clients = init_min_clients;
        }

        Ok(Self {
            cancel,
            training_data_server,
            p2p,
            tx_tui_state,
            tick_interval,
            update_tui_interval,
            coordinator,
            backend: Backend {
                net_server,
                pending_clients: HashSet::new(),
            },
            save_state_dir,
            original_warmup_time,
            original_min_clients,
            withdraw_on_disconnect,
        })
    }

    pub async fn run(&mut self) -> Result<()> {
        loop {
            select! {
                _ = self.cancel.cancelled() => {
                    info!("got cancel callback, exiting cleanly.");
                    return Ok(());
                }

                Ok(p2p_event) = self.p2p.poll_next() => {
                    if let Some(event) = p2p_event {
                        self.on_network_event(event);
                    }
                }
                Some(event) = self.backend.net_server.next() => {
                    match event {
                        ClientNotification::Message((from, message)) => {
                            self.on_client_message(from, message).await;
                        }
                        ClientNotification::Disconnected(from) => {
                            self.on_disconnect(from)?;
                        }
                    }
                }
                _ = self.tick_interval.tick() => {
                    self.on_tick().await;
                }
                _ = self.update_tui_interval.tick() => {
                    self.update_tui().await?;
                }
                _ = async {
                    if let Some((_, server))  = &mut self.training_data_server {
                        server.poll().await
                    } else {
                        tokio::task::yield_now().await;
                    }
                } => {}
                else => break,
            }
        }
        Ok(())
    }

    async fn update_tui(&mut self) -> Result<()> {
        if let Some(tx_tui_state) = &self.tx_tui_state {
            let states = (
                (&*self).into(),
                (&self.coordinator).into(),
                (&self.p2p).into(),
                self.training_data_server.as_ref().map(|o| (&o.1).into()),
                Default::default(),
            );
            tx_tui_state.send(states).await?;
        }
        Ok(())
    }

    fn on_network_event(&mut self, event: NetworkEvent<TrainingResult, TransmittableDistroResult>) {
        if let NetworkEvent::MessageReceived((_, _)) = event {
            // we're the coordinator, why are we even in the p2p? lol
        }
    }

    fn on_disconnect(&mut self, from: ClientId) -> Result<()> {
        self.backend.pending_clients.remove(&from);

        if self.withdraw_on_disconnect {
            let position = self
                .coordinator
                .epoch_state
                .clients
                .iter()
                .position(|x| x.id == from);

            if let Some(index) = position {
                match self.coordinator.withdraw(index as u64) {
                    Ok(_) => info!("Withdrew {from}"),
                    Err(err) => warn!("Coordinator withdraw error: {err}"),
                }
            }
        }

        Ok(())
    }

    async fn on_client_message(&mut self, from: ClientId, event: ClientToServerMessage) {
        let broadcast = match event {
            ClientToServerMessage::Join { run_id } => {
                // TODO: check whitelist
                let coord_run_id = u8_to_string(&self.coordinator.run_id);
                if coord_run_id == run_id {
                    self.backend.pending_clients.insert(from);
                    let client_joined = self
                        .backend
                        .net_server
                        .broadcast(ServerToClientMessage::P2PConnect(
                            self.p2p.get_all_peers().await,
                        ))
                        .await;
                    if let Err(e) = client_joined {
                        warn!("Error sending p2p list to client: {e}");
                    }
                } else {
                    info!("{from:?} tried to join unknown run {run_id}");
                }
                false
            }
            ClientToServerMessage::Witness(witness) => {
                let state_before = self.coordinator.run_state;
                if let Err(error) = self
                    .coordinator
                    .witness(&from, *witness, Self::get_timestamp())
                {
                    warn!("Error when processing witness: {error}");
                }
                self.coordinator.run_state != state_before
            }
            ClientToServerMessage::HealthCheck(health_checks) => {
                match self.coordinator.health_check(&from, health_checks) {
                    Ok(dropped) => {
                        info!("Dropped {} clients from health check", dropped);
                        dropped > 0
                    }

                    Err(error) => {
                        warn!("Error when processing health check: {error}");
                        false
                    }
                }
            }
            ClientToServerMessage::Checkpoint(checkpoint) => {
                if let Err(error) = self.coordinator.checkpoint(&from, checkpoint) {
                    warn!("Error when processing checkpoint: {error}");
                }
                true
            }
        };
        self.post_state_change(broadcast).await;
    }

    async fn on_tick(&mut self) {
        match self.coordinator.tick(
            &self.backend,
            Self::get_timestamp(),
            rand::thread_rng().next_u64(),
        ) {
            Ok(TickResult::EpochFinished) => {
                if let Some(save_state_dir) = &self.save_state_dir {
                    let mut state = self.coordinator;
                    print!("{:?}", state);
                    Self::reset_ephemeral(&mut state);
                    match toml::to_string_pretty(&state) {
                        Ok(toml) => {
                            let filename = format!(
                                "{:?}-step{}.toml",
                                self.coordinator.run_id,
                                self.coordinator.progress.step - 1
                            );
                            info!("Saving state to {filename}");
                            if let Err(err) = std::fs::write(save_state_dir.join(filename), toml) {
                                tracing::error!("Error saving TOML: {}", err);
                            }
                        }
                        Err(err) => tracing::error!("Error serialized to TOML: {err}"),
                    }
                }
            }
            Ok(TickResult::EpochAbandoned) => {
                warn!("Epoch abandoned")
            }
            Ok(TickResult::Ticked) | Err(CoordinatorError::Halted) => {}
            Err(err) => warn!("Coordinator tick error: {err}"),
        }
        self.post_state_change(true).await;
    }

    fn get_timestamp() -> u64 {
        SystemTime::now()
            .duration_since(UNIX_EPOCH)
            .unwrap()
            .as_secs()
    }

    async fn post_state_change(&mut self, broadcast: bool) {
        if self.coordinator.active() {
            // reset to original values if we changed them to something special for init
            self.coordinator.config.warmup_time = self.original_warmup_time;
            self.coordinator.config.min_clients = self.original_min_clients;
        }
        if broadcast {
            if let Err(err) = self
                .backend
                .net_server
                .broadcast(ServerToClientMessage::Coordinator(Box::new(
                    self.coordinator,
                )))
                .await
            {
                warn!("Error in on_tick: {err}");
            }
            if let Some((ref sender, _)) = self.training_data_server {
                sender.send(self.coordinator).await.unwrap();
            }
        }
    }

    fn reset_ephemeral(coordinator: &mut Coordinator<ClientId>) {
        coordinator.run_state = RunState::WaitingForMembers;
        for elem in coordinator.epoch_state.clients.iter_mut() {
            *elem = Client::<ClientId>::default();
        }
        for elem in coordinator.epoch_state.exited_clients.iter_mut() {
            *elem = Client::<ClientId>::default();
        }
    }
}

impl From<&App> for DashboardState {
    fn from(app: &App) -> Self {
        Self {
            coordinator_state: (&app.coordinator).into(),
            server_addr: app.backend.net_server.local_addr().to_string(),
            nodes_next_epoch: app
                .backend
                .pending_clients
                .iter()
                .map(|c| c.to_string())
                .collect(),
        }
    }
}<|MERGE_RESOLUTION|>--- conflicted
+++ resolved
@@ -6,13 +6,10 @@
     self, Checkpoint, LLMTrainingDataLocation, LLMTrainingDataType, Model, LLM,
 };
 use psyche_coordinator::{
-<<<<<<< HEAD
-    Client, Coordinator, CoordinatorError, HealthChecks, Round, RunState, Witness,
+    Client, Coordinator, CoordinatorError, HealthChecks, Round, RunState, TickResult, Witness,
     SOLANA_MAX_NUM_CLIENTS,
-=======
-    Client, Coordinator, CoordinatorError, HealthChecks, Round, RunState, TickResult, Witness,
->>>>>>> 2749ff1a
 };
+
 use psyche_core::{u8_to_string, FixedVec};
 use psyche_data_provider::{
     download_model_repo_async, DataProviderTcpServer, DataServerTui, LocalDataProvider, Shuffle,
@@ -116,15 +113,11 @@
 /// to facilitate testing and debugging.
 #[allow(dead_code)]
 impl App {
-<<<<<<< HEAD
     pub fn get_clients(&self) -> FixedVec<Client<ClientId>, SOLANA_MAX_NUM_CLIENTS> {
         self.coordinator.epoch_state.clients
     }
 
-    pub fn get_pending_clients(&self) -> HashSet<Client<ClientId>> {
-=======
     pub fn get_pending_clients(&self) -> HashSet<ClientId> {
->>>>>>> 2749ff1a
         self.backend.pending_clients.clone()
     }
 
