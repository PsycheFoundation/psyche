--- conflicted
+++ resolved
@@ -140,20 +140,11 @@
                 max_concurrent_parameter_requests: args.max_concurrent_parameter_requests,
                 max_concurrent_downloads: args.max_concurrent_downloads,
                 metrics_local_port: args.metrics_local_port,
-<<<<<<< HEAD
+                device: args.device,
                 sim_endpoint: None,
             };
             let app = App::new(&params).await?;
             app.run(params).await?;
-=======
-                device: args.device,
-            })
-            .build()
-            .await
-            .unwrap();
-
-            app.run(allowlist, p2p, state_options).await?;
->>>>>>> f3204ccb
             logger.shutdown()?;
 
             Ok(())
