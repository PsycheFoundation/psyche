use anyhow::{Error, Result};
use bytemuck::Zeroable;
use hf_hub::Repo;
use iroh::protocol::Router;
use psyche_centralized_shared::{ClientId, ClientToServerMessage, ServerToClientMessage};
use psyche_client::{
    CheckpointConfig, Client, ClientTUI, ClientTUIState, NC, RunInitConfig, WandBInfo,
};
use psyche_coordinator::{Coordinator, HealthChecks, model};
use psyche_metrics::{ClientMetrics, IrohMetricsRegistry};
use psyche_modeling::Devices;
use psyche_network::{
    AuthenticatableIdentity, DiscoveryMode, Endpoint, NetworkTUIState, NetworkTui, NodeId,
    SecretKey, TcpClient, allowlist,
};
use psyche_tui::logging::LoggerWidget;
use psyche_tui::{CustomWidget, TabbedWidget};
use psyche_watcher::{Backend as WatcherBackend, CoordinatorTui, OpportunisticData};
use std::sync::Arc;
use std::{path::PathBuf, time::Duration};
use tokio::sync::mpsc::{Receiver, Sender, UnboundedReceiver, UnboundedSender};
use tokio::time::interval;
use tokio::{select, sync::mpsc, time::Interval};
use tokio_util::sync::CancellationToken;
use tracing::debug;

pub(super) type Tabs = TabbedWidget<(ClientTUI, CoordinatorTui, NetworkTui, LoggerWidget)>;
pub const TAB_NAMES: [&str; 4] = ["Client", "Coordinator", "Network", "Logger"];
type TabsData = <Tabs as CustomWidget>::Data;

pub enum ToSend {
    Witness(Box<OpportunisticData>),
    HealthCheck(HealthChecks<ClientId>),
    Checkpoint(model::HubRepo),
}

#[derive(Debug)]
struct Backend {
    allowlist: allowlist::AllowDynamic,
    rx: mpsc::UnboundedReceiver<Coordinator<ClientId>>,
    tx: mpsc::UnboundedSender<ToSend>,
}

#[async_trait::async_trait]
impl WatcherBackend<ClientId> for Backend {
    async fn wait_for_new_state(&mut self) -> Result<Coordinator<ClientId>> {
        let new_state = self
            .rx
            .recv()
            .await
            .ok_or(Error::msg("watcher backend rx channel closed"))?;
        self.allowlist.set(
            new_state
                .epoch_state
                .clients
                .iter()
                .map(|c| NodeId::from_bytes(c.id.get_p2p_public_key()).unwrap()),
        );
        Ok(new_state)
    }

    async fn send_witness(&mut self, opportunistic_data: OpportunisticData) -> Result<()> {
        Ok(self
            .tx
            .send(ToSend::Witness(Box::new(opportunistic_data)))?)
    }

    async fn send_health_check(&mut self, health_checks: HealthChecks<ClientId>) -> Result<()> {
        self.tx.send(ToSend::HealthCheck(health_checks))?;
        Ok(())
    }

    async fn send_checkpoint(&mut self, checkpoint: model::HubRepo) -> Result<()> {
        self.tx.send(ToSend::Checkpoint(checkpoint))?;
        Ok(())
    }
}

#[derive(Debug)]
pub struct App {
    // Runtime state
    coordinator_state: Coordinator<ClientId>,
    update_tui_interval: Interval,
    cancel: CancellationToken,
    tx_tui_state: Option<Sender<TabsData>>,
    run_id: String,

    // Dependencies (initialized during run)
    server_conn: Option<TcpClient<ClientId, ClientToServerMessage, ServerToClientMessage>>,
    client: Option<Client<ClientId, ClientId, Backend>>,
    metrics: Option<Arc<ClientMetrics>>,

    // Communication channels
    tx_from_server_message: Option<UnboundedSender<psyche_coordinator::Coordinator<ClientId>>>,
    rx_to_server_message: Option<UnboundedReceiver<ToSend>>,

    // Stuff needed for simulations
    pub router: Option<Arc<Router>>,

    // checks
    backend: Option<Backend>,
    state_options: Option<RunInitConfig<ClientId, ClientId>>,
    allowlist: Option<allowlist::AllowDynamic>,
    p2p: Option<NC>,
}

#[derive(Debug)]
pub struct AppParams {
    pub cancel: CancellationToken,
    pub identity_secret_key: SecretKey,
    pub server_addr: String,
    pub tx_tui_state: Option<Sender<TabsData>>,
    pub run_id: String,
    pub data_parallelism: usize,
    pub tensor_parallelism: usize,
    pub micro_batch_size: usize,
    pub write_gradients_dir: Option<PathBuf>,
    pub p2p_port: Option<u16>,
    pub p2p_interface: Option<String>,
    pub eval_tasks: Vec<psyche_eval::Task>,
    pub eval_task_max_docs: Option<usize>,
    pub prompt_task: bool,
    pub checkpoint_upload_info: Option<CheckpointConfig>,
    pub hub_read_token: Option<String>,
    pub hub_max_concurrent_downloads: usize,
    pub wandb_info: Option<WandBInfo>,
    pub optim_stats: Option<u32>,
    pub grad_accum_in_fp32: bool,
    pub dummy_training_delay_secs: Option<u64>,
    pub discovery_mode: DiscoveryMode,
    pub max_concurrent_parameter_requests: usize,
    pub metrics_local_port: Option<u16>,
    pub sim_endpoint: Option<Endpoint>,
    pub device: Devices,
    pub sidecar_port: Option<u16>,
}

impl App {
    /// Creates an application instance (consumes params).
    pub async fn new(params: &AppParams) -> Result<Self> {
        let cancel = params.cancel.clone();
        let tx_tui_state = params.tx_tui_state.clone();
        let run_id = params.run_id.clone();
        let metrics = Arc::new(ClientMetrics::new(params.metrics_local_port));

        // let server_conn =
        //     TcpClient::<ClientId, ClientToServerMessage, ServerToClientMessage>::connect(
        //         &params.server_addr,
        //         params.identity_secret_key.public().into(),
        //         params.identity_secret_key.clone(),
        //     )
        //     .await?;

        let mut app = Self {
            cancel,
            tx_tui_state,
            run_id,
            coordinator_state: Coordinator::zeroed(),
            update_tui_interval: interval(Duration::from_millis(150)),
            // server_conn: Some(server_conn),
            server_conn: None,
            client: None,
            metrics: Some(metrics.clone()),
            tx_from_server_message: None,
            rx_to_server_message: None,
            router: None,
            backend: None,
            state_options: None,
            allowlist: None,
            p2p: None,
        };

        let (tx_from_server_message, rx_from_server_message) = mpsc::unbounded_channel();
        let (tx_to_server_message, mut rx_to_server_message) = mpsc::unbounded_channel();

        // Perform sanity checks immediately
        app.validate_configuration(&params).await?;

        let allowlist = allowlist::AllowDynamic::new();

        let p2p = NC::init(
            &params.run_id,
            params.p2p_port,
            params.p2p_interface.clone(),
            params.discovery_mode,
            vec![],
            Some(params.identity_secret_key.clone()),
            allowlist.clone(),
            metrics.clone(),
        )
        .await?;

<<<<<<< HEAD
        let backend = Backend {
            allowlist: allowlist.clone(),
            rx: rx_from_server_message,
            tx: tx_to_server_message,
=======
        let state_options: RunInitConfig<ClientId, ClientId> = RunInitConfig {
            data_parallelism: p.data_parallelism,
            tensor_parallelism: p.tensor_parallelism,
            micro_batch_size: p.micro_batch_size,
            write_gradients_dir: p.write_gradients_dir,
            eval_tasks: p.eval_tasks,
            eval_task_max_docs: p.eval_task_max_docs,
            prompt_task: p.prompt_task,
            checkpoint_config: p.checkpoint_upload_info,
            hub_read_token: p.hub_read_token,
            hub_max_concurrent_downloads: p.hub_max_concurrent_downloads,
            wandb_info: p.wandb_info,
            identity: p.identity_secret_key.public().into(),
            network_identity: p.identity_secret_key.public().into(),
            private_key: p.identity_secret_key,
            optim_stats_every_n_steps: p.optim_stats,
            grad_accum_in_fp32: p.grad_accum_in_fp32,
            dummy_training_delay_secs: p.dummy_training_delay_secs,
            max_concurrent_parameter_requests: p.max_concurrent_parameter_requests,
            device: p.device,
            sidecar_port: p.sidecar_port,
        };
        let app = App {
            cancel: p.cancel,
            tx_tui_state: p.tx_tui_state,
            update_tui_interval: interval(Duration::from_millis(150)),
            coordinator_state: Coordinator::zeroed(),
            server_conn,
            run_id: p.run_id,
            metrics,
>>>>>>> c4615328
        };

        // // Join the server
        // app.join_server().await?;

        // Initialize the client (this consumes params)
        // app.initialize_client(params, rx_from_server_message, tx_to_server_message)
        //     .await?;

        // Store channels in the struct so `run()` can use them later
        app.tx_from_server_message = Some(tx_from_server_message);
        app.rx_to_server_message = Some(rx_to_server_message);
        app.router = Some(p2p.router().clone());

        app.backend = Some(backend);
        app.p2p = Some(p2p);
        Ok(app)
    }

    /// Runs the already-created app (doesn't need params anymore).
    pub async fn run(mut self, params: AppParams) -> Result<()> {
        debug!("Starting app loop");

        let server_conn =
            TcpClient::<ClientId, ClientToServerMessage, ServerToClientMessage>::connect(
                &params.server_addr,
                params.identity_secret_key.public().into(),
                params.identity_secret_key.clone(),
            )
            .await?;
        self.server_conn = Some(server_conn);

        self.join_server().await?;

        // Set up communication channels
        // let (tx_from_server_message, rx_from_server_message) = mpsc::unbounded_channel();
        // let (tx_to_server_message, mut rx_to_server_message) = mpsc::unbounded_channel();

        // Initialize the client (this consumes params)
        self.initialize_client(params).await?;

        let mut rx_to_server_message = self.rx_to_server_message.take().unwrap();
        let tx_from_server_message = self.tx_from_server_message.clone().unwrap();
        self.run_main_loop(tx_from_server_message, &mut rx_to_server_message)
            .await
    }

    async fn validate_configuration(&self, params: &AppParams) -> Result<()> {
        if let Some(checkpoint_config) = &params.checkpoint_upload_info {
            if let Some(hub_upload) = &checkpoint_config.hub_upload {
                let api = hf_hub::api::tokio::ApiBuilder::new()
                    .with_token(Some(hub_upload.hub_token.clone()))
                    .build()?;
                let repo_api = api.repo(Repo::new(
                    hub_upload.hub_repo.clone(),
                    hf_hub::RepoType::Model,
                ));
                if !repo_api.is_writable().await {
                    anyhow::bail!(
                        "Checkpoint upload repo {} is not writable with the passed API key.",
                        hub_upload.hub_repo
                    )
                }
            }
        }
        Ok(())
    }

    async fn join_server(&mut self) -> Result<()> {
        let server_conn = self
            .server_conn
            .as_mut()
            .ok_or_else(|| Error::msg("Server connection not initialized"))?;

        server_conn
            .send(ClientToServerMessage::Join {
                run_id: self.run_id.clone(),
            })
            .await?;

        Ok(())
    }

    async fn initialize_client(&mut self, params: AppParams) -> Result<()> {
        let allowlist = allowlist::AllowDynamic::new();

        // let p2p = NC::init(
        //     &params.run_id,
        //     params.p2p_port,
        //     params.p2p_interface,
        //     RelayMode::Custom(psyche_relay_map()),
        //     params.discovery_mode,
        //     vec![],
        //     Some(params.identity_secret_key.clone()),
        //     allowlist.clone(),
        //     params.max_concurrent_downloads,
        //     self.metrics.as_ref().unwrap().clone(),
        //     params.sim_endpoint,
        // )
        // .await?;

        let state_options = RunInitConfig {
            data_parallelism: params.data_parallelism,
            tensor_parallelism: params.tensor_parallelism,
            micro_batch_size: params.micro_batch_size,
            write_gradients_dir: params.write_gradients_dir,
            eval_tasks: params.eval_tasks, // Move ownership
            eval_task_max_docs: params.eval_task_max_docs,
            prompt_task: params.prompt_task,
            checkpoint_config: params.checkpoint_upload_info, // Move ownership
            hub_read_token: params.hub_read_token,            // Move ownership
            hub_max_concurrent_downloads: params.hub_max_concurrent_downloads,
            wandb_info: params.wandb_info, // Move ownership
            identity: params.identity_secret_key.public().into(),
            network_identity: params.identity_secret_key.public().into(),
            private_key: params.identity_secret_key,
            optim_stats_every_n_steps: params.optim_stats,
            grad_accum_in_fp32: params.grad_accum_in_fp32,
            dummy_training_delay_secs: params.dummy_training_delay_secs,
            max_concurrent_parameter_requests: params.max_concurrent_parameter_requests,
            device: params.device,
        };

        // let backend = Backend {
        //     allowlist: allowlist.clone(),
        //     rx: rx_from_server_message,
        //     tx: tx_to_server_message,
        // };

        let p2p = self.p2p.take().unwrap();
        let backend = self.backend.take().unwrap();

        // let gossip_metrics = p2p.gossip.metrics().clone();
        let router = p2p.router().clone();
        let client = Client::new(
            backend,
            allowlist,
            p2p,
            state_options,
            self.metrics.as_ref().unwrap().clone(),
        );

        // self.blob_metrics = Some(blob_metrics);
        // self.gossip_metrics = Some(gossip_metrics);
        self.router = Some(router);
        self.client = Some(client);
        Ok(())
    }

    async fn run_main_loop(
        mut self,
        tx_from_server_message: mpsc::UnboundedSender<Coordinator<ClientId>>,
        rx_to_server_message: &mut mpsc::UnboundedReceiver<ToSend>,
    ) -> Result<()> {
        loop {
            select! {
                _ = self.cancel.cancelled() => {
                   break;
                }
                message = self.server_conn.as_mut().unwrap().receive() => {
                    self.on_server_message(message?, &tx_from_server_message).await;
                }
                _ = self.update_tui_interval.tick() => {
                    let client = self.client.as_mut()
                        .ok_or_else(|| Error::msg("Client not initialized"))?;
                    let (client_tui_state, network_tui_state) = client.tui_states().await;
                    self.update_tui(client_tui_state, network_tui_state).await?;
                }
                Some(to_send) = rx_to_server_message.recv() => {
                    let server_conn = self.server_conn.as_mut()
                        .ok_or_else(|| Error::msg("Server connection not initialized"))?;
                    match to_send {
                        ToSend::Witness(witness) => server_conn.send(ClientToServerMessage::Witness(witness)).await?,
                        ToSend::HealthCheck(health_checks) => server_conn.send(ClientToServerMessage::HealthCheck(health_checks)).await?,
                        ToSend::Checkpoint(checkpoint) => server_conn.send(ClientToServerMessage::Checkpoint(checkpoint)).await?,
                    };
                }
            }
        }
        Ok(())
    }

    async fn update_tui(
        &mut self,
        client_tui_state: ClientTUIState,
        network_tui_state: NetworkTUIState,
    ) -> Result<()> {
        if let Some(tx_tui_state) = &self.tx_tui_state {
            let states = (
                client_tui_state,
                (&self.coordinator_state).into(),
                network_tui_state,
                Default::default(),
            );
            tx_tui_state.send(states).await?;
        }
        Ok(())
    }

    async fn on_server_message(
        &mut self,
        message: ServerToClientMessage,
        tx: &mpsc::UnboundedSender<Coordinator<ClientId>>,
    ) {
        match message {
            ServerToClientMessage::Coordinator(state) => {
                self.coordinator_state = *state;
                let _ = tx.send(*state);
            }
        }
    }
}

// Usage becomes much simpler:
// let app = App::new(params.clone()); // or move some fields to App::new()
// app.run(params).await?;<|MERGE_RESOLUTION|>--- conflicted
+++ resolved
@@ -190,43 +190,10 @@
         )
         .await?;
 
-<<<<<<< HEAD
         let backend = Backend {
             allowlist: allowlist.clone(),
             rx: rx_from_server_message,
             tx: tx_to_server_message,
-=======
-        let state_options: RunInitConfig<ClientId, ClientId> = RunInitConfig {
-            data_parallelism: p.data_parallelism,
-            tensor_parallelism: p.tensor_parallelism,
-            micro_batch_size: p.micro_batch_size,
-            write_gradients_dir: p.write_gradients_dir,
-            eval_tasks: p.eval_tasks,
-            eval_task_max_docs: p.eval_task_max_docs,
-            prompt_task: p.prompt_task,
-            checkpoint_config: p.checkpoint_upload_info,
-            hub_read_token: p.hub_read_token,
-            hub_max_concurrent_downloads: p.hub_max_concurrent_downloads,
-            wandb_info: p.wandb_info,
-            identity: p.identity_secret_key.public().into(),
-            network_identity: p.identity_secret_key.public().into(),
-            private_key: p.identity_secret_key,
-            optim_stats_every_n_steps: p.optim_stats,
-            grad_accum_in_fp32: p.grad_accum_in_fp32,
-            dummy_training_delay_secs: p.dummy_training_delay_secs,
-            max_concurrent_parameter_requests: p.max_concurrent_parameter_requests,
-            device: p.device,
-            sidecar_port: p.sidecar_port,
-        };
-        let app = App {
-            cancel: p.cancel,
-            tx_tui_state: p.tx_tui_state,
-            update_tui_interval: interval(Duration::from_millis(150)),
-            coordinator_state: Coordinator::zeroed(),
-            server_conn,
-            run_id: p.run_id,
-            metrics,
->>>>>>> c4615328
         };
 
         // // Join the server
@@ -348,6 +315,7 @@
             dummy_training_delay_secs: params.dummy_training_delay_secs,
             max_concurrent_parameter_requests: params.max_concurrent_parameter_requests,
             device: params.device,
+            sidecar_port: params.sidecar_port,
         };
 
         // let backend = Backend {
