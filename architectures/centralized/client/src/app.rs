--- conflicted
+++ resolved
@@ -1,22 +1,17 @@
 use anyhow::{Error, Result};
 use bytemuck::Zeroable;
 use hf_hub::Repo;
+use iroh::protocol::Router;
 use psyche_centralized_shared::{ClientId, ClientToServerMessage, ServerToClientMessage};
 use psyche_client::{
     CheckpointConfig, Client, ClientTUI, ClientTUIState, NC, RunInitConfig, WandBInfo,
 };
 use psyche_coordinator::{Coordinator, HealthChecks, model};
-use psyche_metrics::{BlobsMetrics, ClientMetrics, GossipMetrics, IrohMetricsRegistry};
+use psyche_metrics::{ClientMetrics, IrohMetricsRegistry};
 use psyche_modeling::Devices;
-use psyche_network::router::Router;
 use psyche_network::{
-<<<<<<< HEAD
     AuthenticatableIdentity, DiscoveryMode, Endpoint, NetworkTUIState, NetworkTui, NodeId,
-    RelayMode, SecretKey, TcpClient, allowlist, psyche_relay_map,
-=======
-    AuthenticatableIdentity, DiscoveryMode, NetworkTUIState, NetworkTui, NodeId, SecretKey,
-    TcpClient, allowlist,
->>>>>>> 91f3de11
+    SecretKey, TcpClient, allowlist,
 };
 use psyche_tui::logging::LoggerWidget;
 use psyche_tui::{CustomWidget, TabbedWidget};
@@ -101,8 +96,6 @@
 
     // Stuff needed for simulations
     pub router: Option<Arc<Router>>,
-    pub gossip_metrics: Option<Arc<GossipMetrics>>,
-    pub blob_metrics: Option<Arc<BlobsMetrics>>,
 
     // checks
     backend: Option<Backend>,
@@ -170,8 +163,6 @@
             tx_from_server_message: None,
             rx_to_server_message: None,
             router: None,
-            gossip_metrics: None,
-            blob_metrics: None,
             backend: None,
             state_options: None,
             allowlist: None,
@@ -187,25 +178,13 @@
         let allowlist = allowlist::AllowDynamic::new();
 
         let p2p = NC::init(
-<<<<<<< HEAD
             &params.run_id,
             params.p2p_port,
             params.p2p_interface.clone(),
-            RelayMode::Custom(psyche_relay_map()),
             params.discovery_mode,
-=======
-            &p.run_id,
-            p.p2p_port,
-            p.p2p_interface,
-            p.discovery_mode,
->>>>>>> 91f3de11
             vec![],
             Some(params.identity_secret_key.clone()),
             allowlist.clone(),
-<<<<<<< HEAD
-            params.max_concurrent_downloads,
-=======
->>>>>>> 91f3de11
             metrics.clone(),
             params.sim_endpoint.clone(),
         )
@@ -227,8 +206,6 @@
         // Store channels in the struct so `run()` can use them later
         app.tx_from_server_message = Some(tx_from_server_message);
         app.rx_to_server_message = Some(rx_to_server_message);
-        app.gossip_metrics = Some(p2p.gossip.metrics().clone());
-        app.blob_metrics = Some(p2p.blobs.metrics().clone());
         app.router = Some(p2p.router().clone());
 
         app.backend = Some(backend);
@@ -349,7 +326,6 @@
         let p2p = self.p2p.take().unwrap();
         let backend = self.backend.take().unwrap();
 
-        let blob_metrics = p2p.blobs.metrics().clone();
         let gossip_metrics = p2p.gossip.metrics().clone();
         let router = p2p.router().clone();
         let client = Client::new(
