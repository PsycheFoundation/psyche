--- conflicted
+++ resolved
@@ -45,11 +45,7 @@
         (Self { inner: client_app }, p2p, state_options)
     }
 
-<<<<<<< HEAD
-    pub async fn run(&mut self, p2p: NC, state_options: RunInitConfig<ClientId>) -> Result<()> {
-=======
-    pub async fn run(&mut self, p2p: NC, state_options: RunInitConfig<ClientId, ClientId>) {
->>>>>>> 328f8b4a
+    pub async fn run(&mut self, p2p: NC, state_options: RunInitConfig<ClientId, ClientId>) -> Result<()> {
         let client_run = self.inner.run(p2p, state_options);
         tokio::pin!(client_run);
         loop {
