use psyche_centralized_server::app::App as ServerApp;
use psyche_centralized_shared::ClientId;
<<<<<<< HEAD
use psyche_coordinator::{Client, Coordinator, Round, RunState};
use psyche_network::Networkable;
use std::fs::File;
=======
use psyche_coordinator::Client;
use psyche_coordinator::{
    model::{Model, LLM},
    Coordinator, RunState,
};
use std::collections::HashSet;
>>>>>>> 5f69e715
use tokio::{
    select,
    sync::{
        mpsc::{self, Receiver},
        oneshot,
    },
};

use crate::test_utils::get_free_port;
use crate::{RUN_ID, WARMUP_TIME};

enum TestingQueryMsg {
    QueryClients {
        respond_to: oneshot::Sender<HashSet<Client<ClientId>>>,
    },
    QueryClientsLen {
        respond_to: oneshot::Sender<usize>,
    },
    QueryClientsId {
        respond_to: oneshot::Sender<Vec<Client<ClientId>>>,
    },
    QueryRunState {
        respond_to: oneshot::Sender<RunState>,
    },
    QueryRounds {
        respond_to: oneshot::Sender<[Round; 4]>,
    },
    QueryRoundsHead {
        respond_to: oneshot::Sender<u32>,
    },
}

struct CoordinatorServer {
    inner: ServerApp,
    query_chan_receiver: Receiver<TestingQueryMsg>,
    port: u16,
}

impl CoordinatorServer {
    pub async fn default(query_chan_receiver: Receiver<TestingQueryMsg>) -> Self {
        let coordinator: Coordinator<ClientId> = Coordinator {
            run_id: RUN_ID.to_string(),
            model: Model::LLM(LLM::dummy()),
            data_indicies_per_batch: 1,
            ..Default::default()
        };

        let server_port = get_free_port();
        let server = ServerApp::new(
            false,
            coordinator,
            None,
            None,
            Some(server_port),
            None,
            None,
            None,
        )
        .await
        .unwrap();

        Self {
            inner: server,
            query_chan_receiver,
            port: server_port,
        }
    }

    pub async fn new(
        query_chan_receiver: Receiver<TestingQueryMsg>,
        init_min_clients: Option<u32>,
    ) -> Self {
        let coordinator: Coordinator<ClientId> = Coordinator {
            run_id: RUN_ID.to_string(),
            model: Model::LLM(LLM::dummy()),
            data_indicies_per_batch: 1,
            rounds_per_epoch: 20,
            max_round_train_time: 3,
            round_witness_time: 2,
            min_clients: 2,
            batches_per_round: 4,
            witness_nodes: 1,
            witness_quorum: 1,
            total_steps: 10,
            overlapped: false,
            cooldown_time: 5,
            ..Default::default()
        };

        let server_port = get_free_port();
        let server = ServerApp::new(
            false,
            coordinator,
            None,
            None,
            Some(server_port),
            None,
            Some(WARMUP_TIME),
            init_min_clients,
        )
        .await
        .unwrap();

        Self {
            inner: server,
            query_chan_receiver,
            port: server_port,
        }
    }

    pub async fn handle_message(&mut self, msg: TestingQueryMsg) {
        match msg {
            TestingQueryMsg::QueryClients { respond_to } => {
                let clients = self.inner.get_pending_clients();
                respond_to.send(clients).unwrap();
            }
            TestingQueryMsg::QueryClientsLen { respond_to } => {
                let clients = self.inner.get_pending_clients();
                respond_to.send(clients.len()).unwrap();
            }
            TestingQueryMsg::QueryRunState { respond_to } => {
                let run_state = self.inner.get_run_state();
                respond_to.send(run_state).unwrap();
            }
            TestingQueryMsg::QueryRounds { respond_to } => {
                let rounds = self.inner.get_rounds();
                respond_to.send(rounds).unwrap();
            }
            TestingQueryMsg::QueryRoundsHead { respond_to } => {
                let rounds = self.inner.get_rounds_head();
                respond_to.send(rounds).unwrap();
            }
            TestingQueryMsg::QueryClientsId { respond_to } => {
                let rounds = self.inner.get_clients();
                respond_to.send(rounds).unwrap();
            }
        }
    }

    pub async fn run(&mut self) {
        loop {
            select! {
                res = self.inner.run() => res.unwrap(),
                Some(client_msg) = self.query_chan_receiver.recv() => self.handle_message(client_msg).await
            }
        }
    }
}

pub struct CoordinatorServerHandle {
    query_chan_sender: mpsc::Sender<TestingQueryMsg>,
    pub server_port: u16,
}

impl CoordinatorServerHandle {
    pub async fn default() -> Self {
        let (query_chan_sender, query_chan_receiver) = mpsc::channel(64);
        let mut server = CoordinatorServer::default(query_chan_receiver).await;
        let server_port = server.port;
        tokio::spawn(async move { server.run().await });

        Self {
            query_chan_sender,
            server_port,
        }
    }

    pub async fn new(init_min_clients: u32) -> Self {
        let (query_chan_sender, query_chan_receiver) = mpsc::channel(64);
        let mut server = CoordinatorServer::new(query_chan_receiver, Some(init_min_clients)).await;
        let server_port = server.port;
        tokio::spawn(async move { server.run().await });
        Self {
            query_chan_sender,
            server_port,
        }
    }

    pub async fn get_clients(&self) -> HashSet<Client<ClientId>> {
        let (send, recv) = oneshot::channel();
        let msg = TestingQueryMsg::QueryClients { respond_to: send };
        let _ = self.query_chan_sender.send(msg).await;
        recv.await.expect("Coordinator actor task has been killed")
    }

    pub async fn get_clients_len(&self) -> usize {
        let (send, recv) = oneshot::channel();
        let msg = TestingQueryMsg::QueryClientsLen { respond_to: send };
        let _ = self.query_chan_sender.send(msg).await;
        recv.await.expect("Coordinator actor task has been killed")
    }

    pub async fn get_run_state(&self) -> RunState {
        let (send, recv) = oneshot::channel::<RunState>();
        let msg = TestingQueryMsg::QueryRunState { respond_to: send };
        let _ = self.query_chan_sender.send(msg).await;
        recv.await.expect("Coordinator actor task has been killed")
    }

    pub async fn get_rounds(&self) -> [Round; 4] {
        let (send, recv) = oneshot::channel::<[Round; 4]>();
        let msg = TestingQueryMsg::QueryRounds { respond_to: send };
        let _ = self.query_chan_sender.send(msg).await;
        recv.await.expect("Actor task has been killed")
    }

    pub async fn get_rounds_head(&self) -> u32 {
        let (send, recv) = oneshot::channel::<u32>();
        let msg = TestingQueryMsg::QueryRoundsHead { respond_to: send };
        let _ = self.query_chan_sender.send(msg).await;
        recv.await.expect("Actor task has been killed")
    }

    pub async fn get_clients(&self) -> Vec<Client<ClientId>> {
        let (send, recv) = oneshot::channel::<Vec<Client<ClientId>>>();
        let msg = TestingQueryMsg::QueryClientsId { respond_to: send };
        let _ = self.query_chan_sender.send(msg).await;
        recv.await.expect("Actor task has been killed")
    }
}<|MERGE_RESOLUTION|>--- conflicted
+++ resolved
@@ -1,17 +1,11 @@
 use psyche_centralized_server::app::App as ServerApp;
 use psyche_centralized_shared::ClientId;
-<<<<<<< HEAD
-use psyche_coordinator::{Client, Coordinator, Round, RunState};
-use psyche_network::Networkable;
-use std::fs::File;
-=======
-use psyche_coordinator::Client;
+use psyche_coordinator::{Client, Round};
 use psyche_coordinator::{
     model::{Model, LLM},
     Coordinator, RunState,
 };
 use std::collections::HashSet;
->>>>>>> 5f69e715
 use tokio::{
     select,
     sync::{
@@ -225,10 +219,10 @@
         recv.await.expect("Actor task has been killed")
     }
 
-    pub async fn get_clients(&self) -> Vec<Client<ClientId>> {
-        let (send, recv) = oneshot::channel::<Vec<Client<ClientId>>>();
-        let msg = TestingQueryMsg::QueryClientsId { respond_to: send };
-        let _ = self.query_chan_sender.send(msg).await;
-        recv.await.expect("Actor task has been killed")
-    }
+    // pub async fn get_clients(&self) -> Vec<Client<ClientId>> {
+    //     let (send, recv) = oneshot::channel::<Vec<Client<ClientId>>>();
+    //     let msg = TestingQueryMsg::QueryClientsId { respond_to: send };
+    //     let _ = self.query_chan_sender.send(msg).await;
+    //     recv.await.expect("Actor task has been killed")
+    // }
 }