use std::future::Future;
use std::time::Duration;

use crate::client::ClientHandle;
use crate::server::CoordinatorServerHandle;
use iroh::Endpoint;
use iroh_n0des::Registry;
use psyche_centralized_client::app::AppParams;
use psyche_network::{DiscoveryMode, SecretKey};
use rand::distributions::{Alphanumeric, DistString};
use serde::{Deserialize, Serialize};
use std::env;
use tokio::task::JoinHandle;
use tokio_util::sync::CancellationToken;

pub fn repo_path() -> String {
    let cargo_manifest_dir = env::var("CARGO_MANIFEST_DIR").expect("CARGO_MANIFEST_DIR not set");
    std::path::Path::new(&cargo_manifest_dir)
        .ancestors()
        .nth(3)
        .expect("Failed to determine repository root")
        .to_str()
        .unwrap()
        .to_string()
}

pub async fn spawn_clients(
    num_clients: usize,
    server_port: u16,
    run_id: &str,
) -> Vec<JoinHandle<()>> {
    let mut client_handles = Vec::new();
    for _ in 0..num_clients {
        let mut client_handle = ClientHandle::default(server_port, run_id).await;
        let handle = client_handle.run_client().await.unwrap();
        client_handles.push(handle);
    }
    client_handles
}

pub async fn spawn_clients_with_training_delay(
    num_clients: usize,
    server_port: u16,
    run_id: &str,
    training_delay_secs: u64,
) -> Vec<JoinHandle<()>> {
    let mut client_handles = Vec::new();
    for _ in 0..num_clients {
        let mut client_handle = ClientHandle::new_with_training_delay(
            server_port,
            run_id,
            training_delay_secs,
            None,
            None,
        )
        .await;
        let handle = client_handle.run_client().await.unwrap();
        client_handles.push(handle)
    }
    client_handles
}

pub async fn assert_with_retries<T, F, Fut>(function: F, y: T)
where
    T: PartialEq + std::fmt::Debug,
    Fut: Future<Output = T>,
    F: FnMut() -> Fut,
{
    let res = with_retries(function, y).await;
    assert!(res);
}

pub async fn with_retries<T, F, Fut>(mut function: F, y: T) -> bool
where
    T: PartialEq + std::fmt::Debug,
    Fut: Future<Output = T>,
    F: FnMut() -> Fut,
{
    let retry_attempts: u64 = 100;
    let mut result;
    for attempt in 1..=retry_attempts {
        result = function().await;
        if result == y {
            return true;
        } else if attempt == retry_attempts {
            eprintln!("assertion failed, got: {result:?} but expected: {y:?}");
            return false;
        } else {
            tokio::time::sleep(Duration::from_millis(10 * attempt)).await;
        }
    }
    false
}

pub fn sample_rand_run_id() -> String {
    Alphanumeric.sample_string(&mut rand::thread_rng(), 16)
}

/// Sums the healthy score of all nodes and assert it vs expected_score
pub async fn assert_witnesses_healthy_score(
    server_handle: &CoordinatorServerHandle,
    round_number: usize,
    expected_score: u16,
) {
    let clients = server_handle.get_clients().await;

    // get witnesses
    let rounds = server_handle.get_rounds().await;
    let witnesses = &rounds[round_number].witnesses;

    // calculate score
    let mut score = 0;
    clients.iter().for_each(|client| {
        score += psyche_coordinator::Coordinator::trainer_healthy_score_by_witnesses(
            &client.id, witnesses,
        );
    });

    assert_eq!(
        score, expected_score,
        "Score {score} != expected score {expected_score}"
    );
}

pub fn dummy_client_app_params_with_training_delay(
    server_port: u16,
    run_id: &str,
    training_delay_secs: u64,
    sim_endpoint: Option<Endpoint>,
) -> AppParams {
    AppParams {
        cancel: CancellationToken::default(),
        identity_secret_key: SecretKey::generate(&mut rand::rngs::OsRng),
        server_addr: format!("localhost:{server_port}").to_string(),
        tx_tui_state: None,
        run_id: run_id.to_string(),
        data_parallelism: 1,
        tensor_parallelism: 1,
        micro_batch_size: 1,
        write_gradients_dir: None,
        p2p_port: None,
        p2p_interface: None,
        eval_tasks: Vec::new(),
        prompt_task: false,
        eval_task_max_docs: None,
        checkpoint_upload_info: None,
        hub_read_token: None,
        hub_max_concurrent_downloads: 1,
        wandb_info: None,
        optim_stats: None,
        grad_accum_in_fp32: false,
        dummy_training_delay_secs: Some(training_delay_secs),
        discovery_mode: DiscoveryMode::Local,
        max_concurrent_parameter_requests: 10,
        max_concurrent_downloads: 10,
        metrics_local_port: None,
<<<<<<< HEAD
        sim_endpoint,
=======
        device: Default::default(),
>>>>>>> f3204ccb
    }
}

pub fn dummy_client_app_params_default(server_port: u16, run_id: &str) -> AppParams {
    AppParams {
        cancel: CancellationToken::default(),
        identity_secret_key: SecretKey::generate(&mut rand::rngs::OsRng),
        server_addr: format!("localhost:{server_port}").to_string(),
        tx_tui_state: None,
        run_id: run_id.to_string(),
        data_parallelism: 1,
        tensor_parallelism: 1,
        micro_batch_size: 1,
        write_gradients_dir: None,
        p2p_port: None,
        p2p_interface: None,
        eval_tasks: Vec::new(),
        eval_task_max_docs: None,
        prompt_task: false,
        checkpoint_upload_info: None,
        hub_read_token: None,
        hub_max_concurrent_downloads: 1,
        wandb_info: None,
        optim_stats: None,
        grad_accum_in_fp32: false,
        dummy_training_delay_secs: None,
        discovery_mode: DiscoveryMode::Local,
        max_concurrent_parameter_requests: 10,
        max_concurrent_downloads: 10,
        metrics_local_port: None,
<<<<<<< HEAD
        sim_endpoint: None,
=======
        device: Default::default(),
>>>>>>> f3204ccb
    }
}

#[derive(Serialize, Deserialize, Debug, Clone)]
pub struct Setup {
    pub server_port: u16,
    pub training_delay_secs: u64,
    pub init_min_clients: u16,
    pub global_batch_size: u16,
    pub witness_nodes: u16,
    pub run_id: String,
}<|MERGE_RESOLUTION|>--- conflicted
+++ resolved
@@ -154,11 +154,8 @@
         max_concurrent_parameter_requests: 10,
         max_concurrent_downloads: 10,
         metrics_local_port: None,
-<<<<<<< HEAD
         sim_endpoint,
-=======
         device: Default::default(),
->>>>>>> f3204ccb
     }
 }
 
@@ -189,11 +186,8 @@
         max_concurrent_parameter_requests: 10,
         max_concurrent_downloads: 10,
         metrics_local_port: None,
-<<<<<<< HEAD
         sim_endpoint: None,
-=======
         device: Default::default(),
->>>>>>> f3204ccb
     }
 }
 
