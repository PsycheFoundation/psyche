use std::time::Duration;

use psyche_coordinator::RunState;
use testing::{
    client::ClientHandle,
    server::CoordinatorServerHandle,
    test_utils::{assert_with_retries, spawn_clients, spawn_clients_with_training_delay},
    COOLDOWN_TIME, MAX_ROUND_TRAIN_TIME, ROUND_WITNESS_TIME, WARMUP_TIME,
};

#[tokio::test(flavor = "multi_thread")]
async fn connect_single_node() {
    let init_min_clients = 2;
    let batches_per_round = 4;
    let server_handle = CoordinatorServerHandle::new(init_min_clients, batches_per_round).await;

    let server_port = server_handle.server_port;
<<<<<<< HEAD

    let _client_handles = spawn_clients(1, server_port).await;
    let connected_clients = || server_handle.get_pending_clients_len();
=======
    let run_id = &server_handle.run_id;
    let _client_handle = ClientHandle::default(server_port, run_id).await;
    let connected_clients = || server_handle.get_clients_len();
>>>>>>> 7489b2ff

    assert_with_retries(connected_clients, 1).await;
}

#[tokio::test(flavor = "multi_thread")]
async fn connect_multiple_nodes() {
    let number_of_nodes = 10;
    let init_min_clients = 15;
    let batches_per_round = 4;
    let server_handle = CoordinatorServerHandle::new(init_min_clients, batches_per_round).await;

    let server_port = server_handle.server_port;
    let run_id = &server_handle.run_id;
    let _client_handles = spawn_clients(number_of_nodes, server_port, run_id).await;

    let connected_clients = || server_handle.get_pending_clients_len();
    let run_state = || server_handle.get_run_state();

    assert_with_retries(connected_clients, number_of_nodes).await;
    assert_with_retries(run_state, RunState::WaitingForMembers).await;
}

#[tokio::test(flavor = "multi_thread")]
async fn state_change_waiting_for_members_to_warmup() {
    // Coordinator is initialized with some default values
    let init_min_clients = 2;
    let batches_per_round = 4;
    let server_handle = CoordinatorServerHandle::new(init_min_clients, batches_per_round).await;

    let run_state = || server_handle.get_run_state();
    let connected_clients = || server_handle.get_clients_len();

    // No clients are connected yet, so run state should be `WaitingForMembers`

    assert_with_retries(connected_clients, 0).await;
    assert_with_retries(run_state, RunState::WaitingForMembers).await;

    // Clients are spawned

    let server_port = server_handle.server_port;
    let run_id = &server_handle.run_id;
    let _client_handles = spawn_clients(init_min_clients as usize, server_port, run_id).await;

    // Clients have connected and now that the initial min clients has been reached, run state
    // changes to `Warmup`

    assert_with_retries(connected_clients, 2).await;
    assert_with_retries(run_state, RunState::Warmup).await;
}

#[tokio::test(flavor = "multi_thread")]
async fn state_change_shutdown_node_in_warmup() {
    // Coordinator is initialized with some default values
    let init_min_clients = 2;
    let batches_per_round = 4;
    let server_handle = CoordinatorServerHandle::new(init_min_clients, batches_per_round).await;

    // No clients are connected yet, so run state should be `WaitingForMembers`

    assert_with_retries(|| server_handle.get_clients_len(), 0).await;
    assert_with_retries(
        || server_handle.get_run_state(),
        RunState::WaitingForMembers,
    )
    .await;

    // Clients are spawned and state changes to `Warmup`

    let server_port = server_handle.server_port;
    let run_id = &server_handle.run_id;
    let [_client_1_task, client_2_task]: [ClientHandle; 2] = spawn_clients(2, server_port, run_id)
        .await
        .try_into()
        .unwrap();

    assert_with_retries(|| server_handle.get_clients_len(), 2).await;
    assert_with_retries(|| server_handle.get_run_state(), RunState::Warmup).await;

    // One client is killed, and now state returns to `WaitingForMembers` since the
    // minimum for starting the round is not reached

    client_2_task.client_handle.abort();
    assert_with_retries(|| server_handle.get_clients_len(), 1).await;
    assert_with_retries(
        || server_handle.get_run_state(),
        RunState::WaitingForMembers,
    )
    .await;
}

#[tokio::test(flavor = "multi_thread")]
async fn state_change_waiting_for_members_to_round_train() {
    // Coordinator is initialized with some default values
    let init_min_clients = 2;
    let batches_per_round = 4;
    let server_handle = CoordinatorServerHandle::new(init_min_clients, batches_per_round).await;

    assert_with_retries(|| server_handle.get_clients_len(), 0).await;
    assert_with_retries(
        || server_handle.get_run_state(),
        RunState::WaitingForMembers,
    )
    .await;

    let server_port = server_handle.server_port;
    let run_id = &server_handle.run_id;
    let _client_handles = spawn_clients(2, server_port, run_id).await;

    assert_with_retries(|| server_handle.get_clients_len(), 2).await;
    assert_with_retries(|| server_handle.get_run_state(), RunState::Warmup).await;

    // warmup time
    tokio::time::sleep(Duration::from_secs(WARMUP_TIME)).await;

    assert_with_retries(|| server_handle.get_clients_len(), 2).await;
    assert_with_retries(|| server_handle.get_run_state(), RunState::RoundTrain).await;
}

#[tokio::test(flavor = "multi_thread")]
async fn state_change_waiting_for_members_to_round_witness() {
    let init_min_clients = 2;
    let batches_per_round = 4;
    let server_handle = CoordinatorServerHandle::new(init_min_clients, batches_per_round).await;

    assert_with_retries(|| server_handle.get_clients_len(), 0).await;
    assert_with_retries(
        || server_handle.get_run_state(),
        RunState::WaitingForMembers,
    )
    .await;

    let server_port = server_handle.server_port;
    let run_id = &server_handle.run_id;
    let _client_handles = spawn_clients(2, server_port, run_id).await;

    assert_with_retries(|| server_handle.get_clients_len(), 2).await;

    // warmup time
    assert_with_retries(|| server_handle.get_run_state(), RunState::Warmup).await;
    tokio::time::sleep(Duration::from_secs(WARMUP_TIME)).await;

    assert_with_retries(|| server_handle.get_clients_len(), 2).await;

    // train time
    assert_with_retries(|| server_handle.get_run_state(), RunState::RoundTrain).await;
    tokio::time::sleep(Duration::from_secs(MAX_ROUND_TRAIN_TIME)).await;

    assert_with_retries(|| server_handle.get_clients_len(), 2).await;
    assert_with_retries(|| server_handle.get_run_state(), RunState::RoundWitness).await;
}

#[tokio::test(flavor = "multi_thread")]
async fn validate_all_clients_participate_in_witness_bloom() {
    // We make sure that the number of clients and the batches per round are the same
    // It is important that the number of clients is not greater than the number of batches per round,
    // since if that is the case, there will be clients that will have no data to train in a given round
    // and they won't appear in the bloom filters, making the test fail
    let init_min_clients = 5;
    let batches_per_round = init_min_clients;
    let server_handle = CoordinatorServerHandle::new(init_min_clients, batches_per_round).await;

    assert_with_retries(|| server_handle.get_pending_clients_len(), 0).await;
    assert_with_retries(
        || server_handle.get_run_state(),
        RunState::WaitingForMembers,
    )
    .await;

    let server_port = server_handle.server_port;
    let run_id = &server_handle.run_id;
    let _client_handles = spawn_clients(init_min_clients as usize, server_port, run_id).await;

    // assert that we start in the round 0
    assert_with_retries(|| server_handle.get_rounds_head(), 0).await;
    // witnesses should be empty
    assert!(server_handle.get_rounds().await[0].witnesses.is_empty());

    // Start round 0

    // warmup
    assert_with_retries(|| server_handle.get_run_state(), RunState::Warmup).await;
    tokio::time::sleep(Duration::from_secs(WARMUP_TIME)).await;

    // train
    assert_with_retries(|| server_handle.get_run_state(), RunState::RoundTrain).await;
    tokio::time::sleep(Duration::from_secs(MAX_ROUND_TRAIN_TIME)).await;

    // witness
    assert_with_retries(|| server_handle.get_run_state(), RunState::RoundWitness).await;
    tokio::time::sleep(Duration::from_secs(ROUND_WITNESS_TIME)).await;

    // assert round 0 finished
    assert_with_retries(|| server_handle.get_rounds_head(), 1).await;

    // Assert that the witness listened all the clients commitments from the previous round

    // We get the list of received witnesses from round 0
    let witnesses = &server_handle.get_rounds().await[0].witnesses;

    let mut score = 0;
    let clients = server_handle.get_clients().await;
    clients.iter().for_each(|client| {
        score +=
            psyche_coordinator::Coordinator::trainer_healthy_score_by_witnesses(client, witnesses);
    });

    let number_of_sent_witnesses = witnesses.len();
    let number_of_seen_clients = score / number_of_sent_witnesses as u32;

    assert_eq!(number_of_seen_clients, clients.len() as u32)
}

#[tokio::test(flavor = "multi_thread")]
async fn complete_round_with_shutdown_node() {
    let init_min_clients = 2;
<<<<<<< HEAD
    let server_handle = CoordinatorServerHandle::new(init_min_clients).await;
    let server_port = server_handle.server_port;
=======
    let batches_per_round = 2;
    let training_delay = 2;
    let server_handle = CoordinatorServerHandle::new(init_min_clients, batches_per_round).await;
>>>>>>> 7489b2ff

    assert_with_retries(|| server_handle.get_pending_clients_len(), 0).await;
    assert_with_retries(
        || server_handle.get_run_state(),
        RunState::WaitingForMembers,
    )
    .await;

<<<<<<< HEAD
    // Spawn two clients
    let [client_1_task,_client_2_task] = spawn_clients(init_min_clients as usize, server_port).await.try_into().unwrap();

    assert_with_retries(|| server_handle.get_clients_len(), 2).await;
    assert_with_retries(|| server_handle.get_run_state(), RunState::Warmup).await;

    // spawn one more client
    let [_client_3_task] = spawn_clients(1, server_port).await.try_into().unwrap();

    assert_with_retries(|| server_handle.get_pending_clients_len(), 3).await;


    // shutdown client 1
    client_1_task.client_handle.abort();
=======
    let server_port = server_handle.server_port;
    let run_id = &server_handle.run_id;
    let [client_1_task, _client_2_task] = spawn_clients_with_training_delay(
        init_min_clients as usize,
        server_port,
        run_id,
        training_delay,
    )
    .await
    .try_into()
    .unwrap();
>>>>>>> 7489b2ff

    // client 3 should replace client 1 a finish the round execution

    // assert that we start in the round 0
    assert_with_retries(|| server_handle.get_rounds_head(), 0).await;
    // witnesses should be empty
    assert!(server_handle.get_rounds().await[0].witnesses.is_empty());

    // warmup
    assert_with_retries(|| server_handle.get_run_state(), RunState::Warmup).await;

    // A new client is spawned, but since we are in `Warmup` state, it should wait for `WaitingForMembers`
    // to join the run

    let _client_handle_3 =
        ClientHandle::new_with_training_delay(server_port, run_id, training_delay).await;

    // A client is killed and the coordinator state returns to `WaitingForMembers`. Since client 3
    // was pending, the state immediately changes to `Warmup` again
    client_1_task.client_handle.abort();

    assert_with_retries(|| server_handle.get_run_state(), RunState::Warmup).await;
    tokio::time::sleep(Duration::from_secs(WARMUP_TIME)).await;

    // The network advances normally

    // train
    assert_with_retries(|| server_handle.get_run_state(), RunState::RoundTrain).await;
    tokio::time::sleep(Duration::from_secs(training_delay)).await;

    // witness
    assert_with_retries(|| server_handle.get_run_state(), RunState::RoundWitness).await;
    tokio::time::sleep(Duration::from_secs(ROUND_WITNESS_TIME)).await;
<<<<<<< HEAD
    assert_with_retries(|| server_handle.get_run_state(), RunState::RoundTrain).await;

    // assert round 0 finished
    assert_with_retries(|| server_handle.get_rounds_head(), 1).await;

    // assert that the witness listened all the up clients commits
    let witnesses = &server_handle.get_rounds().await[0].witnesses;
    let mut score = 0;
    let clients = server_handle.get_clients().await;
    assert_eq!(clients.len(), 2);
    clients.iter().for_each(|client| {
        score +=
            psyche_coordinator::Coordinator::trainer_healthy_score_by_witnesses(client, witnesses);
    });
    assert_eq!(score, clients.len() as u32)
=======
>>>>>>> 7489b2ff
}

#[tokio::test(flavor = "multi_thread")]
async fn finish_epoch() {
    // We initialize the coordinator with the same number of min clients as batches per round.
    // This way, every client will be assigned with only one batch
    let init_min_clients = 2;
    let batches_per_round = 2;
    let server_handle = CoordinatorServerHandle::new(init_min_clients, batches_per_round).await;

    assert_with_retries(|| server_handle.get_clients_len(), 0).await;
    assert_with_retries(
        || server_handle.get_run_state(),
        RunState::WaitingForMembers,
    )
    .await;

    let training_delay = 2;
    let server_port = server_handle.server_port;
    let run_id = &server_handle.run_id;
    let _client_handles = spawn_clients_with_training_delay(
        init_min_clients as usize,
        server_port,
        run_id,
        training_delay,
    )
    .await;

    // assert that we start in the round 0
    assert_with_retries(|| server_handle.get_rounds_head(), 0).await;

    // Witnesses should be empty, since round just started and we haven't trained yet
    assert!(server_handle.get_rounds().await[0].witnesses.is_empty());

    // execute round 0
    // warmup
    assert_with_retries(|| server_handle.get_run_state(), RunState::Warmup).await;
    tokio::time::sleep(Duration::from_secs(WARMUP_TIME)).await;

    // train
    assert_with_retries(|| server_handle.get_run_state(), RunState::RoundTrain).await;
    tokio::time::sleep(Duration::from_secs(training_delay)).await;

    assert_with_retries(|| server_handle.get_run_state(), RunState::RoundWitness).await;
    tokio::time::sleep(Duration::from_secs(ROUND_WITNESS_TIME)).await;

    // execute round 1
    assert_with_retries(|| server_handle.get_rounds_head(), 1).await;

    // train
    assert_with_retries(|| server_handle.get_run_state(), RunState::RoundTrain).await;

    // witness
    assert_with_retries(|| server_handle.get_run_state(), RunState::RoundWitness).await;
    tokio::time::sleep(Duration::from_secs(ROUND_WITNESS_TIME)).await;

    // Cooldown
    assert_with_retries(|| server_handle.get_run_state(), RunState::Cooldown).await;
    tokio::time::sleep(Duration::from_secs(COOLDOWN_TIME)).await;

    assert_with_retries(|| server_handle.get_current_epoch(), 1).await;
}<|MERGE_RESOLUTION|>--- conflicted
+++ resolved
@@ -15,15 +15,9 @@
     let server_handle = CoordinatorServerHandle::new(init_min_clients, batches_per_round).await;
 
     let server_port = server_handle.server_port;
-<<<<<<< HEAD
-
-    let _client_handles = spawn_clients(1, server_port).await;
+    let run_id = &server_handle.run_id;
+    let _client_handle = ClientHandle::default(server_port, run_id).await;
     let connected_clients = || server_handle.get_pending_clients_len();
-=======
-    let run_id = &server_handle.run_id;
-    let _client_handle = ClientHandle::default(server_port, run_id).await;
-    let connected_clients = || server_handle.get_clients_len();
->>>>>>> 7489b2ff
 
     assert_with_retries(connected_clients, 1).await;
 }
@@ -239,14 +233,9 @@
 #[tokio::test(flavor = "multi_thread")]
 async fn complete_round_with_shutdown_node() {
     let init_min_clients = 2;
-<<<<<<< HEAD
-    let server_handle = CoordinatorServerHandle::new(init_min_clients).await;
-    let server_port = server_handle.server_port;
-=======
     let batches_per_round = 2;
     let training_delay = 2;
     let server_handle = CoordinatorServerHandle::new(init_min_clients, batches_per_round).await;
->>>>>>> 7489b2ff
 
     assert_with_retries(|| server_handle.get_pending_clients_len(), 0).await;
     assert_with_retries(
@@ -255,22 +244,6 @@
     )
     .await;
 
-<<<<<<< HEAD
-    // Spawn two clients
-    let [client_1_task,_client_2_task] = spawn_clients(init_min_clients as usize, server_port).await.try_into().unwrap();
-
-    assert_with_retries(|| server_handle.get_clients_len(), 2).await;
-    assert_with_retries(|| server_handle.get_run_state(), RunState::Warmup).await;
-
-    // spawn one more client
-    let [_client_3_task] = spawn_clients(1, server_port).await.try_into().unwrap();
-
-    assert_with_retries(|| server_handle.get_pending_clients_len(), 3).await;
-
-
-    // shutdown client 1
-    client_1_task.client_handle.abort();
-=======
     let server_port = server_handle.server_port;
     let run_id = &server_handle.run_id;
     let [client_1_task, _client_2_task] = spawn_clients_with_training_delay(
@@ -282,7 +255,6 @@
     .await
     .try_into()
     .unwrap();
->>>>>>> 7489b2ff
 
     // client 3 should replace client 1 a finish the round execution
 
@@ -316,24 +288,6 @@
     // witness
     assert_with_retries(|| server_handle.get_run_state(), RunState::RoundWitness).await;
     tokio::time::sleep(Duration::from_secs(ROUND_WITNESS_TIME)).await;
-<<<<<<< HEAD
-    assert_with_retries(|| server_handle.get_run_state(), RunState::RoundTrain).await;
-
-    // assert round 0 finished
-    assert_with_retries(|| server_handle.get_rounds_head(), 1).await;
-
-    // assert that the witness listened all the up clients commits
-    let witnesses = &server_handle.get_rounds().await[0].witnesses;
-    let mut score = 0;
-    let clients = server_handle.get_clients().await;
-    assert_eq!(clients.len(), 2);
-    clients.iter().for_each(|client| {
-        score +=
-            psyche_coordinator::Coordinator::trainer_healthy_score_by_witnesses(client, witnesses);
-    });
-    assert_eq!(score, clients.len() as u32)
-=======
->>>>>>> 7489b2ff
 }
 
 #[tokio::test(flavor = "multi_thread")]
