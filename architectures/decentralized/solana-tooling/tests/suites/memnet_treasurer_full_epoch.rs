--- conflicted
+++ resolved
@@ -57,25 +57,16 @@
         clients.push(Keypair::new());
     }
     let ticker = Keypair::new();
-<<<<<<< HEAD
-    let distributed_collateral_amount = 10_000_000;
-
+    let minted_collateral_amount = 1_000_000_000_000_000;
+    let top_up_collateral_amount = 0_999_999_999_999_999;
     let warmup_time = 10;
     let round_witness_time = 10;
     let cooldown_time = 42;
     let epoch_time = 30;
-    let earned_point_per_epoch = 33;
-=======
-    let minted_collateral_amount = 1_000_000_000_000_000;
-    let top_up_collateral_amount = 0_999_999_999_999_999;
-    let warmup_time = 77;
-    let round_witness_time = 33;
-    let cooldown_time = 42;
-    let rounds_per_epoch = 4;
+    // let rounds_per_epoch = 4;
     let earned_point_per_epoch_total_shared = 888_888_888_888_888;
     let earned_point_per_epoch_per_client =
         earned_point_per_epoch_total_shared / clients.len() as u64;
->>>>>>> 21345337
 
     // Prepare the collateral mint
     let collateral_mint_authority = Keypair::new();
@@ -234,11 +225,7 @@
                 global_batch_size_warmup_tokens: 0,
                 verification_percent: 0,
                 witness_nodes: 0,
-<<<<<<< HEAD
                 epoch_time,
-=======
-                rounds_per_epoch,
->>>>>>> 21345337
                 total_steps: 100,
             }),
             model: Some(Model::LLM(LLM {
@@ -351,22 +338,7 @@
     .unwrap();
 
     // Go through an epoch's rounds
-<<<<<<< HEAD
     for _ in 0..4 {
-        // Witness
-        process_coordinator_witness(
-            &mut endpoint,
-            &payer,
-            &client,
-            &coordinator_instance,
-            &coordinator_account,
-            &Witness {
-                proof: WitnessProof {
-                    witness: true.into(),
-                    position: 0,
-                    index: 0,
-=======
-    for _ in 0..rounds_per_epoch {
         // Fetch the state at the start of the round
         let coordinator_account_state =
             get_coordinator_account_state(&mut endpoint, &coordinator_account)
@@ -404,7 +376,6 @@
                     broadcast_bloom: Default::default(),
                     broadcast_merkle: Default::default(),
                     metadata: Default::default(),
->>>>>>> 21345337
                 },
             )
             .await
