--- conflicted
+++ resolved
@@ -269,12 +269,6 @@
     .await
     .unwrap();
 
-<<<<<<< HEAD
-    // Pretend 3second passed
-    endpoint.forward_clock_unix_timestamp(3).await.unwrap();
-
-=======
->>>>>>> 956fc2b9
     // Tick to transition from waiting for members to warmup
     endpoint
         .forward_clock_unix_timestamp(WAITING_FOR_MEMBERS_EXTRA_SECONDS)
