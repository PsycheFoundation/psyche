--- conflicted
+++ resolved
@@ -293,39 +293,6 @@
     .await
     .unwrap();
 
-<<<<<<< HEAD
-    // Witness
-    process_coordinator_witness(
-        &mut endpoint,
-        &payer,
-        &client,
-        &coordinator_instance,
-        &coordinator_account,
-        &Witness {
-            proof: WitnessProof {
-                witness: true,
-                position: 0,
-                index: 0,
-            },
-            participant_bloom: Default::default(),
-            order_bloom: Default::default(),
-        },
-    )
-    .await
-    .unwrap();
-
-    // Tick from witness to cooldown
-    endpoint.forward_clock_unix_timestamp(10).await.unwrap();
-    process_coordinator_tick(
-        &mut endpoint,
-        &payer,
-        &ticker,
-        &coordinator_instance,
-        &coordinator_account,
-    )
-    .await
-    .unwrap();
-=======
     for _ in 0..4 {
         // Witness
         process_coordinator_witness(
@@ -359,7 +326,6 @@
         .await
         .unwrap();
     }
->>>>>>> c10a226f
 
     // Not yet earned the credit, claiming anything should fail
     process_treasurer_participant_claim(
