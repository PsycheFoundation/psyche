use std::vec;

use psyche_coordinator::CommitteeSelection;
use psyche_coordinator::CoordinatorConfig;
use psyche_coordinator::SOLANA_MAX_NUM_WITNESSES;
use psyche_coordinator::WAITING_FOR_MEMBERS_EXTRA_SECONDS;
use psyche_coordinator::model::Checkpoint;
use psyche_coordinator::model::DummyType;
use psyche_coordinator::model::HubRepo;
use psyche_coordinator::model::LLM;
use psyche_coordinator::model::LLMArchitecture;
use psyche_coordinator::model::LLMTrainingDataLocation;
use psyche_coordinator::model::LLMTrainingDataType;
use psyche_coordinator::model::Model;
<<<<<<< HEAD
use psyche_coordinator::model::LLM;
use psyche_coordinator::model::MAX_DATA_LOCATIONS;
use psyche_coordinator::CoordinatorConfig;
use psyche_coordinator::WitnessProof;
=======
>>>>>>> bf795449
use psyche_core::ConstantLR;
use psyche_core::FixedVec;
use psyche_core::LearningRateSchedule;
use psyche_core::OptimizerDefinition;
use psyche_solana_authorizer::logic::AuthorizationGranteeUpdateParams;
use psyche_solana_authorizer::logic::AuthorizationGrantorUpdateParams;
use psyche_solana_coordinator::ClientId;
use psyche_solana_coordinator::CoordinatorAccount;
use psyche_solana_coordinator::instruction::Witness;
use psyche_solana_coordinator::logic::JOIN_RUN_AUTHORIZATION_SCOPE;
use psyche_solana_tooling::create_memnet_endpoint::create_memnet_endpoint;
use psyche_solana_tooling::get_accounts::get_coordinator_account_state;
use psyche_solana_tooling::process_authorizer_instructions::process_authorizer_authorization_create;
use psyche_solana_tooling::process_authorizer_instructions::process_authorizer_authorization_grantee_update;
use psyche_solana_tooling::process_authorizer_instructions::process_authorizer_authorization_grantor_update;
use psyche_solana_tooling::process_coordinator_instructions::process_coordinator_join_run;
use psyche_solana_tooling::process_coordinator_instructions::process_coordinator_tick;
use psyche_solana_tooling::process_coordinator_instructions::process_coordinator_witness;
use psyche_solana_tooling::process_treasurer_instructions::process_treasurer_participant_claim;
use psyche_solana_tooling::process_treasurer_instructions::process_treasurer_participant_create;
use psyche_solana_tooling::process_treasurer_instructions::process_treasurer_run_create;
use psyche_solana_tooling::process_treasurer_instructions::process_treasurer_run_update;
use psyche_solana_treasurer::logic::RunCreateParams;
use psyche_solana_treasurer::logic::RunUpdateParams;
use solana_sdk::signature::Keypair;
use solana_sdk::signer::Signer;

#[tokio::test]
pub async fn run() {
    let mut endpoint = create_memnet_endpoint().await;

    // Create payer key and fund it
    let payer = Keypair::new();
    endpoint
        .request_airdrop(&payer.pubkey(), 5_000_000_000)
        .await
        .unwrap();

    // Constants
    let main_authority = Keypair::new();
    let join_authority = Keypair::new();
    let participant = Keypair::new();
    let mut clients = vec![];
    for _ in 0..11 {
        clients.push(Keypair::new());
    }
    let ticker = Keypair::new();
    let minted_collateral_amount = 1_000_000_000_000_000;
    let top_up_collateral_amount = 0_999_999_999_999_999;
    let warmup_time = 10;
    let round_witness_time = 10;
    let cooldown_time = 42;
    let epoch_time = 30;
    let earned_point_per_epoch_total_shared = 888_888_888_888_888;
    let earned_point_per_epoch_per_client =
        earned_point_per_epoch_total_shared / clients.len() as u64;

    // Prepare the collateral mint
    let collateral_mint_authority = Keypair::new();
    let collateral_mint = endpoint
        .process_spl_token_mint_new(
            &payer,
            &collateral_mint_authority.pubkey(),
            None,
            6,
        )
        .await
        .unwrap();

    // Create the empty pre-allocated coordinator_account
    let coordinator_account = endpoint
        .process_system_new_exempt(
            &payer,
            CoordinatorAccount::space_with_discriminator(),
            &psyche_solana_coordinator::ID,
        )
        .await
        .unwrap();

    // Create a run (it should create the underlying coordinator)
    let (run, coordinator_instance) = process_treasurer_run_create(
        &mut endpoint,
        &payer,
        &collateral_mint,
        &coordinator_account,
        RunCreateParams {
            index: 42,
            run_id: "This is my run's dummy run_id".to_string(),
            main_authority: main_authority.pubkey(),
            join_authority: join_authority.pubkey(),
            client_version: "latest".to_string(),
        },
    )
    .await
    .unwrap();

    // Get the run's collateral vault
    let run_collateral = endpoint
        .process_spl_associated_token_account_get_or_init(
            &payer,
            &run,
            &collateral_mint,
        )
        .await
        .unwrap();

    // Give the authority some collateral
    let main_authority_collateral = endpoint
        .process_spl_associated_token_account_get_or_init(
            &payer,
            &main_authority.pubkey(),
            &collateral_mint,
        )
        .await
        .unwrap();
    endpoint
        .process_spl_token_mint_to(
            &payer,
            &collateral_mint,
            &collateral_mint_authority,
            &main_authority_collateral,
            minted_collateral_amount,
        )
        .await
        .unwrap();

    // Fund the run with some newly minted collateral
    endpoint
        .process_spl_token_transfer(
            &payer,
            &main_authority,
            &main_authority_collateral,
            &run_collateral,
            1,
        )
        .await
        .unwrap();

    // Create the clients ATAs
    let mut clients_collateral = vec![];
    for client in &clients {
        clients_collateral.push(
            endpoint
                .process_spl_associated_token_account_get_or_init(
                    &payer,
                    &client.pubkey(),
                    &collateral_mint,
                )
                .await
                .unwrap(),
        );
    }

    // Create the participations accounts
    for client in &clients {
        process_treasurer_participant_create(
            &mut endpoint,
            &payer,
            client,
            &run,
        )
        .await
        .unwrap();
    }

    // Try claiming nothing, it should work, but we earned nothing
    process_treasurer_participant_claim(
        &mut endpoint,
        &payer,
        &clients[0],
        &clients_collateral[0],
        &collateral_mint,
        &run,
        &coordinator_account,
        0,
    )
    .await
    .unwrap();

    // Claiming with the wrong collateral should fail
    process_treasurer_participant_claim(
        &mut endpoint,
        &payer,
        &clients[0],
        &clients_collateral[1],
        &collateral_mint,
        &run,
        &coordinator_account,
        0,
    )
    .await
    .unwrap_err();

<<<<<<< HEAD
    // We should be able to top-up run treasury at any time
    process_treasurer_run_top_up(
        &mut endpoint,
        &payer,
        &main_authority,
        &main_authority_collateral,
        &collateral_mint,
        &run,
        5_000_000,
    )
    .await
    .unwrap();

    let mut data_locations: FixedVec<
        LLMTrainingDataLocation,
        MAX_DATA_LOCATIONS,
    > = FixedVec::default();
    data_locations
        .push(LLMTrainingDataLocation::Dummy(DummyType::Working))
        .unwrap();

=======
>>>>>>> bf795449
    // Prepare the coordinator's config
    process_treasurer_run_update(
        &mut endpoint,
        &payer,
        &main_authority,
        &run,
        &coordinator_instance,
        &coordinator_account,
        RunUpdateParams {
            metadata: None,
            config: Some(CoordinatorConfig {
                warmup_time,
                cooldown_time,
                max_round_train_time: 888,
                round_witness_time,
                min_clients: 1,
                init_min_clients: 1,
                global_batch_size_start: 1,
                global_batch_size_end: clients.len() as u16,
                global_batch_size_warmup_tokens: 0,
                verification_percent: 0,
                witness_nodes: 0,
                epoch_time,
                total_steps: 100,
            }),
            model: Some(Model::LLM(LLM {
                architecture: LLMArchitecture::HfLlama,
                checkpoint: Checkpoint::Dummy(HubRepo::dummy()),
                max_seq_len: 4096,
                data_type: LLMTrainingDataType::Pretraining,
                data_locations,
                lr_schedule: LearningRateSchedule::Constant(
                    ConstantLR::default(),
                ),
                optimizer: OptimizerDefinition::Distro {
                    clip_grad_norm: None,
                    compression_decay: 1.0,
                    compression_topk: 1,
                    compression_chunk: 1,
                    quantize_1bit: false,
                    weight_decay: None,
                },
                cold_start_warmup_steps: 0,
            })),
            progress: None,
            epoch_earning_rate_total_shared: Some(
                earned_point_per_epoch_total_shared,
            ),
            epoch_slashing_rate_per_client: None,
            paused: Some(false),
            client_version: None,
        },
    )
    .await
    .unwrap();

    // Add a participant key to whitelist
    let authorization = process_authorizer_authorization_create(
        &mut endpoint,
        &payer,
        &join_authority,
        &participant.pubkey(),
        JOIN_RUN_AUTHORIZATION_SCOPE,
    )
    .await
    .unwrap();
    process_authorizer_authorization_grantor_update(
        &mut endpoint,
        &payer,
        &join_authority,
        &authorization,
        AuthorizationGrantorUpdateParams { active: true },
    )
    .await
    .unwrap();

    // Make the clients delegates of the participant key
    process_authorizer_authorization_grantee_update(
        &mut endpoint,
        &payer,
        &participant,
        &authorization,
        AuthorizationGranteeUpdateParams {
            delegates_clear: false,
            delegates_added: clients.iter().map(|c| c.pubkey()).collect(),
        },
    )
    .await
    .unwrap();

    // The clients can now join the run
    for client in &clients {
        process_coordinator_join_run(
            &mut endpoint,
            &payer,
            client,
            &authorization,
            &coordinator_instance,
            &coordinator_account,
            ClientId::new(client.pubkey(), Default::default()),
        )
        .await
        .unwrap();
    }

    // Tick to transition from waiting for members to warmup
    endpoint
        .forward_clock_unix_timestamp(WAITING_FOR_MEMBERS_EXTRA_SECONDS)
        .await
        .unwrap();
    process_coordinator_tick(
        &mut endpoint,
        &payer,
        &ticker,
        &coordinator_instance,
        &coordinator_account,
    )
    .await
    .unwrap();

    // Tick from warmup to train
    endpoint
        .forward_clock_unix_timestamp(warmup_time)
        .await
        .unwrap();
    process_coordinator_tick(
        &mut endpoint,
        &payer,
        &ticker,
        &coordinator_instance,
        &coordinator_account,
    )
    .await
    .unwrap();

    // Go through an epoch's rounds
    for _ in 0..4 {
        // Fetch the state at the start of the round
        let coordinator_account_state =
            get_coordinator_account_state(&mut endpoint, &coordinator_account)
                .await
                .unwrap()
                .unwrap();
        // Process clients round witness
        for client in &clients {
            let witness_proof = CommitteeSelection::from_coordinator(
                &coordinator_account_state.coordinator,
                0,
            )
            .unwrap()
            .get_witness(
                coordinator_account_state
                    .coordinator
                    .epoch_state
                    .clients
                    .iter()
                    .position(|c| c.id.signer.eq(&client.pubkey()))
                    .unwrap() as u64,
            );
            if witness_proof.position >= SOLANA_MAX_NUM_WITNESSES as u64 {
                continue;
            }
            process_coordinator_witness(
                &mut endpoint,
                &payer,
                client,
                &coordinator_instance,
                &coordinator_account,
                &Witness {
                    proof: witness_proof,
                    participant_bloom: Default::default(),
                    broadcast_bloom: Default::default(),
                    broadcast_merkle: Default::default(),
                    metadata: Default::default(),
                },
            )
            .await
            .unwrap();
        }
        // Tick from witness back next round train (or epoch cooldown after the last round)
        endpoint
            .forward_clock_unix_timestamp(round_witness_time)
            .await
            .unwrap();
        process_coordinator_tick(
            &mut endpoint,
            &payer,
            &ticker,
            &coordinator_instance,
            &coordinator_account,
        )
        .await
        .unwrap();
    }

    // Not yet earned the credit, claiming anything should fail
    process_treasurer_participant_claim(
        &mut endpoint,
        &payer,
        &clients[0],
        &clients_collateral[0],
        &collateral_mint,
        &coordinator_instance,
        &coordinator_account,
        1,
    )
    .await
    .unwrap_err();

    // Tick from cooldown to new epoch (should increment the earned points)
    endpoint
        .forward_clock_unix_timestamp(cooldown_time)
        .await
        .unwrap();
    process_coordinator_tick(
        &mut endpoint,
        &payer,
        &ticker,
        &coordinator_instance,
        &coordinator_account,
    )
    .await
    .unwrap();

    // We can claim earned points now, but it should fail because run isnt funded
    process_treasurer_participant_claim(
        &mut endpoint,
        &payer,
        &clients[0],
        &clients_collateral[0],
        &collateral_mint,
        &run,
        &coordinator_account,
        earned_point_per_epoch_per_client,
    )
    .await
    .unwrap_err();

    // We should be able to top-up run treasury at any time
    endpoint
        .process_spl_token_transfer(
            &payer,
            &main_authority,
            &main_authority_collateral,
            &run_collateral,
            top_up_collateral_amount,
        )
        .await
        .unwrap();

    // Now that a new epoch has started, we can claim our earned point
    for i in 0..clients.len() {
        let client = &clients[i];
        let client_collateral = &clients_collateral[i];
        process_treasurer_participant_claim(
            &mut endpoint,
            &payer,
            client,
            client_collateral,
            &collateral_mint,
            &run,
            &coordinator_account,
            earned_point_per_epoch_per_client,
        )
        .await
        .unwrap();
    }

    // Can't claim anything past the earned points
    process_treasurer_participant_claim(
        &mut endpoint,
        &payer,
        &clients[0],
        &clients_collateral[0],
        &collateral_mint,
        &run,
        &coordinator_account,
        1,
    )
    .await
    .unwrap_err();

    // Check that we could claim only exactly the right amount
    for client_collateral in &clients_collateral {
        assert_eq!(
            endpoint
                .get_spl_token_account(client_collateral)
                .await
                .unwrap()
                .unwrap()
                .amount,
            earned_point_per_epoch_per_client,
        );
    }
    assert_eq!(
        endpoint
            .get_spl_token_account(&run_collateral)
            .await
            .unwrap()
            .unwrap()
            .amount,
        1 + top_up_collateral_amount
            - earned_point_per_epoch_per_client * clients.len() as u64,
    );
}<|MERGE_RESOLUTION|>--- conflicted
+++ resolved
@@ -1,5 +1,3 @@
-use std::vec;
-
 use psyche_coordinator::CommitteeSelection;
 use psyche_coordinator::CoordinatorConfig;
 use psyche_coordinator::SOLANA_MAX_NUM_WITNESSES;
@@ -11,14 +9,8 @@
 use psyche_coordinator::model::LLMArchitecture;
 use psyche_coordinator::model::LLMTrainingDataLocation;
 use psyche_coordinator::model::LLMTrainingDataType;
+use psyche_coordinator::model::MAX_DATA_LOCATIONS;
 use psyche_coordinator::model::Model;
-<<<<<<< HEAD
-use psyche_coordinator::model::LLM;
-use psyche_coordinator::model::MAX_DATA_LOCATIONS;
-use psyche_coordinator::CoordinatorConfig;
-use psyche_coordinator::WitnessProof;
-=======
->>>>>>> bf795449
 use psyche_core::ConstantLR;
 use psyche_core::FixedVec;
 use psyche_core::LearningRateSchedule;
@@ -45,6 +37,7 @@
 use psyche_solana_treasurer::logic::RunUpdateParams;
 use solana_sdk::signature::Keypair;
 use solana_sdk::signer::Signer;
+use std::vec;
 
 #[tokio::test]
 pub async fn run() {
@@ -212,20 +205,6 @@
     .await
     .unwrap_err();
 
-<<<<<<< HEAD
-    // We should be able to top-up run treasury at any time
-    process_treasurer_run_top_up(
-        &mut endpoint,
-        &payer,
-        &main_authority,
-        &main_authority_collateral,
-        &collateral_mint,
-        &run,
-        5_000_000,
-    )
-    .await
-    .unwrap();
-
     let mut data_locations: FixedVec<
         LLMTrainingDataLocation,
         MAX_DATA_LOCATIONS,
@@ -234,8 +213,6 @@
         .push(LLMTrainingDataLocation::Dummy(DummyType::Working))
         .unwrap();
 
-=======
->>>>>>> bf795449
     // Prepare the coordinator's config
     process_treasurer_run_update(
         &mut endpoint,
