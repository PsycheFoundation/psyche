use bytemuck::Zeroable;
use psyche_coordinator::model::Checkpoint;
use psyche_coordinator::model::LLMArchitecture;
use psyche_coordinator::model::LLMTrainingDataLocation;
use psyche_coordinator::model::LLMTrainingDataType;
use psyche_coordinator::model::Model;
use psyche_coordinator::model::LLM;
use psyche_coordinator::CoordinatorConfig;
use psyche_coordinator::RunState;
use psyche_coordinator::WitnessProof;
use psyche_core::ConstantLR;
use psyche_core::FixedVec;
use psyche_core::LearningRateSchedule;
use psyche_core::OptimizerDefinition;
use psyche_solana_coordinator::instruction::Witness;
use psyche_solana_coordinator::logic::JOIN_RUN_AUTHORIZATION_SCOPE;
use psyche_solana_coordinator::ClientId;
use psyche_solana_coordinator::CoordinatorAccount;
use psyche_solana_tooling::create_memnet_endpoint::create_memnet_endpoint;
use psyche_solana_tooling::get_accounts::get_coordinator_account_state;
use psyche_solana_tooling::process_authorizer_instructions::process_authorizer_authorization_create;
use psyche_solana_tooling::process_authorizer_instructions::process_authorizer_authorization_grantor_update;
use psyche_solana_tooling::process_coordinator_instructions::process_coordinator_init;
use psyche_solana_tooling::process_coordinator_instructions::process_coordinator_join_run;
use psyche_solana_tooling::process_coordinator_instructions::process_coordinator_set_paused;
use psyche_solana_tooling::process_coordinator_instructions::process_coordinator_tick;
use psyche_solana_tooling::process_coordinator_instructions::process_coordinator_update_config_model;
use psyche_solana_tooling::process_coordinator_instructions::process_coordinator_witness;
use solana_sdk::signature::Keypair;
use solana_sdk::signer::Signer;

#[tokio::test]
pub async fn run() {
    let mut endpoint = create_memnet_endpoint().await;

    // Create payer key and fund it
    let payer = Keypair::new();
    endpoint
        .process_airdrop(&payer.pubkey(), 10_000_000_000)
        .await
        .unwrap();

    // Run constants
    let authority = Keypair::new();
    let client = Keypair::new();
    let ticker = Keypair::new();

    // create the empty pre-allocated coordinator_account
    let coordinator_account = endpoint
        .process_system_new_exempt(
            &payer,
            CoordinatorAccount::space_with_discriminator(),
            &psyche_solana_coordinator::ID,
        )
        .await
        .unwrap();

    // initialize the coordinator
    let coordinator_instance = process_coordinator_init(
        &mut endpoint,
        &payer,
        &authority,
        &coordinator_account,
        "This is a random run id!",
    )
    .await
    .unwrap();

    // verify that the run is in initialized state
    assert_eq!(
        get_coordinator_account_state(&mut endpoint, &coordinator_account)
            .await
            .unwrap()
            .unwrap()
            .coordinator
            .run_state,
        RunState::Uninitialized
    );

    // update the coordinator's model
    process_coordinator_update_config_model(
        &mut endpoint,
        &payer,
        &authority,
        &coordinator_instance,
        &coordinator_account,
        Some(CoordinatorConfig::<ClientId> {
            warmup_time: 1,
            cooldown_time: 1,
            max_round_train_time: 3,
            round_witness_time: 1,
            min_clients: 1,
            global_batch_size: 1,
            verification_percent: 0,
            witness_nodes: 0,
            witness_quorum: 0,
            rounds_per_epoch: 10,
            total_steps: 100,
            checkpointers: FixedVec::zeroed(),
        }),
        Some(Model::LLM(LLM {
            architecture: LLMArchitecture::HfLlama,
            checkpoint: Checkpoint::Ephemeral,
            max_seq_len: 4096,
            data_type: LLMTrainingDataType::Pretraining,
            data_location: LLMTrainingDataLocation::Local(Zeroable::zeroed()),
            lr_schedule: LearningRateSchedule::Constant(ConstantLR::default()),
            optimizer: OptimizerDefinition::Distro {
                clip_grad_norm: None,
                compression_decay: 1.0,
                compression_decay_warmup_steps: 0,
                compression_topk: 1,
                compression_topk_startup: 0,
                compression_topk_startup_steps: 0,
                compression_chunk: 1,
                quantize_1bit: false,
            },
        })),
    )
    .await
    .unwrap();

    // Coordinator's state should now have changed
    assert_eq!(
        get_coordinator_account_state(&mut endpoint, &coordinator_account)
            .await
            .unwrap()
            .unwrap()
            .coordinator
            .run_state,
        RunState::Uninitialized
    );

    // Generate the client key
    let client_id = ClientId::new(client.pubkey(), Default::default());

    // Add client to whitelist
    let authorization = process_authorizer_authorization_create(
        &mut endpoint,
        &payer,
        &authority,
        &client.pubkey(),
        JOIN_RUN_AUTHORIZATION_SCOPE,
    )
    .await
    .unwrap();
    process_authorizer_authorization_grantor_update(
        &mut endpoint,
        &payer,
        &authority,
        &authorization,
        true,
    )
    .await
    .unwrap();

    // Whitelisted with the wrong account, can't join
    assert!(process_coordinator_join_run(
        &mut endpoint,
        &payer,
        &payer,
        &authorization,
        &coordinator_instance,
        &coordinator_account,
        client_id
    )
    .await
    .is_err());

    // Whitelisted, can join
    process_coordinator_join_run(
        &mut endpoint,
        &payer,
        &client,
        &authorization,
        &coordinator_instance,
        &coordinator_account,
        client_id,
    )
    .await
    .unwrap();

    // Coordinator should still not be ready
    assert_eq!(
        get_coordinator_account_state(&mut endpoint, &coordinator_account)
            .await
            .unwrap()
            .unwrap()
            .coordinator
            .run_state,
        RunState::Uninitialized
    );

    // Can't tick yet because paused
    assert!(process_coordinator_tick(
        &mut endpoint,
        &payer,
        &ticker,
        &coordinator_instance,
        &coordinator_account,
    )
    .await
    .is_err());

    // Unpause
    process_coordinator_set_paused(
        &mut endpoint,
        &payer,
        &authority,
        &coordinator_instance,
        &coordinator_account,
        false,
    )
    .await
    .unwrap();

    // Coordinator should have changed
    assert_eq!(
        get_coordinator_account_state(&mut endpoint, &coordinator_account)
            .await
            .unwrap()
            .unwrap()
            .coordinator
            .run_state,
        RunState::Warmup
    );

    // Pretend 1 second passed
    endpoint.forward_clock_unix_timestamp(1).await.unwrap();

    // tick should now succeed
    process_coordinator_tick(
        &mut endpoint,
        &payer,
        &ticker,
        &coordinator_instance,
        &coordinator_account,
    )
    .await
    .unwrap();

    // Coordinator in train mode
    let coordinator =
        get_coordinator_account_state(&mut endpoint, &coordinator_account)
            .await
            .unwrap()
            .unwrap()
            .coordinator;
    assert_eq!(coordinator.run_state, RunState::RoundTrain);
    assert_eq!(coordinator.current_round().unwrap().height, 0);
    assert_eq!(coordinator.progress.step, 1);

    // Check that only the right user can successfully send a witness
    let witness = Witness {
<<<<<<< HEAD
        proof: WitnessProof {
            witness: true,
            position: 0,
            index: 0,
        },
=======
        proof: WitnessProof { witness: true.into(), position: 0, index: 0 },
>>>>>>> c10a226f
        participant_bloom: Default::default(),
        batch_bloom: Default::default(),
    };
    assert!(process_coordinator_witness(
        &mut endpoint,
        &payer,
        &ticker,
        &coordinator_instance,
        &coordinator_account,
        &witness,
    )
    .await
    .is_err());
    process_coordinator_witness(
        &mut endpoint,
        &payer,
        &client,
        &coordinator_instance,
        &coordinator_account,
        &witness,
    )
    .await
    .unwrap();

    // Coordinator state after witness should change
    assert_eq!(
        get_coordinator_account_state(&mut endpoint, &coordinator_account)
            .await
            .unwrap()
            .unwrap()
            .coordinator
            .run_state,
        RunState::RoundWitness
    );
}<|MERGE_RESOLUTION|>--- conflicted
+++ resolved
@@ -252,15 +252,11 @@
 
     // Check that only the right user can successfully send a witness
     let witness = Witness {
-<<<<<<< HEAD
         proof: WitnessProof {
-            witness: true,
+            witness: true.into(),
             position: 0,
             index: 0,
         },
-=======
-        proof: WitnessProof { witness: true.into(), position: 0, index: 0 },
->>>>>>> c10a226f
         participant_bloom: Default::default(),
         batch_bloom: Default::default(),
     };
