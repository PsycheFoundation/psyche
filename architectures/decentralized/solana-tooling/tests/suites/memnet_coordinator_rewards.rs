--- conflicted
+++ resolved
@@ -1,23 +1,23 @@
+use psyche_coordinator::model::Checkpoint;
+use psyche_coordinator::model::HubRepo;
+use psyche_coordinator::model::LLMArchitecture;
+use psyche_coordinator::model::LLMTrainingDataLocation;
+use psyche_coordinator::model::LLMTrainingDataType;
+use psyche_coordinator::model::Model;
+use psyche_coordinator::model::LLM;
 use psyche_coordinator::CommitteeSelection;
 use psyche_coordinator::CoordinatorConfig;
 use psyche_coordinator::SOLANA_MAX_NUM_WITNESSES;
 use psyche_coordinator::WAITING_FOR_MEMBERS_EXTRA_SECONDS;
-use psyche_coordinator::model::Checkpoint;
-use psyche_coordinator::model::HubRepo;
-use psyche_coordinator::model::LLM;
-use psyche_coordinator::model::LLMArchitecture;
-use psyche_coordinator::model::LLMTrainingDataLocation;
-use psyche_coordinator::model::LLMTrainingDataType;
-use psyche_coordinator::model::Model;
 use psyche_core::ConstantLR;
 use psyche_core::LearningRateSchedule;
 use psyche_core::OptimizerDefinition;
 use psyche_solana_authorizer::logic::AuthorizationGrantorUpdateParams;
-use psyche_solana_coordinator::ClientId;
-use psyche_solana_coordinator::CoordinatorAccount;
 use psyche_solana_coordinator::instruction::Witness;
 use psyche_solana_coordinator::logic::InitCoordinatorParams;
 use psyche_solana_coordinator::logic::JOIN_RUN_AUTHORIZATION_SCOPE;
+use psyche_solana_coordinator::ClientId;
+use psyche_solana_coordinator::CoordinatorAccount;
 use psyche_solana_tooling::create_memnet_endpoint::create_memnet_endpoint;
 use psyche_solana_tooling::get_accounts::get_coordinator_account_state;
 use psyche_solana_tooling::process_authorizer_instructions::process_authorizer_authorization_create;
@@ -152,45 +152,6 @@
     .unwrap();
 
     // Add a few clients to the run
-<<<<<<< HEAD
-    for client_chunk in clients.chunks(17) {
-        // Let clients join by chunk over multiple slots
-        endpoint.forward_clock_slot(1).await.unwrap();
-        // Authorize and join clients
-        for client in client_chunk {
-            // Add clients to whitelist
-            let authorization = process_authorizer_authorization_create(
-                &mut endpoint,
-                &payer,
-                &join_authority,
-                &client.pubkey(),
-                JOIN_RUN_AUTHORIZATION_SCOPE,
-            )
-            .await
-            .unwrap();
-            process_authorizer_authorization_grantor_update(
-                &mut endpoint,
-                &payer,
-                &join_authority,
-                &authorization,
-                AuthorizationGrantorUpdateParams { active: true },
-            )
-            .await
-            .unwrap();
-            // Whitelisted, can join
-            process_coordinator_join_run(
-                &mut endpoint,
-                &payer,
-                &client,
-                &authorization,
-                &coordinator_instance,
-                &coordinator_account,
-                ClientId::new(client.pubkey(), Default::default()),
-            )
-            .await
-            .unwrap();
-        }
-=======
     for client in &clients {
         // Add clients to whitelist
         let authorization = process_authorizer_authorization_create(
@@ -223,7 +184,6 @@
         )
         .await
         .unwrap();
->>>>>>> 5de899fa
     }
 
     // Tick to transition from waiting for members to warmup
