use psyche_coordinator::CommitteeSelection;
use psyche_coordinator::CoordinatorConfig;
use psyche_coordinator::SOLANA_MAX_NUM_WITNESSES;
use psyche_coordinator::WAITING_FOR_MEMBERS_EXTRA_SECONDS;
use psyche_coordinator::model::Checkpoint;
use psyche_coordinator::model::HubRepo;
use psyche_coordinator::model::LLM;
use psyche_coordinator::model::LLMArchitecture;
use psyche_coordinator::model::LLMTrainingDataLocation;
use psyche_coordinator::model::LLMTrainingDataType;
use psyche_coordinator::model::Model;
use psyche_core::ConstantLR;
use psyche_core::LearningRateSchedule;
use psyche_core::OptimizerDefinition;
use psyche_solana_authorizer::logic::AuthorizationGrantorUpdateParams;
use psyche_solana_coordinator::ClientId;
use psyche_solana_coordinator::CoordinatorAccount;
use psyche_solana_coordinator::instruction::Witness;
use psyche_solana_coordinator::logic::InitCoordinatorParams;
use psyche_solana_coordinator::logic::JOIN_RUN_AUTHORIZATION_SCOPE;
use psyche_solana_tooling::create_memnet_endpoint::create_memnet_endpoint;
use psyche_solana_tooling::get_accounts::get_coordinator_account_state;
use psyche_solana_tooling::process_authorizer_instructions::process_authorizer_authorization_create;
use psyche_solana_tooling::process_authorizer_instructions::process_authorizer_authorization_grantor_update;
use psyche_solana_tooling::process_coordinator_instructions::process_coordiantor_set_future_epoch_rates;
use psyche_solana_tooling::process_coordinator_instructions::process_coordinator_init;
use psyche_solana_tooling::process_coordinator_instructions::process_coordinator_join_run;
use psyche_solana_tooling::process_coordinator_instructions::process_coordinator_set_paused;
use psyche_solana_tooling::process_coordinator_instructions::process_coordinator_tick;
use psyche_solana_tooling::process_coordinator_instructions::process_coordinator_witness;
use psyche_solana_tooling::process_coordinator_instructions::process_update;
use solana_sdk::signature::Keypair;
use solana_sdk::signer::Signer;

#[tokio::test]
pub async fn run() {
    let mut endpoint = create_memnet_endpoint().await;

    // Create payer key and fund it
    let payer = Keypair::new();
    endpoint
        .request_airdrop(&payer.pubkey(), 5_000_000_000)
        .await
        .unwrap();

    // Run constants
    let main_authority = Keypair::new();
    let join_authority = Keypair::new();
    let mut clients = vec![];
    for _ in 0..240 {
        clients.push(Keypair::new());
    }
    let ticker = Keypair::new();
    let warmup_time = 10;
    let round_witness_time = 10;
    let cooldown_time = 88;
<<<<<<< HEAD
    let epoch_time = 30;
    let earned_point_per_epoch = 33;
=======
    let rounds_per_epoch = 4;
    let earned_point_per_epoch_total_shared = 444_444;
>>>>>>> 21345337

    // Create the empty pre-allocated coordinator_account
    let coordinator_account = endpoint
        .process_system_new_exempt(
            &payer,
            CoordinatorAccount::space_with_discriminator(),
            &psyche_solana_coordinator::ID,
        )
        .await
        .unwrap();

    // Initialize the coordinator
    let coordinator_instance = process_coordinator_init(
        &mut endpoint,
        &payer,
        &coordinator_account,
        InitCoordinatorParams {
            run_id: "This is a random run id!".to_string(),
            main_authority: main_authority.pubkey(),
            join_authority: join_authority.pubkey(),
        },
    )
    .await
    .unwrap();

    // Prepare the configuration
    process_update(
        &mut endpoint,
        &payer,
        &main_authority,
        &coordinator_instance,
        &coordinator_account,
        None,
        Some(CoordinatorConfig {
            warmup_time,
            cooldown_time,
            max_round_train_time: 888,
            round_witness_time,
            min_clients: 1,
            init_min_clients: 1,
            global_batch_size_start: 1,
            global_batch_size_end: clients.len() as u16,
            global_batch_size_warmup_tokens: 0,
            verification_percent: 0,
            witness_nodes: 0,
            epoch_time,
            total_steps: 100,
        }),
        Some(Model::LLM(LLM {
            architecture: LLMArchitecture::HfLlama,
            checkpoint: Checkpoint::Dummy(HubRepo::dummy()),
            max_seq_len: 4096,
            data_type: LLMTrainingDataType::Pretraining,
            data_location: LLMTrainingDataLocation::default(),
            lr_schedule: LearningRateSchedule::Constant(ConstantLR::default()),
            optimizer: OptimizerDefinition::Distro {
                clip_grad_norm: None,
                compression_decay: 1.0,
                compression_topk: 1,
                compression_chunk: 1,
                quantize_1bit: false,
                weight_decay: None,
            },
            cold_start_warmup_steps: 0,
        })),
        None, // no explicit progress
    )
    .await
    .unwrap();

    // Set the reward rate for the epoch
    process_coordiantor_set_future_epoch_rates(
        &mut endpoint,
        &payer,
        &main_authority,
        &coordinator_instance,
        &coordinator_account,
        Some(earned_point_per_epoch_total_shared),
        None,
    )
    .await
    .unwrap();

    // Start the run
    process_coordinator_set_paused(
        &mut endpoint,
        &payer,
        &main_authority,
        &coordinator_instance,
        &coordinator_account,
        false,
    )
    .await
    .unwrap();

    // Add a few clients to the run
    for client in &clients {
        // Add clients to whitelist
        let authorization = process_authorizer_authorization_create(
            &mut endpoint,
            &payer,
            &join_authority,
            &client.pubkey(),
            JOIN_RUN_AUTHORIZATION_SCOPE,
        )
        .await
        .unwrap();
        process_authorizer_authorization_grantor_update(
            &mut endpoint,
            &payer,
            &join_authority,
            &authorization,
            AuthorizationGrantorUpdateParams { active: true },
        )
        .await
        .unwrap();
        // Whitelisted, can join
        process_coordinator_join_run(
            &mut endpoint,
            &payer,
            client,
            &authorization,
            &coordinator_instance,
            &coordinator_account,
            ClientId::new(client.pubkey(), Default::default()),
        )
        .await
        .unwrap();
    }

    // Tick to transition from waiting for members to warmup
    endpoint
        .forward_clock_unix_timestamp(WAITING_FOR_MEMBERS_EXTRA_SECONDS)
        .await
        .unwrap();
    process_coordinator_tick(
        &mut endpoint,
        &payer,
        &ticker,
        &coordinator_instance,
        &coordinator_account,
    )
    .await
    .unwrap();

    // Transition from warmup to round train
    endpoint
        .forward_clock_unix_timestamp(warmup_time)
        .await
        .unwrap();

    process_coordinator_tick(
        &mut endpoint,
        &payer,
        &ticker,
        &coordinator_instance,
        &coordinator_account,
    )
    .await
    .unwrap();

    // Run a full epoch
    for _ in 0..4 {
        // Fetch the state at the start of the round
        let coordinator_account_state =
            get_coordinator_account_state(&mut endpoint, &coordinator_account)
                .await
                .unwrap()
                .unwrap();
        // Process clients round witness
        for client in &clients {
            let witness_proof = CommitteeSelection::from_coordinator(
                &coordinator_account_state.coordinator,
                0,
            )
            .unwrap()
            .get_witness(
                coordinator_account_state
                    .coordinator
                    .epoch_state
                    .clients
                    .iter()
                    .position(|c| c.id.signer.eq(&client.pubkey()))
                    .unwrap() as u64,
            );
            if witness_proof.position >= SOLANA_MAX_NUM_WITNESSES as u64 {
                continue;
            }
            process_coordinator_witness(
                &mut endpoint,
                &payer,
                client,
                &coordinator_instance,
                &coordinator_account,
                &Witness {
                    proof: witness_proof,
                    participant_bloom: Default::default(),
                    broadcast_bloom: Default::default(),
                    broadcast_merkle: Default::default(),
                    metadata: Default::default(),
                },
            )
            .await
            .unwrap();
        }
        // Tick from witness to train (or cooldown on the last round)
        endpoint
            .forward_clock_unix_timestamp(round_witness_time)
            .await
            .unwrap();
        process_coordinator_tick(
            &mut endpoint,
            &payer,
            &ticker,
            &coordinator_instance,
            &coordinator_account,
        )
        .await
        .unwrap();
    }

    // Tick from cooldown to next epoch's warmup (this should trigger reward distribution)
    endpoint
        .forward_clock_unix_timestamp(cooldown_time)
        .await
        .unwrap();
    process_coordinator_tick(
        &mut endpoint,
        &payer,
        &ticker,
        &coordinator_instance,
        &coordinator_account,
    )
    .await
    .unwrap();

    // Check that all the rewards were distributed
    let coordinator_account_state =
        get_coordinator_account_state(&mut endpoint, &coordinator_account)
            .await
            .unwrap()
            .unwrap();
    for client in &clients {
        let client_state = coordinator_account_state
            .clients_state
            .clients
            .iter()
            .find(|c| c.id.signer.eq(&client.pubkey()))
            .unwrap();
        assert_eq!(
            client_state.earned,
            earned_point_per_epoch_total_shared / clients.len() as u64
        );
    }
}<|MERGE_RESOLUTION|>--- conflicted
+++ resolved
@@ -54,13 +54,9 @@
     let warmup_time = 10;
     let round_witness_time = 10;
     let cooldown_time = 88;
-<<<<<<< HEAD
+    // let rounds_per_epoch = 4;
     let epoch_time = 30;
-    let earned_point_per_epoch = 33;
-=======
-    let rounds_per_epoch = 4;
     let earned_point_per_epoch_total_shared = 444_444;
->>>>>>> 21345337
 
     // Create the empty pre-allocated coordinator_account
     let coordinator_account = endpoint
