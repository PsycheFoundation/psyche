use psyche_coordinator::CoordinatorConfig;
use psyche_coordinator::RunState;
use psyche_coordinator::WAITING_FOR_MEMBERS_EXTRA_SECONDS;
use psyche_coordinator::WitnessProof;
use psyche_coordinator::model::Checkpoint;
use psyche_coordinator::model::HubRepo;
use psyche_coordinator::model::LLM;
use psyche_coordinator::model::LLMArchitecture;
use psyche_coordinator::model::LLMTrainingDataLocation;
use psyche_coordinator::model::LLMTrainingDataType;
use psyche_coordinator::model::Model;
use psyche_core::ConstantLR;
use psyche_core::LearningRateSchedule;
use psyche_core::OptimizerDefinition;
use psyche_solana_authorizer::logic::AuthorizationGrantorUpdateParams;
use psyche_solana_coordinator::ClientId;
use psyche_solana_coordinator::CoordinatorAccount;
use psyche_solana_coordinator::instruction::Witness;
use psyche_solana_coordinator::logic::InitCoordinatorParams;
use psyche_solana_coordinator::logic::JOIN_RUN_AUTHORIZATION_SCOPE;
use psyche_solana_tooling::create_memnet_endpoint::create_memnet_endpoint;
use psyche_solana_tooling::get_accounts::get_coordinator_account_state;
use psyche_solana_tooling::process_authorizer_instructions::process_authorizer_authorization_create;
use psyche_solana_tooling::process_authorizer_instructions::process_authorizer_authorization_grantor_update;
use psyche_solana_tooling::process_coordinator_instructions::process_coordinator_init;
use psyche_solana_tooling::process_coordinator_instructions::process_coordinator_join_run;
use psyche_solana_tooling::process_coordinator_instructions::process_coordinator_set_paused;
use psyche_solana_tooling::process_coordinator_instructions::process_coordinator_tick;
use psyche_solana_tooling::process_coordinator_instructions::process_coordinator_witness;
use psyche_solana_tooling::process_coordinator_instructions::process_update;
use solana_sdk::signature::Keypair;
use solana_sdk::signer::Signer;

#[tokio::test]
pub async fn run() {
    let mut endpoint = create_memnet_endpoint().await;

    // Create payer key and fund it
    let payer = Keypair::new();
    endpoint
        .request_airdrop(&payer.pubkey(), 5_000_000_000)
        .await
        .unwrap();

    // Run constants
    let main_authority = Keypair::new();
    let join_authority = Keypair::new();
    let client = Keypair::new();
    let ticker = Keypair::new();
    let warmup_time = 77;
    let round_witness_time = 88;

    // create the empty pre-allocated coordinator_account
    let coordinator_account = endpoint
        .process_system_new_exempt(
            &payer,
            CoordinatorAccount::space_with_discriminator(),
            &psyche_solana_coordinator::ID,
        )
        .await
        .unwrap();

    // initialize the coordinator
    let coordinator_instance = process_coordinator_init(
        &mut endpoint,
        &payer,
        &coordinator_account,
        InitCoordinatorParams {
            run_id: "This is a random run id!".to_string(),
            main_authority: main_authority.pubkey(),
            join_authority: join_authority.pubkey(),
            client_version: "test".to_string(),
        },
    )
    .await
    .unwrap();

    // verify that the run is in initialized state
    assert_eq!(
        get_coordinator_account_state(&mut endpoint, &coordinator_account)
            .await
            .unwrap()
            .unwrap()
            .coordinator
            .run_state,
        RunState::Uninitialized
    );

<<<<<<< HEAD
    let mut data_locations: FixedVec<LLMTrainingDataLocation, MAX_DATA_LOCATIONS> =
        FixedVec::default();
    data_locations
        .push(LLMTrainingDataLocation::Dummy(DummyType::Working))
        .unwrap();

=======
>>>>>>> 1438546f
    // update the coordinator's model
    process_update(
        &mut endpoint,
        &payer,
        &main_authority,
        &coordinator_instance,
        &coordinator_account,
        None,
        Some(CoordinatorConfig {
            warmup_time,
            cooldown_time: 999,
            max_round_train_time: 888,
            round_witness_time,
            min_clients: 1,
            init_min_clients: 1,
            global_batch_size_start: 1,
            global_batch_size_end: 1,
            global_batch_size_warmup_tokens: 0,
            verification_percent: 0,
            witness_nodes: 1,
            epoch_time: 30,
            total_steps: 100,
            waiting_for_members_extra_time: 3,
        }),
        Some(Model::LLM(LLM {
            architecture: LLMArchitecture::HfLlama,
            checkpoint: Checkpoint::Dummy(HubRepo::dummy()),
            max_seq_len: 4096,
            data_type: LLMTrainingDataType::Pretraining,
            data_location: LLMTrainingDataLocation::default(),
            lr_schedule: LearningRateSchedule::Constant(ConstantLR::default()),
            optimizer: OptimizerDefinition::Distro {
                clip_grad_norm: None,
                compression_decay: 1.0,
                compression_topk: 1,
                compression_chunk: 1,
                quantize_1bit: false,
                weight_decay: None,
            },
            cold_start_warmup_steps: 0,
        })),
        None, // no explicit progress
    )
    .await
    .unwrap();

    // Coordinator's state should now have changed
    assert_eq!(
        get_coordinator_account_state(&mut endpoint, &coordinator_account)
            .await
            .unwrap()
            .unwrap()
            .coordinator
            .run_state,
        RunState::Uninitialized
    );

    // Can't tick yet because paused/uninitialized
    assert!(
        process_coordinator_tick(
            &mut endpoint,
            &payer,
            &ticker,
            &coordinator_instance,
            &coordinator_account,
        )
        .await
        .is_err()
    );

    // Generate the client key
    let client_id = ClientId::new(client.pubkey(), Default::default());

    // Add client to whitelist
    let authorization = process_authorizer_authorization_create(
        &mut endpoint,
        &payer,
        &join_authority,
        &client.pubkey(),
        JOIN_RUN_AUTHORIZATION_SCOPE,
    )
    .await
    .unwrap();
    process_authorizer_authorization_grantor_update(
        &mut endpoint,
        &payer,
        &join_authority,
        &authorization,
        AuthorizationGrantorUpdateParams { active: true },
    )
    .await
    .unwrap();

    // Whitelisted with the wrong account, can't join
    process_coordinator_join_run(
        &mut endpoint,
        &payer,
        &payer,
        &authorization,
        &coordinator_instance,
        &coordinator_account,
        client_id,
    )
    .await
    .unwrap_err();

    // Whitelisted, can join
    process_coordinator_join_run(
        &mut endpoint,
        &payer,
        &client,
        &authorization,
        &coordinator_instance,
        &coordinator_account,
        client_id,
    )
    .await
    .unwrap();

    // Coordinator should still not be ready
    assert_eq!(
        get_coordinator_account_state(&mut endpoint, &coordinator_account)
            .await
            .unwrap()
            .unwrap()
            .coordinator
            .run_state,
        RunState::Uninitialized
    );

    // Can't tick yet because paused
    process_coordinator_tick(
        &mut endpoint,
        &payer,
        &ticker,
        &coordinator_instance,
        &coordinator_account,
    )
    .await
    .unwrap_err();

    // Unpause
    process_coordinator_set_paused(
        &mut endpoint,
        &payer,
        &main_authority,
        &coordinator_instance,
        &coordinator_account,
        false,
    )
    .await
    .unwrap();

    // Rejoin run after waiting a while, should be a no-op
    endpoint.forward_clock_slot(1).await.unwrap();
    process_coordinator_join_run(
        &mut endpoint,
        &payer,
        &client,
        &authorization,
        &coordinator_instance,
        &coordinator_account,
        client_id,
    )
    .await
    .unwrap();

    // Tick to transition from waiting for members to warmup
    endpoint
        .forward_clock_unix_timestamp(WAITING_FOR_MEMBERS_EXTRA_SECONDS)
        .await
        .unwrap();
    process_coordinator_tick(
        &mut endpoint,
        &payer,
        &ticker,
        &coordinator_instance,
        &coordinator_account,
    )
    .await
    .unwrap();

    // Coordinator should have changed
    assert_eq!(
        get_coordinator_account_state(&mut endpoint, &coordinator_account)
            .await
            .unwrap()
            .unwrap()
            .coordinator
            .run_state,
        RunState::Warmup
    );

    // Tick from warmup to round train
    endpoint
        .forward_clock_unix_timestamp(warmup_time)
        .await
        .unwrap();
    process_coordinator_tick(
        &mut endpoint,
        &payer,
        &ticker,
        &coordinator_instance,
        &coordinator_account,
    )
    .await
    .unwrap();

    // Coordinator in train mode
    let coordinator = get_coordinator_account_state(&mut endpoint, &coordinator_account)
        .await
        .unwrap()
        .unwrap()
        .coordinator;
    assert_eq!(coordinator.run_state, RunState::RoundTrain);
    assert_eq!(coordinator.current_round().unwrap().height, 0);
    assert_eq!(coordinator.progress.step, 1);

    // Check that only the right user can successfully send a witness
    let witness = Witness {
        proof: WitnessProof {
            witness: true.into(),
            position: 0,
            index: 0,
        },
        participant_bloom: Default::default(),
        broadcast_bloom: Default::default(),
        broadcast_merkle: Default::default(),
        metadata: Default::default(),
    };
    process_coordinator_witness(
        &mut endpoint,
        &payer,
        &ticker,
        &coordinator_instance,
        &coordinator_account,
        &witness,
    )
    .await
    .unwrap_err();
    process_coordinator_witness(
        &mut endpoint,
        &payer,
        &client,
        &coordinator_instance,
        &coordinator_account,
        &witness,
    )
    .await
    .unwrap();

    // Coordinator state after witness should change
    assert_eq!(
        get_coordinator_account_state(&mut endpoint, &coordinator_account)
            .await
            .unwrap()
            .unwrap()
            .coordinator
            .run_state,
        RunState::RoundWitness
    );

    // Tick from round witness back to round train should work
    endpoint
        .forward_clock_unix_timestamp(round_witness_time)
        .await
        .unwrap();
    process_coordinator_tick(
        &mut endpoint,
        &payer,
        &ticker,
        &coordinator_instance,
        &coordinator_account,
    )
    .await
    .unwrap();

    // Coordinator state after witness should change
    assert_eq!(
        get_coordinator_account_state(&mut endpoint, &coordinator_account)
            .await
            .unwrap()
            .unwrap()
            .coordinator
            .run_state,
        RunState::RoundTrain
    );
}<|MERGE_RESOLUTION|>--- conflicted
+++ resolved
@@ -86,15 +86,6 @@
         RunState::Uninitialized
     );
 
-<<<<<<< HEAD
-    let mut data_locations: FixedVec<LLMTrainingDataLocation, MAX_DATA_LOCATIONS> =
-        FixedVec::default();
-    data_locations
-        .push(LLMTrainingDataLocation::Dummy(DummyType::Working))
-        .unwrap();
-
-=======
->>>>>>> 1438546f
     // update the coordinator's model
     process_update(
         &mut endpoint,
