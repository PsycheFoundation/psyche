use anchor_lang::InstructionData;
use anchor_lang::ToAccountMetas;
use anchor_spl::associated_token;
use anchor_spl::token;
use psyche_solana_coordinator::find_coordinator_instance;
use psyche_solana_treasurer::accounts::ParticipantClaimAccounts;
use psyche_solana_treasurer::accounts::ParticipantCreateAccounts;
use psyche_solana_treasurer::accounts::RunCreateAccounts;
use psyche_solana_treasurer::accounts::RunUpdateAccounts;
use psyche_solana_treasurer::find_participant;
use psyche_solana_treasurer::find_run;
use psyche_solana_treasurer::instruction::ParticipantClaim;
use psyche_solana_treasurer::instruction::ParticipantCreate;
use psyche_solana_treasurer::instruction::RunCreate;
use psyche_solana_treasurer::instruction::RunUpdate;
use psyche_solana_treasurer::logic::ParticipantClaimParams;
use psyche_solana_treasurer::logic::ParticipantCreateParams;
use psyche_solana_treasurer::logic::RunCreateParams;
use psyche_solana_treasurer::logic::RunUpdateParams;
use solana_sdk::instruction::Instruction;
use solana_sdk::pubkey::Pubkey;
use solana_sdk::signature::Keypair;
use solana_sdk::signature::Signature;
use solana_sdk::signer::Signer;
use solana_sdk::system_program;
use solana_toolbox_endpoint::ToolboxEndpoint;
use solana_toolbox_endpoint::ToolboxEndpointError;

pub async fn process_treasurer_run_create(
    endpoint: &mut ToolboxEndpoint,
    payer: &Keypair,
    collateral_mint: &Pubkey,
    coordinator_account: &Pubkey,
    params: RunCreateParams,
) -> Result<(Pubkey, Pubkey), ToolboxEndpointError> {
    let run = find_run(params.index);
    let run_collateral = ToolboxEndpoint::find_spl_associated_token_account(
        &run,
        collateral_mint,
    );
    let coordinator_instance = find_coordinator_instance(&params.run_id);
    let accounts = RunCreateAccounts {
        payer: payer.pubkey(),
        collateral_mint: *collateral_mint,
        run,
        run_collateral,
        coordinator_instance,
        coordinator_account: *coordinator_account,
        coordinator_program: psyche_solana_coordinator::ID,
        associated_token_program: associated_token::ID,
        token_program: token::ID,
        system_program: system_program::ID,
    };
    let instruction = Instruction {
        accounts: accounts.to_account_metas(None),
        data: RunCreate { params }.data(),
        program_id: psyche_solana_treasurer::ID,
    };
    endpoint.process_instruction(instruction, payer).await?;
    Ok((run, coordinator_instance))
}

<<<<<<< HEAD
=======
pub async fn process_treasurer_run_top_up(
    endpoint: &mut ToolboxEndpoint,
    payer: &Keypair,
    authority: &Keypair,
    authority_collateral: &Pubkey,
    collateral_mint: &Pubkey,
    run: &Pubkey,
    collateral_amount: u64,
) -> Result<Signature, ToolboxEndpointError> {
    let run_collateral = ToolboxEndpoint::find_spl_associated_token_account(
        run,
        collateral_mint,
    );
    let accounts = RunTopUpAccounts {
        authority: authority.pubkey(),
        authority_collateral: *authority_collateral,
        collateral_mint: *collateral_mint,
        run: *run,
        run_collateral,
        token_program: token::ID,
    };
    let instruction = Instruction {
        accounts: accounts.to_account_metas(None),
        data: RunTopUp {
            params: RunTopUpParams { collateral_amount },
        }
        .data(),
        program_id: psyche_solana_treasurer::ID,
    };
    endpoint
        .process_instruction_with_signers(instruction, payer, &[authority])
        .await
}

>>>>>>> 38da4462
pub async fn process_treasurer_run_update(
    endpoint: &mut ToolboxEndpoint,
    payer: &Keypair,
    authority: &Keypair,
    run: &Pubkey,
    coordinator_instance: &Pubkey,
    coordinator_account: &Pubkey,
    params: RunUpdateParams,
) -> Result<Signature, ToolboxEndpointError> {
    let accounts = RunUpdateAccounts {
        authority: authority.pubkey(),
        run: *run,
        coordinator_instance: *coordinator_instance,
        coordinator_account: *coordinator_account,
        coordinator_program: psyche_solana_coordinator::ID,
    };
    let instruction = Instruction {
        accounts: accounts.to_account_metas(None),
        data: RunUpdate { params }.data(),
        program_id: psyche_solana_treasurer::ID,
    };
    endpoint
        .process_instruction_with_signers(instruction, payer, &[authority])
        .await
}

pub async fn process_treasurer_participant_create(
    endpoint: &mut ToolboxEndpoint,
    payer: &Keypair,
    user: &Keypair,
    run: &Pubkey,
) -> Result<Signature, ToolboxEndpointError> {
    let participant = find_participant(run, &user.pubkey());
    let accounts = ParticipantCreateAccounts {
        payer: payer.pubkey(),
        user: user.pubkey(),
        run: *run,
        participant,
        system_program: system_program::ID,
    };
    let instruction = Instruction {
        accounts: accounts.to_account_metas(None),
        data: ParticipantCreate {
            params: ParticipantCreateParams {},
        }
        .data(),
        program_id: psyche_solana_treasurer::ID,
    };
    endpoint
        .process_instruction_with_signers(instruction, payer, &[user])
        .await
}

#[allow(clippy::too_many_arguments)]
pub async fn process_treasurer_participant_claim(
    endpoint: &mut ToolboxEndpoint,
    payer: &Keypair,
    user: &Keypair,
    user_collateral: &Pubkey,
    collateral_mint: &Pubkey,
    run: &Pubkey,
    coordinator_account: &Pubkey,
    claim_earned_points: u64,
) -> Result<Signature, ToolboxEndpointError> {
    let run_collateral = ToolboxEndpoint::find_spl_associated_token_account(
        run,
        collateral_mint,
    );
    let participant = find_participant(run, &user.pubkey());
    let accounts = ParticipantClaimAccounts {
        user: user.pubkey(),
        user_collateral: *user_collateral,
        run: *run,
        run_collateral,
        coordinator_account: *coordinator_account,
        participant,
        token_program: token::ID,
    };
    let instruction = Instruction {
        accounts: accounts.to_account_metas(None),
        data: ParticipantClaim {
            params: ParticipantClaimParams {
                claim_earned_points,
            },
        }
        .data(),
        program_id: psyche_solana_treasurer::ID,
    };
    endpoint
        .process_instruction_with_signers(instruction, payer, &[user])
        .await
}<|MERGE_RESOLUTION|>--- conflicted
+++ resolved
@@ -60,43 +60,6 @@
     Ok((run, coordinator_instance))
 }
 
-<<<<<<< HEAD
-=======
-pub async fn process_treasurer_run_top_up(
-    endpoint: &mut ToolboxEndpoint,
-    payer: &Keypair,
-    authority: &Keypair,
-    authority_collateral: &Pubkey,
-    collateral_mint: &Pubkey,
-    run: &Pubkey,
-    collateral_amount: u64,
-) -> Result<Signature, ToolboxEndpointError> {
-    let run_collateral = ToolboxEndpoint::find_spl_associated_token_account(
-        run,
-        collateral_mint,
-    );
-    let accounts = RunTopUpAccounts {
-        authority: authority.pubkey(),
-        authority_collateral: *authority_collateral,
-        collateral_mint: *collateral_mint,
-        run: *run,
-        run_collateral,
-        token_program: token::ID,
-    };
-    let instruction = Instruction {
-        accounts: accounts.to_account_metas(None),
-        data: RunTopUp {
-            params: RunTopUpParams { collateral_amount },
-        }
-        .data(),
-        program_id: psyche_solana_treasurer::ID,
-    };
-    endpoint
-        .process_instruction_with_signers(instruction, payer, &[authority])
-        .await
-}
-
->>>>>>> 38da4462
 pub async fn process_treasurer_run_update(
     endpoint: &mut ToolboxEndpoint,
     payer: &Keypair,
