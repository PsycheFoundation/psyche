use anchor_lang::InstructionData;
use anchor_lang::ToAccountMetas;
use psyche_coordinator::model::Model;
use psyche_coordinator::CoordinatorConfig;
use psyche_coordinator::CoordinatorProgress;
use psyche_solana_coordinator::accounts::FreeCoordinatorAccounts;
use psyche_solana_coordinator::accounts::InitCoordinatorAccounts;
use psyche_solana_coordinator::accounts::JoinRunAccounts;
use psyche_solana_coordinator::accounts::OwnerCoordinatorAccounts;
use psyche_solana_coordinator::accounts::PermissionlessCoordinatorAccounts;
use psyche_solana_coordinator::find_coordinator_instance;
use psyche_solana_coordinator::instruction::FreeCoordinator;
use psyche_solana_coordinator::instruction::InitCoordinator;
use psyche_solana_coordinator::instruction::JoinRun;
use psyche_solana_coordinator::instruction::SetPaused;
use psyche_solana_coordinator::instruction::Tick;
use psyche_solana_coordinator::instruction::Update;
use psyche_solana_coordinator::instruction::Witness;
use psyche_solana_coordinator::logic::FreeCoordinatorParams;
use psyche_solana_coordinator::logic::InitCoordinatorParams;
use psyche_solana_coordinator::logic::JoinRunParams;
use psyche_solana_coordinator::ClientId;
use psyche_solana_coordinator::RunMetadata;
use solana_sdk::instruction::Instruction;
use solana_sdk::pubkey::Pubkey;
use solana_sdk::signature::Keypair;
use solana_sdk::signature::Signature;
use solana_sdk::signer::Signer;
use solana_sdk::system_program;
use solana_toolbox_endpoint::ToolboxEndpoint;
use solana_toolbox_endpoint::ToolboxEndpointError;

pub async fn process_coordinator_init(
    endpoint: &mut ToolboxEndpoint,
    payer: &Keypair,
    coordinator_account: &Pubkey,
    params: InitCoordinatorParams,
) -> Result<Pubkey, ToolboxEndpointError> {
    let coordinator_instance = find_coordinator_instance(&params.run_id);
    let accounts = InitCoordinatorAccounts {
        payer: payer.pubkey(),
        coordinator_instance,
        coordinator_account: *coordinator_account,
        system_program: system_program::ID,
    };
    let instruction = Instruction {
        accounts: accounts.to_account_metas(None),
        data: InitCoordinator { params }.data(),
        program_id: psyche_solana_coordinator::ID,
    };
    endpoint.process_instruction(instruction, payer).await?;
    Ok(coordinator_instance)
}

pub async fn process_coordinator_free(
    endpoint: &mut ToolboxEndpoint,
    payer: &Keypair,
    authority: &Keypair,
    spill: &Pubkey,
    coordinator_instance: &Pubkey,
    coordinator_account: &Pubkey,
) -> Result<Signature, ToolboxEndpointError> {
    let accounts = FreeCoordinatorAccounts {
        authority: authority.pubkey(),
        spill: *spill,
        coordinator_instance: *coordinator_instance,
        coordinator_account: *coordinator_account,
    };
    let instruction = Instruction {
        accounts: accounts.to_account_metas(None),
        data: FreeCoordinator {
            params: FreeCoordinatorParams {},
        }
        .data(),
        program_id: psyche_solana_coordinator::ID,
    };
    endpoint
        .process_instruction_with_signers(instruction, payer, &[authority])
        .await
}

#[allow(clippy::too_many_arguments)]
pub async fn process_update(
    endpoint: &mut ToolboxEndpoint,
    payer: &Keypair,
    authority: &Keypair,
    coordinator_instance: &Pubkey,
    coordinator_account: &Pubkey,
    metadata: Option<RunMetadata>,
    config: Option<CoordinatorConfig>,
    model: Option<Model>,
    progress: Option<CoordinatorProgress>,
) -> Result<Signature, ToolboxEndpointError> {
    let accounts = OwnerCoordinatorAccounts {
        authority: authority.pubkey(),
        coordinator_instance: *coordinator_instance,
        coordinator_account: *coordinator_account,
    };
    let instruction = Instruction {
        accounts: accounts.to_account_metas(None),
        data: Update {
            metadata,
            config,
            model,
            progress,
        }
        .data(),
        program_id: psyche_solana_coordinator::ID,
    };
    endpoint
        .process_instruction_with_signers(instruction, payer, &[authority])
        .await
}

pub async fn process_coordinator_join_run(
    endpoint: &mut ToolboxEndpoint,
    payer: &Keypair,
    user: &Keypair,
    authorization: &Pubkey,
    coordinator_instance: &Pubkey,
    coordinator_account: &Pubkey,
    client_id: ClientId,
) -> Result<Signature, ToolboxEndpointError> {
    let accounts = JoinRunAccounts {
        user: user.pubkey(),
        authorization: *authorization,
        coordinator_instance: *coordinator_instance,
        coordinator_account: *coordinator_account,
    };
    let instruction = Instruction {
        accounts: accounts.to_account_metas(None),
        data: JoinRun {
            params: JoinRunParams { client_id },
        }
        .data(),
        program_id: psyche_solana_coordinator::ID,
    };
    endpoint
        .process_instruction_with_signers(instruction, payer, &[user])
        .await
}

pub async fn process_coordinator_set_paused(
    endpoint: &mut ToolboxEndpoint,
    payer: &Keypair,
    authority: &Keypair,
    coordinator_instance: &Pubkey,
    coordinator_account: &Pubkey,
    paused: bool,
) -> Result<Signature, ToolboxEndpointError> {
    let accounts = OwnerCoordinatorAccounts {
        authority: authority.pubkey(),
        coordinator_instance: *coordinator_instance,
        coordinator_account: *coordinator_account,
    };
    let instruction = Instruction {
        accounts: accounts.to_account_metas(None),
        data: SetPaused { paused }.data(),
        program_id: psyche_solana_coordinator::ID,
    };
    endpoint
        .process_instruction_with_signers(instruction, payer, &[authority])
        .await
}

<<<<<<< HEAD
pub async fn process_coordinator_set_future_epoch_rates(
    endpoint: &mut ToolboxEndpoint,
    payer: &Keypair,
    authority: &Keypair,
    coordinator_instance: &Pubkey,
    coordinator_account: &Pubkey,
    epoch_earning_rate: Option<u64>,
    epoch_slashing_rate: Option<u64>,
) -> Result<Signature, ToolboxEndpointError> {
    let accounts = OwnerCoordinatorAccounts {
        authority: authority.pubkey(),
        coordinator_instance: *coordinator_instance,
        coordinator_account: *coordinator_account,
    };
    let instruction = Instruction {
        accounts: accounts.to_account_metas(None),
        data: SetFutureEpochRates {
            epoch_earning_rate,
            epoch_slashing_rate,
        }
        .data(),
        program_id: psyche_solana_coordinator::ID,
    };
    endpoint
        .process_instruction_with_signers(instruction, payer, &[authority])
        .await
}

=======
>>>>>>> ecbb3b9b
pub async fn process_coordinator_tick(
    endpoint: &mut ToolboxEndpoint,
    payer: &Keypair,
    user: &Keypair,
    coordinator_instance: &Pubkey,
    coordinator_account: &Pubkey,
) -> Result<Signature, ToolboxEndpointError> {
    let accounts = PermissionlessCoordinatorAccounts {
        user: user.pubkey(),
        coordinator_instance: *coordinator_instance,
        coordinator_account: *coordinator_account,
    };
    let instruction = Instruction {
        accounts: accounts.to_account_metas(None),
        data: Tick {}.data(),
        program_id: psyche_solana_coordinator::ID,
    };
    endpoint
        .process_instruction_with_signers(instruction, payer, &[user])
        .await
}

pub async fn process_coordinator_witness(
    endpoint: &mut ToolboxEndpoint,
    payer: &Keypair,
    user: &Keypair,
    coordinator_instance: &Pubkey,
    coordinator_account: &Pubkey,
    witness: &Witness,
) -> Result<Signature, ToolboxEndpointError> {
    let accounts = PermissionlessCoordinatorAccounts {
        user: user.pubkey(),
        coordinator_instance: *coordinator_instance,
        coordinator_account: *coordinator_account,
    };
    let instruction = Instruction {
        accounts: accounts.to_account_metas(None),
        data: witness.data(),
        program_id: psyche_solana_coordinator::ID,
    };
    endpoint
        .process_instruction_with_signers(instruction, payer, &[user])
        .await
}<|MERGE_RESOLUTION|>--- conflicted
+++ resolved
@@ -163,7 +163,6 @@
         .await
 }
 
-<<<<<<< HEAD
 pub async fn process_coordinator_set_future_epoch_rates(
     endpoint: &mut ToolboxEndpoint,
     payer: &Keypair,
@@ -192,8 +191,6 @@
         .await
 }
 
-=======
->>>>>>> ecbb3b9b
 pub async fn process_coordinator_tick(
     endpoint: &mut ToolboxEndpoint,
     payer: &Keypair,
