--- conflicted
+++ resolved
@@ -25,19 +25,11 @@
   accountUpdatedAt: Date | undefined;
   accountFetchedOrdering: bigint;
   accountRequestOrdering: bigint;
-<<<<<<< HEAD
-  computedExtractedCollateralAmount: bigint;
-  depositedCollateralAmountPerUser: Map<string, bigint>;
-  computedDepositedCollateralAmount: bigint;
-  claimedRedeemableAmountPerUser: Map<string, bigint>;
-  computedClaimedRedeemableAmount: bigint;
-=======
   totalExtractCollateralAmount: bigint;
   depositCollateralAmountPerUser: Map<Pubkey, bigint>;
   totalDepositCollateralAmount: bigint;
   claimRedeemableAmountPerUser: Map<Pubkey, bigint>;
   totalClaimRedeemableAmount: bigint;
->>>>>>> b6a3fe73
   adminHistory: Array<{
     processedTime: Date | undefined;
     signerAddress: Pubkey;
@@ -51,16 +43,6 @@
 export const miningPoolDataPoolInfoJsonType: JsonType<MiningPoolDataPoolInfo> =
   jsonTypeObject((key) => key, {
     accountState: jsonTypeOptional(miningPoolDataPoolStateJsonType),
-<<<<<<< HEAD
-    accountUpdatedAt: jsonTypeOptional(jsonTypeDate),
-    accountFetchedOrdering: utilsOrderingJsonType,
-    accountRequestOrdering: utilsOrderingJsonType,
-    computedExtractedCollateralAmount: jsonTypeInteger,
-    depositedCollateralAmountPerUser: jsonTypeObjectToMap(jsonTypeInteger),
-    computedDepositedCollateralAmount: jsonTypeInteger,
-    claimedRedeemableAmountPerUser: jsonTypeObjectToMap(jsonTypeInteger),
-    computedClaimedRedeemableAmount: jsonTypeInteger,
-=======
     accountUpdatedAt: jsonTypeOptional(jsonTypeDateTime),
     accountFetchedOrdering: jsonTypeInteger,
     accountRequestOrdering: jsonTypeInteger,
@@ -71,7 +53,6 @@
     claimRedeemableAmountPerUser:
       utilsObjectToPubkeyMapJsonType(jsonTypeInteger),
     totalClaimRedeemableAmount: jsonTypeInteger,
->>>>>>> b6a3fe73
     adminHistory: jsonTypeArray(
       jsonTypeObject((key) => key, {
         processedTime: jsonTypeOptional(jsonTypeDateTime),
