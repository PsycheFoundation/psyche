--- conflicted
+++ resolved
@@ -16,13 +16,10 @@
 futures-util.workspace = true
 thiserror.workspace = true
 psyche-client.workspace = true
-<<<<<<< HEAD
 anyhow.workspace = true
 tar = "0.4"
-=======
 toml.workspace = true
 psyche-python-extension-impl = { workspace = true, optional = true }
->>>>>>> ba48a003
 
 [dev-dependencies]
 test-log.workspace = true
