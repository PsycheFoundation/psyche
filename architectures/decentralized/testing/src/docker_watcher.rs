--- conflicted
+++ resolved
@@ -189,7 +189,7 @@
                                 println!("Probably the test ended so we drop the log sender");
                             }
                         }
-                    },
+                    }
                     IntegrationTestLogMarker::Loss => {
                         let loss = parsed_log.get("loss").and_then(|v| v.as_f64());
                         let client_id = parsed_log
@@ -203,7 +203,7 @@
                         if log_sender.send(response).await.is_err() {
                             println!("Probably the test ended so we drop the log sender");
                         }
-                    },
+                    }
                     IntegrationTestLogMarker::HealthCheck => {
                         let client_id = parsed_log
                             .get("client_id")
@@ -219,7 +219,7 @@
                         if log_sender.send(response).await.is_err() {
                             println!("Probably the test ended so we drop the log sender");
                         }
-                    },
+                    }
                     IntegrationTestLogMarker::LoadedModel => {
                         let checkpoint = parsed_log.get("checkpoint").unwrap();
                         let checkpoint = serde_json::from_value(checkpoint.clone()).unwrap();
@@ -227,7 +227,7 @@
                         if log_sender.send(response).await.is_err() {
                             println!("Probably the test ended so we drop the log sender");
                         }
-                    },
+                    }
                     IntegrationTestLogMarker::UntrainedBatches => {
                         if parsed_log.get("target")
                             != Some(&Value::String("untrained_batch".to_string()))
@@ -259,7 +259,7 @@
                         if log_sender.send(response).await.is_err() {
                             println!("Probably the test ended so we drop the log sender");
                         }
-                    },
+                    }
                     IntegrationTestLogMarker::SolanaSubscription => {
                         let url = parsed_log.get("url").unwrap();
 
@@ -281,7 +281,7 @@
                         if log_sender.send(response).await.is_err() {
                             println!("Probably the test ended so we drop the log sender");
                         }
-                    },
+                    }
                     IntegrationTestLogMarker::WitnessElected => {
                         let is_witness = parsed_log
                             .get("witness")
@@ -295,7 +295,7 @@
                         if log_sender.send(response).await.is_err() {
                             println!("Probably the test ended so we drop the log sender");
                         }
-                    },
+                    }
                     IntegrationTestLogMarker::Error => {
                         let Some(message) = parsed_log.get("message") else {
                             continue;
@@ -309,31 +309,7 @@
                         if log_sender.send(response).await.is_err() {
                             println!("Probably the test ended so we drop the log sender");
                         }
-<<<<<<< HEAD
-                    },
-                    IntegrationTestLogMarker::DataProviderFetchSuccess => {
-                        let provider_idx = parsed_log
-                            .get("provider_idx")
-                            .and_then(|v| v.as_u64())
-                            .unwrap();
-                        let response = Response::DataProviderFetchSuccess(provider_idx);
-                        if log_sender.send(response).await.is_err() {
-                            println!("Probably the test ended so we drop the log sender");
-                        }
-                    },
-                    IntegrationTestLogMarker::DataProviderFetchError => {
-                        let provider_idx = parsed_log
-                            .get("provider_idx")
-                            .and_then(|v| v.as_u64())
-                            .unwrap();
-                        let response = Response::DataProviderFetchError(provider_idx);
-                        if log_sender.send(response).await.is_err() {
-                            println!("Probably the test ended so we drop the log sender");
-                        }
-                    },
-=======
-                    }
->>>>>>> 1438546f
+                    }
                 }
             }
             Ok(())
