--- conflicted
+++ resolved
@@ -125,7 +125,6 @@
         println!("Timeout waiting for state: {target_state:?}");
         false
     }
-<<<<<<< HEAD
 
     /// Sets the paused state of the run by executing the pause/resume command.
     /// Creates a temporary container that runs pause/resume as the run owner.
@@ -182,7 +181,7 @@
         crate::docker_setup::create_and_start_container(
             docker.clone(),
             temp_container_name.clone(),
-            "psyche-solana-test-client-no-python",
+            "psyche-solana-test-client",
             env_vars,
             host_config,
             Some(vec![entrypoint_path]),
@@ -195,12 +194,13 @@
 
         println!("Set paused state to {} for run {}", paused, run_id);
         Ok(())
-=======
+    }
 }
 
 pub struct ConfigBuilder {
     base_config: toml::Value,
     num_clients: usize,
+    min_clients: Option<usize>,
     batch_size: u32,
     architecture: String,
 }
@@ -228,6 +228,7 @@
         Self {
             base_config,
             num_clients: 1,
+            min_clients: None,
             batch_size: 4,
             architecture: String::from("HfLlama"),
         }
@@ -238,6 +239,11 @@
         self
     }
 
+    pub fn with_min_clients(mut self, min_clients: usize) -> Self {
+        self.min_clients = Some(min_clients);
+        self
+    }
+
     pub fn with_architecture(mut self, architecture: &str) -> Self {
         self.architecture = architecture.to_string();
         self
@@ -250,8 +256,10 @@
 
     pub fn build(mut self) -> PathBuf {
         // Apply runtime overrides
-        self.set_value("config.min_clients", self.num_clients as u32);
-        self.set_value("config.init_min_clients", self.num_clients as u32);
+        let min_clients = self.min_clients.unwrap_or(self.num_clients);
+        self.min_clients = Some(min_clients);
+        self.set_value("config.min_clients", min_clients as u32);
+        self.set_value("config.init_min_clients", min_clients as u32);
 
         // This means that every client is a witness
         self.set_value("config.witness_nodes", 0_u32);
@@ -267,7 +275,9 @@
         let config_file_path = PathBuf::from("../../../config/solana-test/test-config.toml");
         fs::write(&config_file_path, config_content).unwrap();
 
-        config_file_path
+        // Return absolute path for docker-compose volume mounts
+        std::fs::canonicalize(&config_file_path)
+            .expect("Failed to get absolute path for config file")
     }
 
     fn set_value(&mut self, path: &str, value: impl Into<toml::Value>) {
@@ -279,6 +289,5 @@
         }
 
         current[parts.last().unwrap()] = value.into();
->>>>>>> ba48a003
     }
 }