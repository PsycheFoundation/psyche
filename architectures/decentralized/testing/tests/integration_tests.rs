// Integration tests for decentralized Psyche.
//
// GPU Support:
// By default, these tests run without GPU. To enable GPU support:
// 1. Set the USE_GPU environment variable: `export USE_GPU=1`
// 2. Or ensure nvidia-smi is available (GPU will be auto-detected)
// The test infrastructure will automatically use docker-compose.gpu.yml when GPU is available.
use std::{sync::Arc, time::Duration};

use bollard::container::StartContainerOptions;
use bollard::{Docker, container::KillContainerOptions};
use psyche_client::IntegrationTestLogMarker;
use psyche_coordinator::{RunState, model::Checkpoint};
use psyche_decentralized_testing::docker_setup::e2e_testing_setup_subscription;
use psyche_decentralized_testing::{
    CLIENT_CONTAINER_PREFIX, NGINX_PROXY_PREFIX,
    chaos::{ChaosAction, ChaosScheduler},
    docker_setup::{
        e2e_testing_setup, kill_all_clients, pause_and_verify, resume_run, spawn_new_client,
        spawn_new_client_with_options,
    },
    docker_watcher::{DockerWatcher, Response},
    utils::SolanaTestClient,
};
use rstest::*;
use serial_test::serial;
use tokio::time;

/// spawn 1 clients and run for 3 epochs
/// assert client and coordinator state synchronization
/// assert that the loss decreases in each epoch
#[test_log::test(tokio::test(flavor = "multi_thread"))]
#[serial]
async fn test_one_clients_three_epochs_run() {
    // set test variables
    let run_id = "test".to_string();

    // epochs the test will run
    let num_of_epochs_to_run = 3;
    let mut current_epoch = -1;
    let mut last_epoch_loss = f64::MAX;

    // Initialize DockerWatcher
    let docker = Arc::new(Docker::connect_with_socket_defaults().unwrap());
    let mut watcher = DockerWatcher::new(docker.clone());

    // Initialize a Solana run with 1 client
    let _cleanup = e2e_testing_setup(docker.clone(), 1).await;

    // Monitor the client container
    let _monitor_client_1 = watcher
        .monitor_container(
            &format!("{CLIENT_CONTAINER_PREFIX}-1"),
            vec![
                IntegrationTestLogMarker::StateChange,
                IntegrationTestLogMarker::Loss,
            ],
        )
        .unwrap();

    // Initialize solana client to query the coordinator state
    let solana_client = SolanaTestClient::new(run_id).await;
    let mut live_interval = time::interval(Duration::from_secs(10));

    loop {
        tokio::select! {
            _ = live_interval.tick() => {
                if let Err(e) = watcher.monitor_clients_health(1).await {
                    panic!("{}", e);
                }
            }
            response = watcher.log_rx.recv() => {
                match response {
                    Some(Response::StateChange(timestamp, _client_1, old_state, new_state, _ , _)) => {
                        let _coordinator_state = solana_client.get_run_state().await;
                        println!(
                            "client: new_state: {new_state}, old_state: {old_state}, timestamp: {timestamp}"
                        );
                    }
                    Some(Response::Loss(client, epoch, step, loss)) => {
                        println!(
                            "client: {client:?}, epoch: {epoch}, step: {step}, Loss: {loss:?}"
                        );
                        // assert that the loss decreases each epoch or at least dont peak
                        if epoch as i64 > current_epoch {
                            current_epoch = epoch as i64;

                            let Some(loss) = loss else {
                                println!("Reached new epoch but loss was NaN");
                                continue;
                            };

                            assert!(loss < last_epoch_loss * 1.1);
                            last_epoch_loss = loss;
                            if epoch == num_of_epochs_to_run {
                                break;
                            }
                        }
                    }
                    _ => unreachable!(),
                }
            }
        }
    }
}

/// spawn 2 clients and run for 3 epochs
/// assert client and coordinator state synchronization
/// assert that the loss decreases in each epoch
#[test_log::test(tokio::test(flavor = "multi_thread"))]
#[serial]
async fn test_two_clients_three_epochs_run() {
    // set test variables
    let run_id = "test".to_string();

    // epochs the test will run
    let num_of_epochs_to_run = 3;
    let mut current_epoch = -1;
    let mut last_epoch_loss = f64::MAX;

    // Initialize DockerWatcher
    let docker = Arc::new(Docker::connect_with_socket_defaults().unwrap());
    let mut watcher = DockerWatcher::new(docker.clone());

<<<<<<< HEAD
    // Initialize a Solana run with 0 clients
    let _cleanup = e2e_testing_setup(
        docker.clone(),
        0,
        Some(PathBuf::from(
            "../../config/solana-test/nano-two-min-clients.toml",
        )),
    )
    .await;
=======
    // Initialize a Solana run with 1 client
    let _cleanup = e2e_testing_setup(docker.clone(), 2).await;
>>>>>>> ba48a003

    // Wait for infrastructure to be ready
    tokio::time::sleep(Duration::from_secs(5)).await;

    // Spawn two clients
    let client1 = spawn_new_client(docker.clone()).await;
    let client2 = spawn_new_client(docker.clone()).await;

    // Monitor the client containers
    let _monitor_client_1 = watcher
        .monitor_container(
            &client1,
            vec![
                IntegrationTestLogMarker::StateChange,
                IntegrationTestLogMarker::Loss,
            ],
        )
        .unwrap();

    let _monitor_client_2 = watcher
        .monitor_container(
            &client2,
            vec![
                IntegrationTestLogMarker::StateChange,
                IntegrationTestLogMarker::Loss,
            ],
        )
        .unwrap();

    // Initialize solana client to query the coordinator state
    let solana_client = SolanaTestClient::new(run_id).await;
    let mut live_interval = time::interval(Duration::from_secs(10));

    loop {
        tokio::select! {
            _ = live_interval.tick() => {
                if let Err(e) = watcher.monitor_clients_health(2).await {
                    panic!("{}", e);
                }
            }
            response = watcher.log_rx.recv() => {
                match response {
                    Some(Response::StateChange(timestamp, _client_1, old_state, new_state, _ , _)) => {
                        let _coordinator_state = solana_client.get_run_state().await;
                        println!(
                            "client: new_state: {new_state}, old_state: {old_state}, timestamp: {timestamp}"
                        );
                    }
                    Some(Response::Loss(client, epoch, step, loss)) => {
                        println!(
                            "client: {client:?}, epoch: {epoch}, step: {step}, Loss: {loss:?}"
                        );
                        // assert that the loss decreases each epoch
                        if epoch as i64 > current_epoch {
                            current_epoch = epoch as i64;

                            let Some(loss) = loss else {
                                println!("Reached new epoch but loss was NaN");
                                continue;
                            };

                            assert!(loss < last_epoch_loss * 1.1);
                            last_epoch_loss = loss;
                            if epoch == num_of_epochs_to_run {
                                break;
                            }
                        }
                    }
                    _ => unreachable!(),
                }
            }
        }
    }
}

// Test p2p model sharing process
#[rstest]
#[trace]
#[test_log::test(tokio::test(flavor = "multi_thread"))]
#[serial]
async fn test_client_join_and_get_model_p2p(#[values(1, 2)] n_new_clients: u8) {
    let docker = Arc::new(Docker::connect_with_socket_defaults().unwrap());
    let mut watcher = DockerWatcher::new(docker.clone());

    // initialize a Solana run with 1 client
<<<<<<< HEAD
    let _cleanup = e2e_testing_setup(
        docker.clone(),
        1,
        Some(PathBuf::from(
            "../../config/solana-test/light-one-min-clients.toml",
        )),
    )
    .await;
=======
    let _cleanup = e2e_testing_setup(docker.clone(), 1).await;

    println!("Waiting for run to go on with the first client");
>>>>>>> ba48a003
    tokio::time::sleep(Duration::from_secs(30)).await;

    // Give P2P infrastructure extra time to fully initialize and be ready to serve
    println!("Waiting 10s for P2P to stabilize...");
    tokio::time::sleep(Duration::from_secs(10)).await;

    println!("Adding new clients");
    for i in 1..=n_new_clients {
        let client_name = format!("{CLIENT_CONTAINER_PREFIX}-{}", i + 1);
        println!("Spawning client {}...", client_name);
        spawn_new_client(docker.clone()).await;

        let _monitor_client = watcher
            .monitor_container(
                &client_name,
                vec![
                    IntegrationTestLogMarker::LoadedModel,
                    IntegrationTestLogMarker::Loss,
                ],
            )
            .unwrap();

        // Add delay between spawns to let each client stabilize and be ready to serve P2P
        // This prevents newly spawned clients from trying to fetch from each other before they're ready
        if i < n_new_clients {
            println!("Waiting 10s before spawning next client...");
            tokio::time::sleep(Duration::from_secs(10)).await;
        }
    }

    let mut liveness_check_interval = time::interval(Duration::from_secs(10));
    let mut clients_with_model = 0;

    loop {
        tokio::select! {
           _ = liveness_check_interval.tick() => {
               println!("Waiting for epoch to end");
                if let Err(e) = watcher.monitor_clients_health(n_new_clients + 1).await {
                    panic!("{}", e);
               }
           }
           response = watcher.log_rx.recv() => {
               match response {
                     Some(Response::Loss(_client, epoch, step, _loss)) => {
                          if epoch == 1 && step > 22 {
                               panic!("Second epoch started and the clients did not get the model");
                          }
                     }
                     Some(Response::LoadedModel(checkpoint)) => {
                         // assert client and coordinator state synchronization
                         assert!(checkpoint.starts_with("P2P"), "The model should be obtained from P2P");
                         println!("Client got the model with P2P");
                         clients_with_model += 1;
                         if clients_with_model == n_new_clients {
                             println!("All clients got the model with P2P");
                             return;
                         }
                     }
                     _ => {}
               }
           }
        }
    }
}

#[test_log::test(tokio::test(flavor = "multi_thread"))]
#[serial]
async fn test_rejoining_client_delay() {
    // initialize DockerWatcher
    let docker = Arc::new(Docker::connect_with_socket_defaults().unwrap());
    let mut watcher = DockerWatcher::new(docker.clone());

    // initialize a Solana run with 1 client
    let _cleanup = e2e_testing_setup(docker.clone(), 1).await;

    let solana_client = Arc::new(SolanaTestClient::new("test".to_string()).await);
    tokio::time::sleep(Duration::from_secs(30)).await;
    spawn_new_client(docker.clone()).await;

    let _monitor_client_2 = watcher
        .monitor_container(
            &format!("{CLIENT_CONTAINER_PREFIX}-{}", 2),
            vec![IntegrationTestLogMarker::LoadedModel],
        )
        .unwrap();

    let scheduler = ChaosScheduler::new(docker.clone(), solana_client.clone());
    scheduler
        .schedule_chaos(
            ChaosAction::Delay {
                duration_secs: 30,
                latency_ms: 2000,
                targets: vec![format!("{CLIENT_CONTAINER_PREFIX}-{}", 1)],
            },
            20,
        )
        .await;

    let mut interval = time::interval(Duration::from_secs(10));
    println!("Waiting for training to start");
    loop {
        tokio::select! {
           _ = interval.tick() => {
               println!("Waiting for first epoch to finish");
               if let Err(e) = watcher.monitor_clients_health(2).await {
                   panic!("{}", e);
               }
               let current_epoch = solana_client.get_current_epoch().await;
               let current_step = solana_client.get_last_step().await;
               if current_epoch >= 1 && current_step > 25 {
                    panic!("Second epoch started and the clients did not get the model");
               }
           }
           response = watcher.log_rx.recv() => {
               if let Some(Response::LoadedModel(checkpoint)) = response {
                   // assert client and coordinator state synchronization
                   assert!(checkpoint.starts_with("P2P"), "The model should be obtained from P2P");
                   println!("Client got the model with P2P");
                   return;
               }
           }
        }
    }
}

/// creates a run and spawns 3 clients
/// Then we kill a client, and we verify that the other two clients are still alive and
/// two healthchecks have been sent by those alive clients.
#[test_log::test(tokio::test(flavor = "multi_thread"))]
#[serial]
async fn disconnect_client() {
    // set test variables
    let run_id = "test".to_string();

    // initialize a Solana run with 0 clients
    let docker = Arc::new(Docker::connect_with_socket_defaults().unwrap());
    let mut watcher = DockerWatcher::new(docker.clone());

<<<<<<< HEAD
    // Initialize a Solana run with 0 clients
    let _cleanup = e2e_testing_setup(
        docker.clone(),
        0,
        Some(PathBuf::from(
            "../../config/solana-test/nano-three-min-clients.toml",
        )),
    )
    .await;
=======
    // Initialize a Solana run with 3 client
    let _cleanup = e2e_testing_setup(docker.clone(), 3).await;
>>>>>>> ba48a003

    // Wait for infrastructure to be ready
    tokio::time::sleep(Duration::from_secs(5)).await;

    // Spawn 3 clients with random keypairs
    let client1 = spawn_new_client(docker.clone()).await;
    let client2 = spawn_new_client(docker.clone()).await;
    let client3 = spawn_new_client(docker.clone()).await;

    let _monitor_client_1 = watcher
        .monitor_container(
            &client1,
            vec![
                IntegrationTestLogMarker::StateChange,
                IntegrationTestLogMarker::HealthCheck,
                IntegrationTestLogMarker::UntrainedBatches,
                IntegrationTestLogMarker::WitnessElected,
                IntegrationTestLogMarker::Loss,
            ],
        )
        .unwrap();

    let _monitor_client_2 = watcher
        .monitor_container(
            &client2,
            vec![
                IntegrationTestLogMarker::StateChange,
                IntegrationTestLogMarker::HealthCheck,
                IntegrationTestLogMarker::UntrainedBatches,
                IntegrationTestLogMarker::WitnessElected,
                IntegrationTestLogMarker::Loss,
            ],
        )
        .unwrap();

    let _monitor_client_3 = watcher
        .monitor_container(
            &client3,
            vec![
                IntegrationTestLogMarker::StateChange,
                IntegrationTestLogMarker::HealthCheck,
                IntegrationTestLogMarker::UntrainedBatches,
            ],
        )
        .unwrap();

    // initialize solana client to query the coordinator state
    let solana_client = SolanaTestClient::new(run_id).await;

    let mut seen_health_checks: Vec<u64> = Vec::new();
    let mut untrained_batches: Vec<Vec<u64>> = Vec::new();
    let mut killed_client = false;

    while let Some(response) = watcher.log_rx.recv().await {
        match response {
            Response::StateChange(_timestamp, client_id, old_state, new_state, epoch, step) => {
                println!(
                    "epoch: {epoch} step: {step} state change client {client_id} - {old_state} => {new_state}"
                );

                if step == 20 {
                    println!("Max number of epochs reached for test");
                    break;
                }

                if old_state == RunState::WaitingForMembers.to_string() {
                    let epoch_clients = solana_client.get_current_epoch_clients().await;
                    println!(
                        "Starting epoch: {} with {} clients",
                        epoch,
                        epoch_clients.len()
                    );
                }

                if epoch == 0
                    && step == 10
                    && old_state == RunState::RoundTrain.to_string()
                    && !killed_client
                {
                    let epoch_clients = solana_client.get_current_epoch_clients().await;
                    assert_eq!(epoch_clients.len(), 3);

                    // Kill any client, since all are witnesses
                    watcher.kill_container(&client1).await.unwrap();
                    println!("Killed client: {}", client1);
                    killed_client = true;
                }

                if killed_client
                    && !seen_health_checks.is_empty()
                    && new_state == RunState::Cooldown.to_string()
                {
                    let epoch_clients = solana_client.get_current_epoch_clients().await;
                    assert_eq!(
                        epoch_clients.len(),
                        2,
                        "The remaining number of clients is incorrect"
                    );
                    break;
                }
            }

            // track HealthChecks send
            Response::HealthCheck(unhealthy_client_id, _index, current_step) => {
                println!("found unhealthy client: {unhealthy_client_id:?}");

                let clients_ids: Vec<String> = solana_client
                    .get_clients()
                    .await
                    .iter()
                    .map(|client| client.id.to_string())
                    .collect();
                seen_health_checks.push(current_step);
                assert!(clients_ids.contains(&unhealthy_client_id));
            }

            // track untrained batches
            Response::UntrainedBatches(untrained_batch_ids) => {
                println!("untrained_batch_ids: {untrained_batch_ids:?}");
                untrained_batches.push(untrained_batch_ids);
            }

            _ => {}
        }
    }

    // assert that two healthchecks were sent, by the alive clients
    assert_eq!(
        seen_health_checks.len(),
        2,
        "Two healthchecks should have been sent"
    );

    // check how many batches where lost due to the client shutdown
    // ideally, we should only lose 2 batches (The ones assigned in the step where it didn't train and the ones where it ran the Health Check and gets kicked)
    // see issue: https://github.com/NousResearch/psyche/issues/269
    assert!(
        untrained_batches.len() <= 3,
        "Num of untrained batches should be less than 4"
    );
}

// Drop a client below the minimum required, go to WaitingForMembers
// Reconnect a client and then go back to warmup
#[test_log::test(tokio::test(flavor = "multi_thread"))]
#[serial]
async fn drop_a_client_waitingformembers_then_reconnect() {
    let n_clients = 2;
    let num_of_epochs_to_run = 3;
    let mut current_epoch = -1;
    let run_id = "test".to_string();
    let docker = Arc::new(Docker::connect_with_socket_defaults().unwrap());
    let mut watcher = DockerWatcher::new(docker.clone());

<<<<<<< HEAD
    let _cleanup = e2e_testing_setup(
        docker.clone(),
        0,
        Some(PathBuf::from(
            "../../config/solana-test/nano-two-min-clients.toml",
        )),
    )
    .await;
=======
    let _cleanup = e2e_testing_setup(docker.clone(), 2).await;
>>>>>>> ba48a003

    // Wait for infrastructure to be ready
    tokio::time::sleep(Duration::from_secs(5)).await;

    // Spawn 2 clients with random keypairs
    let mut clients = Vec::new();
    for i in 1..=n_clients {
        let client = spawn_new_client(docker.clone()).await;
        println!("Spawned client {}: {}", i, client);
        clients.push(client);
    }

    let solana_client = SolanaTestClient::new(run_id).await;
    // Monitor clients
    for client in &clients {
        let _monitor_client = watcher
            .monitor_container(
                client,
                vec![
                    IntegrationTestLogMarker::Loss,
                    IntegrationTestLogMarker::StateChange,
                    IntegrationTestLogMarker::LoadedModel,
                ],
            )
            .unwrap();
    }

    let mut train_reached = false;
    while let Some(response) = watcher.log_rx.recv().await {
        match response {
            Response::StateChange(_timestamp, client, old_state, new_state, _epoch, _step) => {
                let coordinator_state = solana_client.get_run_state().await;
                println!("state change client {client} - {old_state}=>{new_state}");

                // Once warmup starts, kill client 2's container
                if new_state == RunState::RoundTrain.to_string() && !train_reached {
                    println!("Train started, killing container {}...", &clients[1]);

                    let options = Some(KillContainerOptions { signal: "SIGKILL" });
                    docker.kill_container(&clients[1], options).await.unwrap();

                    tokio::time::sleep(Duration::from_secs(2)).await;
                    train_reached = true;
                }

                // After killing client, verify we get stuck in WaitingForMembers
                if train_reached && coordinator_state == RunState::WaitingForMembers {
                    println!("WaitingForMembers seen");
                    break;
                }
            }
            Response::Loss(client, epoch, step, loss) => {
                println!("client: {client:?}, epoch: {epoch}, step: {step}, Loss: {loss:?}");

                if epoch as i64 > current_epoch {
                    current_epoch = epoch as i64;
                    if epoch == num_of_epochs_to_run {
                        println!("Epoch {epoch} reached. Stopping");
                        break;
                    }
                }
            }
            _ => {}
        }
    }

    println!("Waiting 5s to see if we are still in WaitingForMembers...");
    tokio::time::sleep(Duration::from_secs(5)).await;
    let coordinator_state = solana_client.get_run_state().await;
    assert_eq!(coordinator_state, RunState::WaitingForMembers);
    println!("Still in WaitingForMembers after 5 seconds. Success");

    // Test reconnection
    println!("Starting new client...");
    spawn_new_client(docker.clone()).await;

    // Wait for state to change back to Warmup
    assert!(
        solana_client.wait_for_run_state(RunState::Warmup, 30).await,
        "System should have returned to Warmup state after client reconnection"
    );
    println!("Successfully returned to Warmup state after client reconnection");
}

#[test_log::test(tokio::test(flavor = "multi_thread"))]
#[serial]
async fn test_when_all_clients_disconnect_checkpoint_is_hub() {
    let num_of_epochs_to_run = 3;
    let mut current_epoch = -1;
    let mut last_epoch_loss = f64::MAX;
    let run_id = "test".to_string();
    let docker = Arc::new(Docker::connect_with_socket_defaults().unwrap());
    let mut watcher = DockerWatcher::new(docker.clone());

<<<<<<< HEAD
    let _cleanup = e2e_testing_setup(
        docker.clone(),
        0,
        Some(PathBuf::from(
            "../../config/solana-test/nano-two-min-clients.toml",
        )),
    )
    .await;
=======
    let _cleanup = e2e_testing_setup(docker.clone(), 2).await;
>>>>>>> ba48a003

    // Wait for infrastructure to be ready
    tokio::time::sleep(Duration::from_secs(5)).await;

    // Spawn 2 clients
    let client1 = spawn_new_client(docker.clone()).await;
    let client2 = spawn_new_client(docker.clone()).await;
    let initial_clients = vec![client1.clone(), client2.clone()];

    let solana_client = SolanaTestClient::new(run_id).await;
    let mut has_spawned_new_client_yet = false;
    let mut has_checked_p2p_checkpoint = false;
    let mut liveness_check_interval = time::interval(Duration::from_secs(10));
    println!("starting loop");
    loop {
        tokio::select! {
            _ = liveness_check_interval.tick() => {
                // Check if any clients have crashed (only check initial clients, not new ones)
                if !has_spawned_new_client_yet {
                    for client in &initial_clients {
                        if let Err(e) = watcher.monitor_client_health_by_id(client).await {
                            panic!("Client crashed: {}", e);
                        }
                    }
                }

                // Show number of connected clients and current state of coordinator
                let clients = solana_client.get_clients().await;
                let current_epoch = solana_client.get_current_epoch().await;
                let current_step = solana_client.get_last_step().await;
                println!(
                    "Clients: {}, Current epoch: {}, Current step: {}",
                    clients.len(),
                    current_epoch,
                    current_step
                );

                // Check that after 1 epoch the checkpoint is P2P since we have 2 clients
                if !has_checked_p2p_checkpoint && current_epoch == 1 {
                    let checkpoint = solana_client.get_checkpoint().await;
                    // Assert checkpoint is P2P
                    if matches!(checkpoint, Checkpoint::P2P(_)) {
                        println!("Checkpoint was P2P");
                        has_checked_p2p_checkpoint = true;
                    } else {
                        continue;
                    }

                    // Wait 10 seconds and kill everything
                    tokio::time::sleep(Duration::from_secs(10)).await;

                    println!("Killing all clients to test checkpoint change to Hub");
                    kill_all_clients(&docker, "SIGKILL").await;

                    // Wait a while before spawning a new client
                    tokio::time::sleep(Duration::from_secs(20)).await;
                    // Spawn a new client, that should get the model with Hub
                    let joined_container_id = spawn_new_client(docker.clone()).await;
                    println!("Spawned new client {joined_container_id} to test checkpoint change to Hub");
                    // Spawn another because whe have min_clients=2
                    let joined_container_id = spawn_new_client(docker.clone()).await;
                    println!("Spawned new client {joined_container_id} to test checkpoint change to Hub");

                    // Monitor the containers
                    let _monitor_client_1 = watcher
                        .monitor_container(
                            &client1,
                            vec![
                                IntegrationTestLogMarker::Loss,
                                IntegrationTestLogMarker::StateChange,
                                IntegrationTestLogMarker::LoadedModel,
                            ],
                        )
                        .unwrap();
                    let _monitor_client_2 = watcher
                        .monitor_container(
                            &client2,
                            vec![
                                IntegrationTestLogMarker::Loss,
                                IntegrationTestLogMarker::StateChange,
                                IntegrationTestLogMarker::LoadedModel,
                            ],
                        )
                        .unwrap();

                    has_spawned_new_client_yet = true;
                    continue;
                }

                if has_spawned_new_client_yet {
                    // Get checkpoint and check if it's Hub, in that case end gracefully
                    let checkpoint = solana_client.get_checkpoint().await;
                    if matches!(checkpoint, Checkpoint::Hub(_)) {
                        println!("Checkpoint is Hub, test succesful");
                        return;
                    } else {
                        println!("Checkpoint is not Hub yet, waiting...");
                    }
                }
            }
            response = watcher.log_rx.recv() => {
                match response {
                    Some(Response::LoadedModel(checkpoint)) => {
                        dbg!(&checkpoint);
                    },
                    Some(Response::Loss(client, epoch, step, loss)) => {
                        println!(
                            "client: {client:?}, epoch: {epoch}, step: {step}, Loss: {loss:?}"
                        );
                        if epoch as i64 > current_epoch {
                            current_epoch = epoch as i64;

                            let Some(loss) = loss else {
                                println!("Reached new epoch but loss was NaN");
                                continue;
                            };

                            assert!(loss < last_epoch_loss);
                            last_epoch_loss = loss;
                            if epoch == num_of_epochs_to_run {
                                println!("Epoch {epoch} reached. Stopping");
                                break;
                            }
                        }
                    }
                    _ => {}
                }
            }
        }
    }
}

#[test_log::test(tokio::test(flavor = "multi_thread"))]
#[serial]
async fn test_solana_subscriptions() {
    // epochs the test will run
    let num_of_epochs_to_run = 3;

    // Initialize DockerWatcher
    let docker = Arc::new(Docker::connect_with_socket_defaults().unwrap());
    let mut watcher = DockerWatcher::new(docker.clone());

<<<<<<< HEAD
    // Initialize a Solana run with 0 clients
    let _cleanup = e2e_testing_setup_subscription(
        docker.clone(),
        0,
        Some(PathBuf::from(
            "../../config/solana-test/nano-two-min-clients.toml",
        )),
    )
    .await;
=======
    // Initialize a Solana run with 2 client
    let _cleanup = e2e_testing_setup_subscription(docker.clone(), 2).await;
>>>>>>> ba48a003

    // Wait for infrastructure to be ready
    tokio::time::sleep(Duration::from_secs(5)).await;

    // Spawn 2 clients. We need to use the .env.test config here for this test
    let client1 = spawn_new_client_with_options(docker.clone(), None, ".env.test").await;
    let client2 = spawn_new_client_with_options(docker.clone(), None, ".env.test").await;

    let _monitor_client_1 = watcher
        .monitor_container(&client1, vec![IntegrationTestLogMarker::StateChange])
        .unwrap();

    let _monitor_client_2 = watcher
        .monitor_container(&client2, vec![IntegrationTestLogMarker::SolanaSubscription])
        .unwrap();

    let mut live_interval = time::interval(Duration::from_secs(10));
    let mut subscription_events: Vec<(String, String)> = Vec::new();

    loop {
        tokio::select! {
            _ = live_interval.tick() => {
                if let Err(e) = watcher.monitor_clients_health(2).await {
                    panic!("{}", e);
                }
            }
            response = watcher.log_rx.recv() => {
                match response {
                    Some(Response::StateChange(_timestamp, _client_1, old_state, new_state, epoch , step)) => {
                        if old_state == RunState::WaitingForMembers.to_string() {
                            println!(
                                "Starting epoch: {epoch}",
                            );
                        }

                        // shutdown subscription 1
                        if step == 5 && new_state == RunState::RoundWitness.to_string(){
                            println!("stop container {NGINX_PROXY_PREFIX}-1");

                            docker
                                .stop_container(&format!("{NGINX_PROXY_PREFIX}-1"), None)
                                .await
                                .unwrap()

                        }
                        // resume subscription 1
                        if step == 15 && new_state == RunState::RoundWitness.to_string(){
                            println!("resume container {NGINX_PROXY_PREFIX}-1");
                            docker
                                .start_container(&format!("{NGINX_PROXY_PREFIX}-1"), None::<StartContainerOptions<String>>)
                                .await
                                .unwrap();

                        }

                        // shutdown subscription 2
                        if step == 25 && new_state == RunState::RoundWitness.to_string(){
                            println!("stop container {NGINX_PROXY_PREFIX}-2");
                            docker
                                .stop_container(&format!("{NGINX_PROXY_PREFIX}-2"), None)
                                .await
                                .unwrap()

                        }
                        // resume subscription 2
                        if step == 45 && new_state == RunState::RoundWitness.to_string(){
                            println!("resume container {NGINX_PROXY_PREFIX}-2");

                            docker
                                .start_container(&format!("{NGINX_PROXY_PREFIX}-2"), None::<StartContainerOptions<String>>)
                                .await
                                .unwrap();
                        }

                        // finish test
                        if epoch == num_of_epochs_to_run {
                            break
                        }

                    },
                    Some(Response::SolanaSubscription(url, status)) => {
                        println!("Solana subscriptions {url} status: {status}");
                        subscription_events.push((url , status))
                    }
                    _ => unreachable!(),
                }
            }

        }
    }
    // skip the first 3 events since init subscriptions can vary the order
    subscription_events = subscription_events[3..].into();
    subscription_events.dedup();
    let expected_subscription_events = vec![
        // init subscriptions
        (
            format!(r#""ws://{NGINX_PROXY_PREFIX}-2:8902/ws/""#),
            "Subscription Up".into(),
        ),
        (
            format!(r#""ws://{NGINX_PROXY_PREFIX}-1:8901/ws/""#),
            "Subscription Up".into(),
        ),
        (
            format!(r#""ws://{NGINX_PROXY_PREFIX}-1:8901/ws/""#),
            "Subscription Up".into(),
        ),
        // proxy 1 shutdown and reconnection
        (
            format!(r#""ws://{NGINX_PROXY_PREFIX}-1:8901/ws/""#),
            "Subscription Down".into(),
        ),
        (
            format!(r#""ws://{NGINX_PROXY_PREFIX}-1:8901/ws/""#),
            "Subscription Up".into(),
        ),
        // proxy 2 shutdown and reconnection
        (
            format!(r#""ws://{NGINX_PROXY_PREFIX}-2:8902/ws/""#),
            "Subscription Down".into(),
        ),
        (
            format!(r#""ws://{NGINX_PROXY_PREFIX}-2:8902/ws/""#),
            "Subscription Up".into(),
        ),
    ];

    assert_eq!(subscription_events, expected_subscription_events[3..]);
    println!("subscription_events: {subscription_events:?}");
}

#[test_log::test(tokio::test(flavor = "multi_thread"))]
#[serial]
async fn test_everybody_leaves_in_warmup() {
    // set test variables
    let docker = Arc::new(Docker::connect_with_socket_defaults().unwrap());

    // initialize a Solana run with 1 client
    let _cleanup = e2e_testing_setup(docker.clone(), 1).await;
    tokio::time::sleep(Duration::from_secs(20)).await;

    // initialize DockerWatcher
    let mut watcher = DockerWatcher::new(docker.clone());
    let client_1_name = format!("{CLIENT_CONTAINER_PREFIX}-1");

    watcher
        .monitor_container(&client_1_name, vec![IntegrationTestLogMarker::StateChange])
        .unwrap();

    while let Some(response) = watcher.log_rx.recv().await {
        if let Response::StateChange(_timestamp, _client_id, old_state, new_state, ..) = response {
            println!("Changing from {old_state} to {new_state}");

            if old_state == RunState::WaitingForMembers.to_string()
                && new_state == RunState::Warmup.to_string()
            {
                println!("Warmup reached, killing container...");
                watcher.kill_container(&client_1_name).await.unwrap();
                break;
            }
        }
    }

    println!("Starting new client...");
    spawn_new_client(docker.clone()).await;
    println!("New client started");

    let client_2_name = format!("{CLIENT_CONTAINER_PREFIX}-2");
    watcher
        .monitor_container(&client_2_name, vec![IntegrationTestLogMarker::StateChange])
        .unwrap();

    while let Some(response) = watcher.log_rx.recv().await {
        if let Response::StateChange(_timestamp, _client_id, old_state, new_state, ..) = response {
            println!("Changing from {old_state} to {new_state}");

            if old_state == RunState::RoundWitness.to_string()
                && new_state == RunState::Cooldown.to_string()
            {
                println!("Epoch restarted correctly, finishing test");
                break;
            }
        }
    }
}

/// Tests that if your only peer disconnects, the new client goes back to fetching the model from Hub and not P2P
#[test_log::test(tokio::test(flavor = "multi_thread"))]
#[serial]
async fn test_lost_only_peer_go_back_to_hub_checkpoint() {
    // Initialize DockerWatcher
    let docker = Arc::new(Docker::connect_with_socket_defaults().unwrap());
    let mut watcher = DockerWatcher::new(docker.clone());

    // Initialize a Solana run with 1 client, minimum 1 client
    let _cleanup = e2e_testing_setup(docker.clone(), 1).await;

    // Monitor the original client container
    let _monitor_client_1 = watcher
        .monitor_container(
            &format!("{CLIENT_CONTAINER_PREFIX}-1"),
            vec![IntegrationTestLogMarker::StateChange],
        )
        .unwrap();

    let mut first_client_killed = false;
    let mut spawned_second_client = false;

    let second_client_id: String = format!("{CLIENT_CONTAINER_PREFIX}-2");
    let mut live_interval = time::interval(Duration::from_secs(10));
    loop {
        tokio::select! {
            _ = live_interval.tick() => { // Second client should never crash
                if !spawned_second_client {
                    continue;
                }
                if let Err(e) = watcher.monitor_client_health_by_id(&second_client_id).await {
                    panic!("Second client has crashed after first client was killed. Test Failed. {e}");
                }
            }
            response = watcher.log_rx.recv() => {
                match response {
                    Some(Response::StateChange(_timestamp, client_id, old_state, new_state, _epoch, step)) => {
                        if new_state != RunState::RoundTrain.to_string() && new_state != RunState::RoundWitness.to_string() {
                            println!(
                                "step={step} -- state change for client {client_id}: {old_state} => {new_state}"
                            );
                        }

                        if new_state == RunState::RoundTrain.to_string() && !spawned_second_client {
                            println!("Joining a second client to the run");
                            let second_client_id = spawn_new_client(docker.clone()).await;
                            let _monitor_client_2 = watcher
                            .monitor_container(
                                &second_client_id,
                                vec![
                                    IntegrationTestLogMarker::StateChange,
                                    IntegrationTestLogMarker::LoadedModel,
                                    IntegrationTestLogMarker::Loss,
                                ],
                            )
                            .unwrap();
                            spawned_second_client = true;
                        }

                        // When cooldown is reached and second client is joined, kill the first client
                        if new_state == RunState::Cooldown.to_string() && !first_client_killed && spawned_second_client{
                            println!("Cooldown reached, killing the first client");

                            watcher
                                .kill_container(&format!("{CLIENT_CONTAINER_PREFIX}-1"))
                                .await
                                .unwrap();

                            first_client_killed = true;
                            println!("First client killed, waiting to see if second client continues...");
                        }
                    }
                    Some(Response::LoadedModel(checkpoint)) => {
                        if spawned_second_client && first_client_killed {
                            // Assert checkpoint is Hub
                            assert!(checkpoint.starts_with("pefontana/") || checkpoint.starts_with("emozilla/"), "The model should be obtained from Hub since the other client disconnected");
                            println!("Model succesfuly obtained from Hub");
                            return;
                        }
                    }
                    _ => {}
                }
            }
        }
    }
}

/// Tests pausing and resuming a run
/// Starts a run with 1 client, pauses it, verifies it's paused, then resumes it
/// and verifies the client rejoins and gets the model from Hub since all clients have disconnected.
#[test_log::test(tokio::test(flavor = "multi_thread"))]
#[serial]
async fn test_pause_and_resume_run() {
    let run_id = "test".to_string();
    let docker = Arc::new(Docker::connect_with_socket_defaults().unwrap());
    let mut watcher = DockerWatcher::new(docker.clone());

    // Use pre-generated keypairs from docker/test/keypairs
    let test_package_dir = PathBuf::from(env!("CARGO_MANIFEST_DIR"));
    let workspace_root = test_package_dir.join("../../..");
    let client_keypair_path = workspace_root.join("docker/test/keypairs/client.json");

    let client_keypair_path =
        std::fs::canonicalize(&client_keypair_path).expect("Failed to resolve client keypair path");

    // Path for docker-compose (relative to compose file location)
    let compose_config_path = PathBuf::from("../../config/solana-test/nano-one-min-clients.toml");

    // Initialize Solana test infrastructure (validator, run owner, etc.) with 0 clients
    // The run owner is created by docker-compose with pre-generated keypair
    // Clients will be manually spawned with pre-generated keypairs
    let _cleanup = e2e_testing_setup(docker.clone(), 0, Some(compose_config_path)).await;

    // Wait for run owner to be ready
    tokio::time::sleep(Duration::from_secs(5)).await;

    // Manually spawn client with pre-generated keypair
    let client_container = spawn_new_client_with_options(
        docker.clone(),
        Some(client_keypair_path.to_str().unwrap()),
        ".env.local",
    )
    .await;
    println!("Spawned client: {}", client_container);
    tokio::time::sleep(Duration::from_secs(3)).await;

    // Monitor the client container
    let _monitor_client_1 = watcher
        .monitor_container(
            &client_container,
            vec![
                IntegrationTestLogMarker::StateChange,
                IntegrationTestLogMarker::Loss,
                IntegrationTestLogMarker::Error,
            ],
        )
        .unwrap();

    let solana_client = SolanaTestClient::new(run_id.clone()).await;

    let mut paused = false;
    let mut rejoined_client = false;
    let mut current_epoch = -1;
    let mut last_epoch_loss = f64::MAX;
    let mut verified_hub_checkpoint = false;
    let num_epochs_after_rejoin = 2;

    println!("Waiting for training to start...");
    loop {
        let response = watcher.log_rx.recv().await;
        match response {
            Some(Response::StateChange(_timestamp, _client, old_state, new_state, epoch, step)) => {
                println!("epoch: {epoch} step: {step} state change: {old_state} => {new_state}");

                // Wait a bit before pausing
                if !paused && step > 3 && new_state == RunState::RoundTrain.to_string() {
                    pause_and_verify(docker.clone(), &run_id, &solana_client).await;
                    paused = true;
                    println!("Now waiting for coordinator to kick client-1...");
                }
            }
            Some(Response::Loss(client, epoch, step, loss)) => {
                println!("client: {client:?}, epoch: {epoch}, step: {step}, Loss: {loss:?}");
                if epoch as i64 > current_epoch {
                    current_epoch = epoch as i64;

                    let Some(loss) = loss else {
                        println!("Reached new epoch but loss was NaN");
                        continue;
                    };

                    assert!(loss < last_epoch_loss * 1.25);
                    assert!(loss > 0.0);
                    last_epoch_loss = loss;

                    // After rejoining and verifying Hub checkpoint, train for a few more epochs
                    if verified_hub_checkpoint && epoch >= num_epochs_after_rejoin {
                        println!(
                            "Trained for {num_epochs_after_rejoin} epochs after rejoin. Loss continued to decrease. Test successful!"
                        );
                        return;
                    }
                }
            }
            Some(Response::CheckpointType(checkpoint_type)) if rejoined_client => {
                println!("Checkpoint type: {checkpoint_type}");
                assert_eq!(
                    checkpoint_type, "Hub",
                    "Expected Hub checkpoint after rejoin"
                );
                verified_hub_checkpoint = true;
                println!(
                    "Hub checkpoint verified. Now training for {num_epochs_after_rejoin} more epochs to verify loss continues to decrease..."
                );
            }
            Some(Response::Error(error_kind, message)) => {
                println!("Error received: {:?} - {}", error_kind, message);

                // Here is where we detect the client has been "kicked" due to the run being paused
                if paused && !rejoined_client {
                    println!("Client kicked by coordinator!");
                    // Resume the run that was paused
                    resume_run(docker.clone(), &run_id).await;
                    // Wait some time before rejoining just in case
                    tokio::time::sleep(Duration::from_secs(2)).await;

                    println!("Rejoining with client's keypair...");
                    let container = spawn_new_client_with_options(
                        docker.clone(),
                        Some(client_keypair_path.to_str().unwrap()),
                        ".env.local",
                    )
                    .await;
                    println!("Rejoined client: {}", container);

                    // Monitor the client again to check which checkpoint it grabs
                    watcher
                        .monitor_container(
                            &container,
                            vec![
                                IntegrationTestLogMarker::CheckpointType,
                                IntegrationTestLogMarker::StateChange,
                                IntegrationTestLogMarker::Loss,
                            ],
                        )
                        .expect("Failed to monitor rejoined client");
                    // Wait for client to fully connect
                    println!("Waiting 10 seconds for client to connect...");
                    tokio::time::sleep(Duration::from_secs(10)).await;

                    rejoined_client = true;
                }
            }
            _ => {}
        }
    }
}<|MERGE_RESOLUTION|>--- conflicted
+++ resolved
@@ -5,7 +5,8 @@
 // 1. Set the USE_GPU environment variable: `export USE_GPU=1`
 // 2. Or ensure nvidia-smi is available (GPU will be auto-detected)
 // The test infrastructure will automatically use docker-compose.gpu.yml when GPU is available.
-use std::{sync::Arc, time::Duration};
+
+use std::{path::PathBuf, sync::Arc, time::Duration};
 
 use bollard::container::StartContainerOptions;
 use bollard::{Docker, container::KillContainerOptions};
@@ -45,7 +46,7 @@
     let mut watcher = DockerWatcher::new(docker.clone());
 
     // Initialize a Solana run with 1 client
-    let _cleanup = e2e_testing_setup(docker.clone(), 1).await;
+    let _cleanup = e2e_testing_setup(docker.clone(), 1, 1).await;
 
     // Monitor the client container
     let _monitor_client_1 = watcher
@@ -122,20 +123,8 @@
     let docker = Arc::new(Docker::connect_with_socket_defaults().unwrap());
     let mut watcher = DockerWatcher::new(docker.clone());
 
-<<<<<<< HEAD
     // Initialize a Solana run with 0 clients
-    let _cleanup = e2e_testing_setup(
-        docker.clone(),
-        0,
-        Some(PathBuf::from(
-            "../../config/solana-test/nano-two-min-clients.toml",
-        )),
-    )
-    .await;
-=======
-    // Initialize a Solana run with 1 client
-    let _cleanup = e2e_testing_setup(docker.clone(), 2).await;
->>>>>>> ba48a003
+    let _cleanup = e2e_testing_setup(docker.clone(), 0, 2).await;
 
     // Wait for infrastructure to be ready
     tokio::time::sleep(Duration::from_secs(5)).await;
@@ -221,20 +210,7 @@
     let mut watcher = DockerWatcher::new(docker.clone());
 
     // initialize a Solana run with 1 client
-<<<<<<< HEAD
-    let _cleanup = e2e_testing_setup(
-        docker.clone(),
-        1,
-        Some(PathBuf::from(
-            "../../config/solana-test/light-one-min-clients.toml",
-        )),
-    )
-    .await;
-=======
-    let _cleanup = e2e_testing_setup(docker.clone(), 1).await;
-
-    println!("Waiting for run to go on with the first client");
->>>>>>> ba48a003
+    let _cleanup = e2e_testing_setup(docker.clone(), 1, 1).await;
     tokio::time::sleep(Duration::from_secs(30)).await;
 
     // Give P2P infrastructure extra time to fully initialize and be ready to serve
@@ -308,7 +284,7 @@
     let mut watcher = DockerWatcher::new(docker.clone());
 
     // initialize a Solana run with 1 client
-    let _cleanup = e2e_testing_setup(docker.clone(), 1).await;
+    let _cleanup = e2e_testing_setup(docker.clone(), 1, 1).await;
 
     let solana_client = Arc::new(SolanaTestClient::new("test".to_string()).await);
     tokio::time::sleep(Duration::from_secs(30)).await;
@@ -373,20 +349,8 @@
     let docker = Arc::new(Docker::connect_with_socket_defaults().unwrap());
     let mut watcher = DockerWatcher::new(docker.clone());
 
-<<<<<<< HEAD
     // Initialize a Solana run with 0 clients
-    let _cleanup = e2e_testing_setup(
-        docker.clone(),
-        0,
-        Some(PathBuf::from(
-            "../../config/solana-test/nano-three-min-clients.toml",
-        )),
-    )
-    .await;
-=======
-    // Initialize a Solana run with 3 client
-    let _cleanup = e2e_testing_setup(docker.clone(), 3).await;
->>>>>>> ba48a003
+    let _cleanup = e2e_testing_setup(docker.clone(), 0, 2).await;
 
     // Wait for infrastructure to be ready
     tokio::time::sleep(Duration::from_secs(5)).await;
@@ -541,18 +505,7 @@
     let docker = Arc::new(Docker::connect_with_socket_defaults().unwrap());
     let mut watcher = DockerWatcher::new(docker.clone());
 
-<<<<<<< HEAD
-    let _cleanup = e2e_testing_setup(
-        docker.clone(),
-        0,
-        Some(PathBuf::from(
-            "../../config/solana-test/nano-two-min-clients.toml",
-        )),
-    )
-    .await;
-=======
-    let _cleanup = e2e_testing_setup(docker.clone(), 2).await;
->>>>>>> ba48a003
+    let _cleanup = e2e_testing_setup(docker.clone(), 0, 2).await;
 
     // Wait for infrastructure to be ready
     tokio::time::sleep(Duration::from_secs(5)).await;
@@ -647,18 +600,7 @@
     let docker = Arc::new(Docker::connect_with_socket_defaults().unwrap());
     let mut watcher = DockerWatcher::new(docker.clone());
 
-<<<<<<< HEAD
-    let _cleanup = e2e_testing_setup(
-        docker.clone(),
-        0,
-        Some(PathBuf::from(
-            "../../config/solana-test/nano-two-min-clients.toml",
-        )),
-    )
-    .await;
-=======
-    let _cleanup = e2e_testing_setup(docker.clone(), 2).await;
->>>>>>> ba48a003
+    let _cleanup = e2e_testing_setup(docker.clone(), 0, 2).await;
 
     // Wait for infrastructure to be ready
     tokio::time::sleep(Duration::from_secs(5)).await;
@@ -801,20 +743,8 @@
     let docker = Arc::new(Docker::connect_with_socket_defaults().unwrap());
     let mut watcher = DockerWatcher::new(docker.clone());
 
-<<<<<<< HEAD
     // Initialize a Solana run with 0 clients
-    let _cleanup = e2e_testing_setup_subscription(
-        docker.clone(),
-        0,
-        Some(PathBuf::from(
-            "../../config/solana-test/nano-two-min-clients.toml",
-        )),
-    )
-    .await;
-=======
-    // Initialize a Solana run with 2 client
-    let _cleanup = e2e_testing_setup_subscription(docker.clone(), 2).await;
->>>>>>> ba48a003
+    let _cleanup = e2e_testing_setup_subscription(docker.clone(), 0, 2).await;
 
     // Wait for infrastructure to be ready
     tokio::time::sleep(Duration::from_secs(5)).await;
@@ -953,7 +883,7 @@
     let docker = Arc::new(Docker::connect_with_socket_defaults().unwrap());
 
     // initialize a Solana run with 1 client
-    let _cleanup = e2e_testing_setup(docker.clone(), 1).await;
+    let _cleanup = e2e_testing_setup(docker.clone(), 1, 1).await;
     tokio::time::sleep(Duration::from_secs(20)).await;
 
     // initialize DockerWatcher
@@ -1010,7 +940,7 @@
     let mut watcher = DockerWatcher::new(docker.clone());
 
     // Initialize a Solana run with 1 client, minimum 1 client
-    let _cleanup = e2e_testing_setup(docker.clone(), 1).await;
+    let _cleanup = e2e_testing_setup(docker.clone(), 1, 1).await;
 
     // Monitor the original client container
     let _monitor_client_1 = watcher
@@ -1076,7 +1006,7 @@
                     Some(Response::LoadedModel(checkpoint)) => {
                         if spawned_second_client && first_client_killed {
                             // Assert checkpoint is Hub
-                            assert!(checkpoint.starts_with("pefontana/") || checkpoint.starts_with("emozilla/"), "The model should be obtained from Hub since the other client disconnected");
+                            assert!(checkpoint.starts_with("pefontana/"), "The model should be obtained from Hub since the other client disconnected");
                             println!("Model succesfuly obtained from Hub");
                             return;
                         }
@@ -1106,13 +1036,9 @@
     let client_keypair_path =
         std::fs::canonicalize(&client_keypair_path).expect("Failed to resolve client keypair path");
 
-    // Path for docker-compose (relative to compose file location)
-    let compose_config_path = PathBuf::from("../../config/solana-test/nano-one-min-clients.toml");
-
-    // Initialize Solana test infrastructure (validator, run owner, etc.) with 0 clients
+    // Initialize Solana test infrastructure (validator, run owner, etc.)
     // The run owner is created by docker-compose with pre-generated keypair
-    // Clients will be manually spawned with pre-generated keypairs
-    let _cleanup = e2e_testing_setup(docker.clone(), 0, Some(compose_config_path)).await;
+    let _cleanup = e2e_testing_setup(docker.clone(), 0, 1).await;
 
     // Wait for run owner to be ready
     tokio::time::sleep(Duration::from_secs(5)).await;
