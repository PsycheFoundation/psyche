use std::{path::PathBuf, sync::Arc, time::Duration};

use bollard::Docker;
use psyche_coordinator::{model::Checkpoint, RunState};
use psyche_decentralized_testing::{
    chaos::{ChaosAction, ChaosScheduler},
    docker_setup::{e2e_testing_setup, spawn_new_client},
    docker_watcher::{DockerWatcher, JsonFilter, Response},
    utils::SolanaTestClient,
    CLIENT_CONTAINER_PREFIX, VALIDATOR_CONTAINER_PREFIX,
};
use rstest::*;
use serial_test::serial;
use tokio::time;

/// spawn 2 clients and run for 3 epochs
/// assert client and coordinator state synchronization
/// assert that the loss decreases in each epoch
#[test_log::test(tokio::test(flavor = "multi_thread"))]
#[serial]
async fn test_two_clients_three_epochs_run() {
    // set test variables
    let run_id = "test".to_string();

    // epochs the test will run
    let num_of_epochs_to_run = 3;
    let mut current_epoch = -1;
    let mut last_epoch_loss = f64::MAX;

    // Initialize DockerWatcher
    let docker = Arc::new(Docker::connect_with_socket_defaults().unwrap());
    let mut watcher = DockerWatcher::new(docker.clone());

    // Initialize a Solana run with 1 client
    let _cleanup = e2e_testing_setup(
        docker.clone(),
        2,
        Some(PathBuf::from(
            "../../config/solana-test/light-two-min-clients.toml",
        )),
    )
    .await;

    // Monitor the client container
    let _monitor_client_1 = watcher
        .monitor_container(
            &format!("{CLIENT_CONTAINER_PREFIX}-1"),
            vec![JsonFilter::StateChange, JsonFilter::Loss],
        )
        .unwrap();

    let _monitor_client_2 = watcher
        .monitor_container(
            &format!("{CLIENT_CONTAINER_PREFIX}-2"),
            vec![JsonFilter::StateChange, JsonFilter::Loss],
        )
        .unwrap();

    // Initialize solana client to query the coordinator state
    let solana_client = SolanaTestClient::new(run_id).await;
    let mut live_interval = time::interval(Duration::from_secs(10));

    loop {
        tokio::select! {
            _ = live_interval.tick() => {
                if let Err(e) = watcher.monitor_clients_health(2).await {
                    panic!("{}", e);
                }
            }
            response = watcher.log_rx.recv() => {
                match response {
                    Some(Response::StateChange(timestamp, _client_1, old_state, new_state, _ , _)) => {
                        let coordinator_state = solana_client.get_run_state().await;
                        println!(
                            "client: new_state: {}, old_state: {}, timestamp: {}",
                            new_state, old_state, timestamp
                        );
                        // assert client and coordinator state synchronization
                        if new_state != RunState::WaitingForMembers.to_string() {
                            assert_eq!(coordinator_state.to_string(), new_state.to_string());
                        }
                    }
                    Some(Response::Loss(client, epoch, step, loss)) => {
                        println!(
                            "client: {:?}, epoch: {}, step: {}, Loss: {}",
                            client, epoch, step, loss
                        );
                        // assert that the loss decreases each epoch
                        if epoch as i64 > current_epoch {
                            current_epoch = epoch as i64;
                            assert!(loss < last_epoch_loss);
                            last_epoch_loss = loss;
                            if epoch == num_of_epochs_to_run {
                                break;
                            }
                        }
                    }
                    _ => unreachable!(),
                }
            }
        }
    }
}

// Test p2p model sharing process
#[rstest]
#[trace]
#[test_log::test(tokio::test(flavor = "multi_thread"))]
#[serial]
async fn test_client_join_and_get_model_p2p(#[values(1, 2)] n_new_clients: u8) {
    // Test variables
    let run_id = "test".to_string();

    let docker = Arc::new(Docker::connect_with_socket_defaults().unwrap());
    let mut watcher = DockerWatcher::new(docker.clone());

    // initialize a Solana run with 1 client
    let _cleanup = e2e_testing_setup(docker.clone(), 1, None).await;

    println!("Waiting for run to go on with the first client");
    tokio::time::sleep(Duration::from_secs(40)).await;

    println!("Adding new clients");
    for i in 1..=n_new_clients {
        spawn_new_client(docker.clone()).await.unwrap();
        let _monitor_client = watcher
            .monitor_container(
                &format!("{CLIENT_CONTAINER_PREFIX}-{}", i + 1),
                vec![JsonFilter::LoadedModel],
            )
            .unwrap();
    }

    let solana_client = SolanaTestClient::new(run_id).await;

    let mut liveness_check_interval = time::interval(Duration::from_secs(10));
    let mut clients_with_model = 0;

    loop {
        tokio::select! {
           _ = liveness_check_interval.tick() => {
               println!("Waiting for epoch to end");
                if let Err(e) = watcher.monitor_clients_health(n_new_clients + 1).await {
                    panic!("{}", e);
               }
               let current_epoch = solana_client.get_current_epoch().await;
               let current_step = solana_client.get_last_step().await;
               if current_epoch >= 1 && current_step > 1 {
                    panic!("Second epoch started and the clients did not get the model");
               }
           }
           response = watcher.log_rx.recv() => {
               if let Some(Response::LoadedModel(checkpoint)) = response {
                   // assert client and coordinator state synchronization
                   assert!(checkpoint.starts_with("P2P"), "The model should be obtained from P2P");
                   assert!(matches!(solana_client.get_checkpoint().await, Checkpoint::P2P(_)), "The coordinator must be on P2P");

                   clients_with_model += 1;
                   if clients_with_model == n_new_clients {
                       println!("All clients got the model with P2P");
                       return;
                   }
               }
           }
        }
    }
}

#[ignore = "These tests are a bit flaky, so we need to make sure they work properly."]
#[rstest]
#[trace]
#[test_log::test(tokio::test(flavor = "multi_thread"))]
#[serial]
async fn test_pause_solana_validator(
    #[values(1, 2)] n_clients: u8,
    #[values(0, 10)] pause_step: u64,
) {
    // Test variables
    let run_id = "test".to_string();
    let num_of_epochs_to_run = 2;
    let mut current_epoch = -1;
    let mut last_epoch_loss = f64::MAX;

    // Initialize docker watcher
    let docker = Arc::new(Docker::connect_with_socket_defaults().unwrap());
    let mut watcher = DockerWatcher::new(docker.clone());

    // Initialize a Solana run with n_clients clients
    let _cleanup = if n_clients == 1 {
        e2e_testing_setup(docker.clone(), 1, None).await
    } else {
        e2e_testing_setup(
            docker.clone(),
            2,
            Some(PathBuf::from(
                "../../config/solana-test/light-two-min-clients.toml",
            )),
        )
        .await
    };

    // Solana client
    let solana_client = Arc::new(SolanaTestClient::new(run_id).await);

    // Monitor clients
    for i in 1..=n_clients {
        let _monitor_client = watcher
            .monitor_container(
                &format!("{CLIENT_CONTAINER_PREFIX}-{}", i),
                vec![JsonFilter::Loss],
            )
            .unwrap();
    }

    // Sleep to let the coordinator to be deployed and run to be configured
    tokio::time::sleep(Duration::from_secs(10)).await;

    let chaos_targets = vec![format!("{VALIDATOR_CONTAINER_PREFIX}-1")];

    let chaos_scheduler = ChaosScheduler::new(docker.clone(), solana_client);
    chaos_scheduler
        .schedule_chaos(
            ChaosAction::Pause {
                duration_secs: 60,
                targets: chaos_targets.clone(),
            },
            pause_step,
        )
        .await;

    // let mut chaos_already_executed = false;
    let mut liveness_check_interval = time::interval(Duration::from_secs(10));
    println!("Train starting");

    loop {
        tokio::select! {
           _ = liveness_check_interval.tick() => {
               if let Err(e) = watcher.monitor_clients_health(n_clients).await {
                   panic!("{}", e);
              }
           }
           response = watcher.log_rx.recv() => {
               if let Some(Response::Loss(client, epoch, step, loss)) = response {
                   println!(
                       "client: {:?}, epoch: {}, step: {}, Loss: {}",
                       client, epoch, step, loss
                   );
                   if epoch as i64 > current_epoch {
                       current_epoch = epoch as i64;
                       assert!(loss < last_epoch_loss);
                       last_epoch_loss = loss;
                       if epoch == num_of_epochs_to_run {
                           break;
                       }
                   }
               }
           }
        }
    }
}

#[ignore = "These tests are a bit flaky, so we need to make sure they work properly."]
#[rstest]
#[trace]
#[test_log::test(tokio::test(flavor = "multi_thread"))]
#[serial]
async fn test_delay_solana_test_validator(
    #[values(1, 2)] n_clients: u8,
    #[values(0, 10)] delay_step: u64,
    #[values(1000, 5000)] delay_milis: i64,
) {
    // Test variables
    let run_id = "test".to_string();
    let num_of_epochs_to_run = 2;
    let mut current_epoch = -1;
    let mut last_epoch_loss = f64::MAX;

    // Initialize docker watcher
    let docker = Arc::new(Docker::connect_with_socket_defaults().unwrap());
    let mut watcher = DockerWatcher::new(docker.clone());

    // Initialize a Solana run with n_clients clients
    let _cleanup = if n_clients == 1 {
        e2e_testing_setup(docker.clone(), 1, None).await
    } else {
        e2e_testing_setup(
            docker.clone(),
            2,
            Some(PathBuf::from(
                "../../config/solana-test/light-two-min-clients.toml",
            )),
        )
        .await
    };

    // Solana client
    let solana_client = Arc::new(SolanaTestClient::new(run_id).await);

    // Monitor clients
    for i in 1..=n_clients {
        let _monitor_client = watcher
            .monitor_container(
                &format!("{CLIENT_CONTAINER_PREFIX}-{}", i),
                vec![JsonFilter::Loss],
            )
            .unwrap();
    }

    // Sleep to let the coordinator to be deployed and run to be configured
    tokio::time::sleep(Duration::from_secs(10)).await;

    let chaos_targets = vec![format!("{VALIDATOR_CONTAINER_PREFIX}-1")];

    let chaos_scheduler = ChaosScheduler::new(docker.clone(), solana_client);
    chaos_scheduler
        .schedule_chaos(
            ChaosAction::Delay {
                duration_secs: 120,
                latency_ms: delay_milis,
                targets: chaos_targets.clone(),
            },
            delay_step,
        )
        .await;

    let mut liveness_check_interval = time::interval(Duration::from_secs(10));
    println!("Train starting");

    loop {
        tokio::select! {
           _ = liveness_check_interval.tick() => {
                   if let Err(e) = watcher.monitor_clients_health(n_clients).await {
                       panic!("{}", e);
               }
           }
           response = watcher.log_rx.recv() => {
               if let Some(Response::Loss(client, epoch, step, loss)) = response {
                   println!(
                       "client: {:?}, epoch: {}, step: {}, Loss: {}",
                       client, epoch, step, loss
                   );
                   if epoch as i64 > current_epoch {
                       current_epoch = epoch as i64;
                       assert!(loss < last_epoch_loss);
                       last_epoch_loss = loss;
                       if epoch == num_of_epochs_to_run {
                           break;
                       }
                   }
               }
           }
        }
    }
}

#[ignore = "These tests are a bit flaky, so we need to make sure they work properly."]
#[rstest]
#[trace]
#[test_log::test(tokio::test(flavor = "multi_thread"))]
#[serial]
async fn test_delay_solana_client(#[values(1, 2)] n_clients: u8, #[values(0, 10)] delay_step: u64) {
    // Test variables
    let run_id = "test".to_string();
    let num_of_epochs_to_run = 2;
    let mut current_epoch = -1;
    let mut last_epoch_loss = f64::MAX;

    // Initialize docker watcher
    let docker = Arc::new(Docker::connect_with_socket_defaults().unwrap());
    let mut watcher = DockerWatcher::new(docker.clone());

    // Initialize a Solana run with n_clients clients
    let _cleanup = if n_clients == 1 {
        e2e_testing_setup(docker.clone(), 1, None).await
    } else {
        e2e_testing_setup(
            docker.clone(),
            2,
            Some(PathBuf::from(
                "../../config/solana-test/light-two-min-clients.toml",
            )),
        )
        .await
    };

    // Solana client
    let solana_client = Arc::new(SolanaTestClient::new(run_id).await);

    // Monitor clients
    for i in 1..=n_clients {
        let _monitor_client = watcher
            .monitor_container(
                &format!("{CLIENT_CONTAINER_PREFIX}-{}", i),
                vec![JsonFilter::Loss],
            )
            .unwrap();
    }

    // Sleep to let the coordinator to be deployed and run to be configured
    tokio::time::sleep(Duration::from_secs(10)).await;

    let chaos_targets = (1..=n_clients)
        .map(|i| format!("{CLIENT_CONTAINER_PREFIX}-{}", i))
        .collect::<Vec<String>>();

    let chaos_scheduler = ChaosScheduler::new(docker.clone(), solana_client);
    chaos_scheduler
        .schedule_chaos(
            ChaosAction::Delay {
                duration_secs: 120,
                latency_ms: 1000,
                targets: chaos_targets.clone(),
            },
            delay_step,
        )
        .await;

    let mut liveness_check_interval = time::interval(Duration::from_secs(10));
    println!("Train starting");
    loop {
        tokio::select! {
           _ = liveness_check_interval.tick() => {
               if let Err(e) = watcher.monitor_clients_health(n_clients).await {
                   panic!("{}", e);
              }
           }
           response = watcher.log_rx.recv() => {
               if let Some(Response::Loss(client, epoch, step, loss)) = response {
                   println!(
                       "client: {:?}, epoch: {}, step: {}, Loss: {}",
                       client, epoch, step, loss
                   );

                   if epoch as i64 > current_epoch {
                       current_epoch = epoch as i64;
                       assert!(loss < last_epoch_loss);
                       last_epoch_loss = loss;
                       if epoch == num_of_epochs_to_run {
                           break;
                       }
                   }
               }
           }
        }
    }
}

#[test_log::test(tokio::test(flavor = "multi_thread"))]
#[serial]
async fn test_rejoining_client_delay() {
    // initialize DockerWatcher
    let docker = Arc::new(Docker::connect_with_socket_defaults().unwrap());
    let mut watcher = DockerWatcher::new(docker.clone());

    // initialize a Solana run with 1 client
    let _cleanup = e2e_testing_setup(docker.clone(), 1, None).await;

    let solana_client = Arc::new(SolanaTestClient::new("test".to_string()).await);

    tokio::time::sleep(Duration::from_secs(30)).await;

    // Spawn client
    spawn_new_client(docker.clone()).await.unwrap();

    let _monitor_client = watcher
        .monitor_container(
            &format!("{CLIENT_CONTAINER_PREFIX}-{}", 2),
            vec![JsonFilter::LoadedModel],
        )
        .unwrap();

    let scheduler = ChaosScheduler::new(docker.clone(), solana_client.clone());
    scheduler
        .schedule_chaos(
            ChaosAction::Delay {
                duration_secs: 30,
                latency_ms: 3000,
                targets: vec![format!("{CLIENT_CONTAINER_PREFIX}-{}", 1)],
            },
            20,
        )
        .await;

    let mut interval = time::interval(Duration::from_secs(10));
    println!("Waiting for training to start");
    loop {
        tokio::select! {
           _ = interval.tick() => {
               println!("Waiting for first epoch to finish");
               if let Err(e) = watcher.monitor_clients_health(2).await {
                   panic!("{}", e);
               }
               let current_epoch = solana_client.get_current_epoch().await;
               let current_step = solana_client.get_last_step().await;
               if current_epoch >= 1 && current_step > 1 {
                    panic!("Second epoch started and the clients did not get the model");
               }
           }
           response = watcher.log_rx.recv() => {
               match response {
                   Some(Response::LoadedModel(checkpoint)) => {
                       // assert client and coordinator state synchronization
                       assert!(checkpoint.starts_with("P2P"), "The model should be obtained from P2P");
                       println!("Client got the model with P2P");
                       return;
                   }
                   _ => {}
               }
           }
        }
    }
<<<<<<< HEAD
}
/// creates a run and spawns 2 clients
/// the first run is completed only by the client that joins first
/// the second run starts with both clients and shuts down client 2 mid-run
/// verifies the Healthcheck is sent and the shutdown client is kicked from the run
#[test_log::test(tokio::test(flavor = "multi_thread"))]
#[serial]
async fn disconnect_client() {
    // set test variables
    let run_id = "test".to_string();
    // epochs the test will run
    let num_of_epochs_to_run = 3;

    // initialize a Solana run with 2 client
    let docker = Arc::new(Docker::connect_with_socket_defaults().unwrap());
    let mut watcher = DockerWatcher::new(docker.clone());
    let _cleanup = e2e_testing_setup(docker.clone(), 2, None).await;

    let _monitor_client_1 = watcher
        .monitor_container(
            &format!("{CLIENT_CONTAINER_PREFIX}-1"),
            vec![
                JsonFilter::StateChange,
                JsonFilter::HealthCheck,
                JsonFilter::UntrainedBatches,
            ],
        )
        .unwrap();

    // initialize solana client to query the coordinator state
    let solana_client = SolanaTestClient::new(run_id).await;

    // step where the healhcheck are send
    let mut health_check_step: Vec<u64> = Vec::new();
    // untrained batches
    let mut untrained_batches: Vec<Vec<u64>> = Vec::new();

    while let Some(response) = watcher.log_rx.recv().await {
        match response {
            Response::StateChange(_timestamp, _client_id, old_state, new_state, epoch, step) => {
                let epoch_clients = solana_client.get_current_epoch_clients().await;

                if old_state == RunState::WaitingForMembers.to_string() {
                    println!(
                        "Starting epoch: {} with {} clients",
                        epoch,
                        epoch_clients.len()
                    );
                }

                // kill client during step 2 in the RoundWitness state
                if epoch == 1 && step == 22 && new_state == RunState::RoundWitness.to_string() {
                    assert_eq!(epoch_clients.len(), 2);

                    // kill client container
                    // take into account that it can take some time to the container to shutdown
                    // so the client can continue training for some extra steps
                    watcher
                        .kill_container(&format!("{CLIENT_CONTAINER_PREFIX}-2"))
                        .await
                        .unwrap();
                    println!("STOP NODE: {}-2", CLIENT_CONTAINER_PREFIX);
                }

                // one step after the healthcheck was send
                // the unhealthy client should be removed
                if !health_check_step.is_empty()
                    && health_check_step[0] + 1 == step
                    && new_state == RunState::RoundTrain.to_string()
                {
                    // assert idle client was kicked
                    assert_eq!(epoch_clients.len(), 1);
                }

                // finish test
                if epoch == num_of_epochs_to_run {
                    break;
                }
            }

            // track HealthChecks send
            Response::HealthCheck(unhealthy_client_id, _index, current_step) => {
                println!("found unhealthy client: {:?}", unhealthy_client_id);

                let clients_ids: Vec<String> = solana_client
                    .get_clients()
                    .await
                    .iter()
                    .map(|client| client.id.to_string())
                    .collect();
                health_check_step.push(current_step);
                assert!(clients_ids.contains(&unhealthy_client_id));
            }

            // track untrained batches
            Response::UntrainedBatches(untrained_batch_ids) => {
                println!("untrained_batch_ids: {:?}", untrained_batch_ids);
                untrained_batches.push(untrained_batch_ids);
            }
            _ => {}
        }
    }

    // assert that just one healthcheck was send
    assert!(health_check_step.len() == 1);

    // check how many batches where lost due to the client shutdown
    // ideally, we should only lose 2 batches (The ones assigned in the step where it didn't train and the ones where it ran the Health Check and gets kicked)
    // see issue: https://github.com/NousResearch/psyche/issues/269
    assert!(untrained_batches.len() <= 3);
=======
>>>>>>> 9402833f
}<|MERGE_RESOLUTION|>--- conflicted
+++ resolved
@@ -509,8 +509,8 @@
            }
         }
     }
-<<<<<<< HEAD
 }
+
 /// creates a run and spawns 2 clients
 /// the first run is completed only by the client that joins first
 /// the second run starts with both clients and shuts down client 2 mid-run
@@ -620,6 +620,4 @@
     // ideally, we should only lose 2 batches (The ones assigned in the step where it didn't train and the ones where it ran the Health Check and gets kicked)
     // see issue: https://github.com/NousResearch/psyche/issues/269
     assert!(untrained_batches.len() <= 3);
-=======
->>>>>>> 9402833f
 }