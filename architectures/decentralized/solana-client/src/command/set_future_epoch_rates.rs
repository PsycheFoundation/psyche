use anyhow::{Result, bail};
use clap::Args;
use psyche_solana_treasurer::logic::RunUpdateParams;

use crate::utils::ui_amount_to_native_amount;
use crate::{SolanaBackend, instructions};

#[derive(Debug, Clone, Args)]
#[command()]
pub struct CommandSetFutureEpochRatesParams {
    #[clap(short, long, env)]
    run_id: String,
    #[clap(long, env)]
    treasurer_index: Option<u64>,
    #[clap(long, env)]
    earning_rate_total_shared: Option<f64>,
    #[clap(long, env)]
    slashing_rate_per_client: Option<f64>,
}

pub async fn command_set_future_epoch_rates_execute(
    backend: SolanaBackend,
    params: CommandSetFutureEpochRatesParams,
) -> Result<()> {
    let CommandSetFutureEpochRatesParams {
        run_id,
        treasurer_index,
        earning_rate_total_shared,
        slashing_rate_per_client,
    } = params;

    if earning_rate_total_shared.is_none() && slashing_rate_per_client.is_none() {
        bail!(
            "At least one of earning rate or slashing rate must be provided: --earning-rate-total-shared or --slashing-rate-per-client"
        );
    }

    let main_authority = backend.get_payer();

    let coordinator_instance = psyche_solana_coordinator::find_coordinator_instance(&run_id);
    let coordinator_instance_state = backend
        .get_coordinator_instance(&coordinator_instance)
        .await?;
    let coordinator_account = coordinator_instance_state.coordinator_account;

    let treasurer_index = backend
        .resolve_treasurer_index(&run_id, treasurer_index)
        .await?
<<<<<<< HEAD
    {
        instructions::treasurer_run_update(
            &run_id,
            treasurer_index,
            &coordinator_account,
            &main_authority,
            RunUpdateParams {
                metadata: None,
                config: None,
                model: None,
                progress: None,
                epoch_earning_rate_total_shared: earning_rate_total_shared,
                epoch_slashing_rate_per_client: slashing_rate_per_client,
                paused: None,
                client_version: None,
                data_location: None,
            },
        )
    } else {
        instructions::coordinator_set_future_epoch_rates(
            &run_id,
            &coordinator_account,
            &main_authority,
            earning_rate_total_shared,
            slashing_rate_per_client,
        )
    };
=======
        .expect("Setting future epoch rates requires a treasurer.");

    let treasurer_run_content = backend
        .get_treasurer_run(&psyche_solana_treasurer::find_run(treasurer_index))
        .await?;
    let mint_decimals = backend
        .get_token_mint(&treasurer_run_content.collateral_mint)
        .await?
        .decimals;

    let instruction = instructions::treasurer_run_update(
        &run_id,
        treasurer_index,
        &coordinator_account,
        &main_authority,
        RunUpdateParams {
            metadata: None,
            config: None,
            model: None,
            progress: None,
            epoch_earning_rate_total_shared: earning_rate_total_shared
                .map(|amount| ui_amount_to_native_amount(amount, mint_decimals)),
            epoch_slashing_rate_per_client: slashing_rate_per_client
                .map(|amount| ui_amount_to_native_amount(amount, mint_decimals)),
            paused: None,
            client_version: None,
        },
    );

    if let Some(earning_rate_total_shared) = earning_rate_total_shared {
        println!(" - Set earning rate to {earning_rate_total_shared} (divided between clients)");
    }
    if let Some(slashing_rate_per_client) = slashing_rate_per_client {
        println!(" - Set slashing rate to {slashing_rate_per_client} (per failing client)");
    }
>>>>>>> 8bc44db8

    let signature = backend
        .send_and_retry("Set future epoch rates", &[instruction], &[])
        .await?;
    println!("On run {run_id} with transaction {signature}:");

    println!("\n===== Logs =====");
    for log in backend.get_logs(&signature).await? {
        println!("{log}");
    }

    Ok(())
}<|MERGE_RESOLUTION|>--- conflicted
+++ resolved
@@ -46,35 +46,6 @@
     let treasurer_index = backend
         .resolve_treasurer_index(&run_id, treasurer_index)
         .await?
-<<<<<<< HEAD
-    {
-        instructions::treasurer_run_update(
-            &run_id,
-            treasurer_index,
-            &coordinator_account,
-            &main_authority,
-            RunUpdateParams {
-                metadata: None,
-                config: None,
-                model: None,
-                progress: None,
-                epoch_earning_rate_total_shared: earning_rate_total_shared,
-                epoch_slashing_rate_per_client: slashing_rate_per_client,
-                paused: None,
-                client_version: None,
-                data_location: None,
-            },
-        )
-    } else {
-        instructions::coordinator_set_future_epoch_rates(
-            &run_id,
-            &coordinator_account,
-            &main_authority,
-            earning_rate_total_shared,
-            slashing_rate_per_client,
-        )
-    };
-=======
         .expect("Setting future epoch rates requires a treasurer.");
 
     let treasurer_run_content = backend
@@ -101,6 +72,7 @@
                 .map(|amount| ui_amount_to_native_amount(amount, mint_decimals)),
             paused: None,
             client_version: None,
+            data_location: None,
         },
     );
 
@@ -110,7 +82,6 @@
     if let Some(slashing_rate_per_client) = slashing_rate_per_client {
         println!(" - Set slashing rate to {slashing_rate_per_client} (per failing client)");
     }
->>>>>>> 8bc44db8
 
     let signature = backend
         .send_and_retry("Set future epoch rates", &[instruction], &[])
