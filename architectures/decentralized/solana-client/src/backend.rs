use crate::retry::{retry_function, RetryError};
use anchor_client::{
    anchor_lang::system_program,
    solana_client::{
        self, nonblocking::pubsub_client::PubsubClient, rpc_config::RpcAccountInfoConfig,
        rpc_request::RpcError, rpc_response::Response as RpcResponse,
    },
    solana_sdk::{
        commitment_config::CommitmentConfig,
        pubkey::Pubkey,
        signature::{Keypair, Signature, Signer},
        system_instruction,
    },
    Client, ClientError, Cluster, Program,
};
use anyhow::{anyhow, bail, Context, Result};
use futures_util::StreamExt;
use psyche_client::IntegrationTestLogMarker;
use psyche_coordinator::{
    model::{self, Model},
    CommitteeProof, Coordinator, CoordinatorConfig, HealthChecks,
};
use psyche_watcher::{Backend as WatcherBackend, OpportunisticData};
use solana_account_decoder_client_types::{UiAccount, UiAccountData, UiAccountEncoding};
use std::{cmp::min, sync::Arc, time::Duration};
use tokio::{
    sync::{broadcast, mpsc},
    time::timeout,
};
use tracing::{debug, error, info, trace, warn};

const FORCE_RECONNECTION_TIME: u64 = 30;

pub struct SolanaBackend {
    program_authorizer: Program<Arc<Keypair>>,
    program_coordinator: Program<Arc<Keypair>>,
    cluster: Cluster,
}

pub struct SolanaBackendRunner {
    pub(crate) backend: SolanaBackend,
    instance: Pubkey,
    account: Pubkey,
    updates: broadcast::Receiver<RpcResponse<UiAccount>>,
    init: Option<Vec<u8>>,
}

#[derive(Debug, Clone)]
pub struct CreatedRun {
    pub instance: Pubkey,
    pub account: Pubkey,
    pub tx_create_coordinator: Signature,
    pub tx_create_auth: Option<Signature>,
}

async fn subscribe_to_account(
    url: String,
    commitment: CommitmentConfig,
    coordinator_account: &Pubkey,
    tx: mpsc::UnboundedSender<RpcResponse<UiAccount>>,
    offset: u64,
) {
    let mut first_subscription = true;
    let mut retries: u64 = 0;
    loop {
        let Ok(sub_client) = PubsubClient::new(&url).await else {
            warn!(
                integration_test_log_marker = %IntegrationTestLogMarker::SolanaSubscription,
                url = url,
                "Solana subscription error, could not connect to url: {url}",
            );

            // wait a time before we try a reconnection
            let sleep_time = min(600, retries.saturating_mul(5));
            tokio::time::sleep(Duration::from_secs(sleep_time)).await;
            retries += 1;
            continue;
        };

        let mut notifications = match sub_client
            .account_subscribe(
                coordinator_account,
                Some(RpcAccountInfoConfig {
                    encoding: Some(UiAccountEncoding::Base64Zstd),
                    commitment: Some(commitment),
                    ..Default::default()
                }),
            )
            .await
        {
            Ok((notifications, _)) => notifications,
            Err(err) => {
                error!("{}", err);
                return;
            }
        };

        info!(
            integration_test_log_marker = %IntegrationTestLogMarker::SolanaSubscription,
            url = url,
            "Correctly subscribe to Solana url: {url}",
        );

        let refresh_time: u64 = if first_subscription {
            FORCE_RECONNECTION_TIME + ((offset * 10) % FORCE_RECONNECTION_TIME)
        } else {
            FORCE_RECONNECTION_TIME
        };
        first_subscription = false;
        let refresh_timer = tokio::time::sleep(Duration::from_secs(refresh_time * 60));
        tokio::pin!(refresh_timer);

        loop {
            tokio::select! {
                _ = &mut refresh_timer => {
                    info!(
                        type = "Solana subscription",
                        url = url,
                        "Force Solana subscription reconnection");
                    break
                }
                update = notifications.next() => {
                    match update {
                        Some(data) => {
                                if tx.send(data).is_err() {
                                    break;
                                }
                        }
                        None => {
                            warn!(
                                type = "Solana subscription",
                                url = url,
                                "Solana subscription error, websocket closed");
                            break
                        }
                    }
                }
            }
        }
<<<<<<< HEAD
=======
        warn!(
            integration_test_log_marker = %IntegrationTestLogMarker::SolanaSubscription,
            url = url,
            "Solana subscription error, could not connect to url: {url}",
        );
>>>>>>> bc07d4ce
        let sleep_time = min(600, retries.saturating_mul(5));
        tokio::time::sleep(Duration::from_secs(sleep_time)).await;
        retries += 1;
    }
}

impl SolanaBackend {
    #[allow(dead_code)]
    pub fn new(
        cluster: Cluster,
        payer: Arc<Keypair>,
        committment: CommitmentConfig,
    ) -> Result<Self> {
        let client = Client::new_with_options(cluster.clone(), payer.clone(), committment);
        let program_authorizer = client.program(psyche_solana_authorizer::ID)?;
        let program_coordinator = client.program(psyche_solana_coordinator::ID)?;
        Ok(Self {
            program_authorizer,
            program_coordinator,
            cluster,
        })
    }

    pub async fn start(
        self,
        run_id: String,
        coordinator_account: Pubkey,
    ) -> Result<SolanaBackendRunner> {
        let (tx_update, rx_update) = broadcast::channel(32);
        let cluster = self.cluster.clone();
        let commitment = self.program_coordinator.rpc().commitment();

        let (tx_subscribe, mut rx_subscribe) = mpsc::unbounded_channel();

        std::env::set_var("ws_rpc_1", cluster.ws_url());

        for i in 1..=3 {
            let tx_subscribe_clone = tx_subscribe.clone();
            let url = std::env::var(format!("ws_rpc_{}", i))
                .ok()
                .filter(|s| !s.is_empty())
                .unwrap_or_else(|| cluster.ws_url().to_string());

            tokio::spawn(async move {
                subscribe_to_account(
                    url,
                    commitment,
                    &coordinator_account,
                    tx_subscribe_clone,
                    i - 1,
                )
                .await
            });
        }

        tokio::spawn(async move {
            let mut last_data: UiAccountData = UiAccountData::LegacyBinary("".to_string());
            let mut last_slot = 0;
            while let Some(update) = rx_subscribe.recv().await {
                let data = &update.value.data;
                if update.context.slot >= last_slot && &last_data != data {
                    if tx_update.send(update.clone()).is_err() {
                        break;
                    }
                    last_data = data.clone();
                    last_slot = update.context.slot;
                }
            }
            error!("No subscriptions available");
        });

        let coordinator_instance = psyche_solana_coordinator::find_coordinator_instance(&run_id);

        info!("Coordinator account address: {}", coordinator_account);
        info!(
            "Coordinator instance address for run \"{}\": {}",
            run_id, coordinator_instance
        );

        let init = self
            .program_coordinator
            .rpc()
            .get_account_data(&coordinator_account)
            .await?;

        Ok(SolanaBackendRunner {
            backend: self,
            updates: rx_update,
            instance: coordinator_instance,
            account: coordinator_account,
            init: Some(init),
        })
    }

    pub async fn create_run(
        &self,
        run_id: String,
        metadata: psyche_solana_coordinator::RunMetadata,
    ) -> Result<CreatedRun> {
        let space = psyche_solana_coordinator::CoordinatorAccount::space_with_discriminator();
        let rent = self
            .program_coordinator
            .rpc()
            .get_minimum_balance_for_rent_exemption(space)
            .await?;

        let payer = self.program_coordinator.payer();
        let main_authority = self.program_coordinator.payer();
        let join_authority = self.program_coordinator.payer();

        let coordinator_instance = psyche_solana_coordinator::find_coordinator_instance(&run_id);

        let coordinator_account_signer = Arc::new(Keypair::new());
        let coordinator_account = coordinator_account_signer.pubkey();

        let authorization_global = psyche_solana_authorizer::find_authorization(
            &join_authority,
            &system_program::ID,
            psyche_solana_coordinator::logic::JOIN_RUN_AUTHORIZATION_SCOPE,
        );

        let create_coordinator_signature = self
            .program_coordinator
            .request()
            .instruction(system_instruction::create_account(
                &self.program_coordinator.payer(),
                &coordinator_account,
                rent,
                space as u64,
                &self.program_coordinator.id(),
            ))
            .instruction(
                self.program_coordinator
                    .request()
                    .accounts(
                        psyche_solana_coordinator::accounts::InitCoordinatorAccounts {
                            payer,
                            coordinator_instance,
                            coordinator_account,
                            system_program: system_program::ID,
                        },
                    )
                    .args(psyche_solana_coordinator::instruction::InitCoordinator {
                        params: psyche_solana_coordinator::logic::InitCoordinatorParams {
                            main_authority,
                            join_authority,
                            run_id,
                            metadata,
                        },
                    })
                    .instructions()
                    .unwrap()[0]
                    .clone(),
            )
            .signer(coordinator_account_signer.clone())
            .send()
            .await?;

        // fine if it fails, means it's already there!
        let auth_create_signature = self
            .program_authorizer
            .request()
            .instruction(
                self.program_authorizer
                    .request()
                    .accounts(
                        psyche_solana_authorizer::accounts::AuthorizationCreateAccounts {
                            payer,
                            grantor: join_authority,
                            authorization: authorization_global,
                            system_program: system_program::ID,
                        },
                    )
                    .args(psyche_solana_authorizer::instruction::AuthorizationCreate {
                        params: psyche_solana_authorizer::logic::AuthorizationCreateParams {
                            grantee: system_program::ID,
                            scope: psyche_solana_coordinator::logic::JOIN_RUN_AUTHORIZATION_SCOPE
                                .to_vec(),
                        },
                    })
                    .instructions()
                    .unwrap()
                    .remove(0),
            )
            .instruction(
                self.program_authorizer
                    .request()
                    .accounts(
                        psyche_solana_authorizer::accounts::AuthorizationGrantorUpdateAccounts {
                            grantor: join_authority,
                            authorization: authorization_global,
                        },
                    )
                    .args(
                        psyche_solana_authorizer::instruction::AuthorizationGrantorUpdate {
                            params:
                                psyche_solana_authorizer::logic::AuthorizationGrantorUpdateParams {
                                    active: true,
                                },
                        },
                    )
                    .instructions()
                    .unwrap()
                    .remove(0),
            )
            .send()
            .await;

        let auth_create_signature = match auth_create_signature {
            Ok(signature) => {
                println!("Authorization created successfully: {:?}", signature);
                Some(signature)
            }
            Err(ClientError::SolanaClientError(solana_client::client_error::ClientError {
                kind:
                    solana_client::client_error::ClientErrorKind::RpcError(RpcError::RpcResponseError {
                        code: -32002,
                        message: _message,
                        data,
                    }),
                ..
            })) if format!("{data:?}").contains("already in use") => {
                println!("Authorization account already exists, proceeding.");
                None
            }
            Err(e) => {
                bail!("Failed to create authorization: {}", e);
            }
        };

        Ok(CreatedRun {
            instance: coordinator_instance,
            account: coordinator_account,
            tx_create_coordinator: create_coordinator_signature,
            tx_create_auth: auth_create_signature,
        })
    }

    pub async fn close_run(
        &self,
        coordinator_instance: Pubkey,
        coordinator_account: Pubkey,
    ) -> Result<Signature> {
        let signature = self
            .program_coordinator
            .request()
            .accounts(
                psyche_solana_coordinator::accounts::FreeCoordinatorAccounts {
                    authority: self.program_coordinator.payer(),
                    spill: self.program_coordinator.payer(),
                    coordinator_instance,
                    coordinator_account,
                },
            )
            .args(psyche_solana_coordinator::instruction::FreeCoordinator {
                params: psyche_solana_coordinator::logic::FreeCoordinatorParams {},
            })
            .send()
            .await?;

        Ok(signature)
    }

    pub async fn join_run(
        &self,
        coordinator_instance: Pubkey,
        coordinator_account: Pubkey,
        id: psyche_solana_coordinator::ClientId,
    ) -> Result<Signature> {
        let coordinator_instance_state =
            self.get_coordinator_instance(&coordinator_instance).await?;
        let authorization_global = psyche_solana_authorizer::find_authorization(
            &coordinator_instance_state.join_authority,
            &system_program::ID,
            psyche_solana_coordinator::logic::JOIN_RUN_AUTHORIZATION_SCOPE,
        );
        let signature = self
            .program_coordinator
            .request()
            .accounts(psyche_solana_coordinator::accounts::JoinRunAccounts {
                user: self.program_coordinator.payer(),
                authorization: authorization_global,
                coordinator_instance,
                coordinator_account,
            })
            .args(psyche_solana_coordinator::instruction::JoinRun {
                params: psyche_solana_coordinator::logic::JoinRunParams { client_id: id },
            })
            .send()
            .await?;
        Ok(signature)
    }
    pub async fn update_config_and_model(
        &self,
        coordinator_instance: Pubkey,
        coordinator_account: Pubkey,
        config: Option<CoordinatorConfig<psyche_solana_coordinator::ClientId>>,
        model: Option<Model>,
    ) -> Result<Signature> {
        let signature = self
            .program_coordinator
            .request()
            .accounts(
                psyche_solana_coordinator::accounts::OwnerCoordinatorAccounts {
                    authority: self.program_coordinator.payer(),
                    coordinator_instance,
                    coordinator_account,
                },
            )
            .args(
                psyche_solana_coordinator::instruction::UpdateCoordinatorConfigModel {
                    config,
                    model,
                },
            )
            .send()
            .await?;

        Ok(signature)
    }

    pub async fn set_paused(
        &self,
        coordinator_instance: Pubkey,
        coordinator_account: Pubkey,
        paused: bool,
    ) -> Result<Signature> {
        let signature = self
            .program_coordinator
            .request()
            .accounts(
                psyche_solana_coordinator::accounts::OwnerCoordinatorAccounts {
                    authority: self.program_coordinator.payer(),
                    coordinator_instance,
                    coordinator_account,
                },
            )
            .args(psyche_solana_coordinator::instruction::SetPaused { paused })
            .send()
            .await?;

        Ok(signature)
    }

    pub async fn tick(
        &self,
        coordinator_instance: Pubkey,
        coordinator_account: Pubkey,
    ) -> Result<Signature> {
        retry_function("tick", || {
            tick_retryable(
                &self.program_coordinator,
                coordinator_instance,
                coordinator_account,
            )
        })
        .await
        .map_err(|e: RetryError<String>| anyhow!("tick error: {}", e))
    }

    pub async fn witness(
        &self,
        coordinator_instance: Pubkey,
        coordinator_account: Pubkey,
        opportunistic_data: OpportunisticData,
    ) -> Result<Signature> {
        retry_function("witness", || {
            witness_retryable(
                &self.program_coordinator,
                coordinator_instance,
                coordinator_account,
                opportunistic_data.clone(),
            )
        })
        .await
        .map_err(|e: RetryError<String>| anyhow!("witness error: {}", e))
    }

    pub async fn health_check(
        &self,
        coordinator_instance: Pubkey,
        coordinator_account: Pubkey,
        id: psyche_solana_coordinator::ClientId,
        check: CommitteeProof,
    ) -> Result<Signature> {
        let signature = self
            .program_coordinator
            .request()
            .accounts(
                psyche_solana_coordinator::accounts::PermissionlessCoordinatorAccounts {
                    user: self.program_coordinator.payer(),
                    coordinator_instance,
                    coordinator_account,
                },
            )
            .args(psyche_solana_coordinator::instruction::HealthCheck {
                id,
                committee: check.committee,
                position: check.position,
                index: check.index,
            })
            .send()
            .await?;

        Ok(signature)
    }

    pub async fn get_coordinator_instance(
        &self,
        coordinator_instance: &Pubkey,
    ) -> Result<psyche_solana_coordinator::CoordinatorInstance> {
        let coordinator_instance_state = self
            .program_coordinator
            .account::<psyche_solana_coordinator::CoordinatorInstance>(*coordinator_instance)
            .await
            .context(format!(
                "Unable to get the coordinator_instance: {:?}",
                coordinator_instance
            ))?;
        Ok(coordinator_instance_state)
    }

    pub async fn get_coordinator_account(
        &self,
        coordinator_account: &Pubkey,
    ) -> Result<psyche_solana_coordinator::CoordinatorAccount> {
        let data = self
            .program_coordinator
            .rpc()
            .get_account_data(coordinator_account)
            .await?;
        psyche_solana_coordinator::coordinator_account_from_bytes(&data)
            .map_err(|_| anyhow!("Unable to decode coordinator account data"))
            .copied()
    }

    pub async fn get_balance(&self, account: &Pubkey) -> Result<u64> {
        Ok(self.program_coordinator.rpc().get_balance(account).await?)
    }
}

#[async_trait::async_trait]
impl WatcherBackend<psyche_solana_coordinator::ClientId> for SolanaBackendRunner {
    async fn wait_for_new_state(
        &mut self,
    ) -> Result<Coordinator<psyche_solana_coordinator::ClientId>> {
        let data = match self.init.take() {
            Some(init) => init,
            None => match self.updates.recv().await {
                Ok(update) => match update.value.data.decode() {
                    Some(data) => data,
                    None => bail!("Unable to decode account data"),
                },
                Err(err) => bail!("Account updates channel error: {err}"),
            },
        };

        psyche_solana_coordinator::coordinator_account_from_bytes(&data)
            .map_err(|_| anyhow!("Unable to decode coordinator account data"))
            .map(|x| {
                let update = x.state.coordinator;
                debug!("Coordinator account update, run_state={}", update.run_state);
                update
            })
    }

    async fn send_witness(&mut self, opportunistic_data: OpportunisticData) -> Result<()> {
        self.backend
            .witness(self.instance, self.account, opportunistic_data)
            .await?;
        Ok(())
    }

    async fn send_health_check(
        &mut self,
        checks: HealthChecks<psyche_solana_coordinator::ClientId>,
    ) -> Result<()> {
        for (id, proof) in checks {
            self.backend
                .health_check(self.instance, self.account, id, proof)
                .await?;
        }
        Ok(())
    }

    async fn send_checkpoint(&mut self, _checkpoint: model::HubRepo) -> Result<()> {
        unimplemented!();
    }
}

impl SolanaBackendRunner {
    pub fn updates(&self) -> broadcast::Receiver<RpcResponse<UiAccount>> {
        self.updates.resubscribe()
    }
}

async fn tick_retryable(
    coordinator: &Program<Arc<Keypair>>,
    coordinator_instance: Pubkey,
    coordinator_account: Pubkey,
) -> Result<Signature, RetryError<String>> {
    trace!("tick_retryable");
    let pending_tx = coordinator
        .request()
        .accounts(
            psyche_solana_coordinator::accounts::PermissionlessCoordinatorAccounts {
                user: coordinator.payer(),
                coordinator_instance,
                coordinator_account,
            },
        )
        .args(psyche_solana_coordinator::instruction::Tick {})
        .send();

    // We timeout the transaction at 5s max, since internally send() polls Solana until the
    // tx is confirmed; we'd rather cancel early and attempt again.
    match timeout(Duration::from_secs(5), pending_tx).await {
        Ok(Ok(s)) => Ok(s),
        Err(_elapsed) => {
            error!("[TIMEOUT] tick_retryable");
            Err(RetryError::non_retryable_error("timeout tick_retryable"))
        }
        Ok(Err(e)) => {
            warn!("tick_retryable error: {}", e);
            Err(RetryError::from(e).into())
        }
    }
}

async fn witness_retryable(
    coordinator: &Program<Arc<Keypair>>,
    coordinator_instance: Pubkey,
    coordinator_account: Pubkey,
    opportunistic_data: OpportunisticData,
) -> Result<Signature, RetryError<String>> {
    let pending_tx = match opportunistic_data {
        OpportunisticData::WitnessStep(witness, metadata) => coordinator
            .request()
            .accounts(
                psyche_solana_coordinator::accounts::PermissionlessCoordinatorAccounts {
                    user: coordinator.payer(),
                    coordinator_instance,
                    coordinator_account,
                },
            )
            .args(psyche_solana_coordinator::instruction::Witness {
                proof: witness.proof,
                participant_bloom: witness.participant_bloom,
                broadcast_bloom: witness.broadcast_bloom,
                broadcast_merkle: witness.broadcast_merkle,
                metadata,
            })
            .send(),
        OpportunisticData::WarmupStep(witness) => coordinator
            .request()
            .accounts(
                psyche_solana_coordinator::accounts::PermissionlessCoordinatorAccounts {
                    user: coordinator.payer(),
                    coordinator_instance,
                    coordinator_account,
                },
            )
            .args(psyche_solana_coordinator::instruction::WarmupWitness {
                proof: witness.proof,
                participant_bloom: witness.participant_bloom,
                broadcast_bloom: witness.broadcast_bloom,
                broadcast_merkle: witness.broadcast_merkle,
            })
            .send(),
    };

    // We timeout the transaction at 5s max, since internally send() polls Solana until the
    // tx is confirmed; we'd rather cancel early and attempt again.
    match timeout(Duration::from_secs(5), pending_tx).await {
        Ok(Ok(s)) => Ok(s),
        Err(_elapsed) => {
            error!("[TIMEOUT] witness_retryable");
            Err(RetryError::non_retryable_error("timeout witness_retryable"))
        }
        Ok(Err(e)) => {
            warn!("witness_retryable error: {}", e);
            Err(RetryError::from(e).into())
        }
    }
}

#[cfg(feature = "solana-localnet-tests")]
#[cfg(test)]
mod test {

    use super::*;

    use anchor_client::solana_sdk::signature::{EncodableKey, Signer};
    use bytemuck::Zeroable;
    use model::LLM;
    use psyche_coordinator::{
        model::{
            Checkpoint, ConstantLR, HubRepo, LLMArchitecture, LLMTrainingDataLocation,
            LLMTrainingDataType, LearningRateSchedule, Optimizer,
        },
        CoordinatorConfig, RunState,
    };
    use psyche_core::{FixedVec, OptimizerDefinition};
    use psyche_network::SecretKey;
    use rand::Rng;

    #[tokio::test]
    pub async fn localnet_coordinator_run() {
        // try to keep this and memnet_coordinator_run synced up

        let key_pair = Arc::new(
            Keypair::read_from_file(home::home_dir().unwrap().join(".config/solana/id.json"))
                .unwrap(),
        );
        let backend = SolanaBackend::new(
            Cluster::Localnet,
            key_pair.clone(),
            CommitmentConfig::processed(),
        )
        .unwrap();
        let run_id = format!("{}", rand::thread_rng().gen_range(0..1000000));

        let created = backend.create_run(run_id.clone()).await.unwrap();
        let mut runner = backend
            .start(run_id.clone(), created.account)
            .await
            .unwrap();

        runner
            .backend
            .update_config_and_model(
                created.instance,
                created.account,
                Some(CoordinatorConfig::<psyche_solana_coordinator::ClientId> {
                    warmup_time: 1,
                    cooldown_time: 1,
                    max_round_train_time: 10,
                    round_witness_time: 1,
                    min_clients: 1,
                    global_batch_size: 1,
                    verification_percent: 0,
                    witness_nodes: 1,
                    rounds_per_epoch: 10,
                    total_steps: 100,
                    checkpointers: FixedVec::zeroed(),
                }),
                Some(Model::LLM(LLM {
                    architecture: LLMArchitecture::HfLlama,
                    checkpoint: Checkpoint::Dummy(HubRepo::dummy()),
                    max_seq_len: 4096,
                    data_type: LLMTrainingDataType::Pretraining,
                    data_location: LLMTrainingDataLocation::Local(Zeroable::zeroed()),
                    lr_schedule: LearningRateSchedule::Constant(ConstantLR::default()),
                    optimizer: OptimizerDefinition::Distro {
                        clip_grad_norm: None,
                        compression_decay: 1.0,
                        compression_topk: 1,
                        compression_chunk: 1,
                        quantize_1bit: false.into(),
                    },
                })),
            )
            .await
            .unwrap();

        let new_state = runner.wait_for_new_state().await.unwrap();
        assert_eq!(new_state.run_state, RunState::Uninitialized);

        let client_keypair = Arc::new(Keypair::new());
        let client_p2p = SecretKey::generate(&mut rand::rngs::OsRng);
        let client_id = psyche_solana_coordinator::ClientId::new(
            client_keypair.pubkey(),
            *client_p2p.public().as_bytes(),
        );
    }
}<|MERGE_RESOLUTION|>--- conflicted
+++ resolved
@@ -114,6 +114,7 @@
             tokio::select! {
                 _ = &mut refresh_timer => {
                     info!(
+                        integration_test_log_marker = %IntegrationTestLogMarker::SolanaSubscription,
                         type = "Solana subscription",
                         url = url,
                         "Force Solana subscription reconnection");
@@ -128,6 +129,7 @@
                         }
                         None => {
                             warn!(
+                                integration_test_log_marker = %IntegrationTestLogMarker::SolanaSubscription,
                                 type = "Solana subscription",
                                 url = url,
                                 "Solana subscription error, websocket closed");
@@ -137,14 +139,6 @@
                 }
             }
         }
-<<<<<<< HEAD
-=======
-        warn!(
-            integration_test_log_marker = %IntegrationTestLogMarker::SolanaSubscription,
-            url = url,
-            "Solana subscription error, could not connect to url: {url}",
-        );
->>>>>>> bc07d4ce
         let sleep_time = min(600, retries.saturating_mul(5));
         tokio::time::sleep(Duration::from_secs(sleep_time)).await;
         retries += 1;
