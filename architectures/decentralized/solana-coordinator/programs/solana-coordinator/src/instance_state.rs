use crate::{client::Client, clients_state::ClientsState, ClientId, ProgramError};

use anchor_lang::prelude::*;
use bytemuck::{Pod, Zeroable};
use psyche_coordinator::{
    model::Model, ClientState, Coordinator, CoordinatorConfig, HealthChecks, RunState, TickResult,
    Witness,
};
use psyche_core::sha256v;

#[derive(Clone, Copy, Zeroable)]
#[repr(C)]
pub struct CoordinatorInstanceState {
    pub coordinator: Coordinator<ClientId>,
    pub clients_state: ClientsState,
}

unsafe impl Pod for CoordinatorInstanceState {}

impl CoordinatorInstanceState {
    pub fn tick(&mut self) -> Result<()> {
        let clock: Clock = Clock::get()?;
        let random_seed_bytes = sha256v(&[
            &clock.unix_timestamp.to_ne_bytes(),
            &clock.slot.to_ne_bytes(),
        ]);

        let mut random_seed: [u8; 8] = [0; 8];
        random_seed.copy_from_slice(&random_seed_bytes[..8]);

        let active_clients = match self.coordinator.run_state {
            RunState::WaitingForMembers => {
                let active_clients = self.clients_state.active_clients();
                msg!("Pending active clients: {}", active_clients.len());
                Some(active_clients)
            }
            _ => None,
        };

        msg!("Pre-tick run state: {}", self.coordinator.run_state);

        match self.coordinator.tick(
            active_clients,
            clock.unix_timestamp as u64,
            u64::from_ne_bytes(random_seed),
        ) {
            Ok(TickResult::Ticked) => {
                if self.coordinator.is_epoch_just_starting() {
<<<<<<< HEAD
                    msg!("First round of epoch, freezing epoch rewards rate");
                    self.clients_state.current_epoch_rates = self.clients_state.future_epoch_rates;
                    msg!("First round of epoch, freezing epoch active clients");
=======
                    msg!("New epoch just starting, save epoch rewards rate");
                    self.clients_state.current_epoch_rates = self.clients_state.future_epoch_rates;
                    msg!("New epoch just starting, save epoch active clients");
>>>>>>> d1c18448
                    self.clients_state.next_active += 1;
                }
            }
            Ok(TickResult::EpochEnd(success)) => {
                msg!("Epoch end, sucecsss: {}", success);

                let mut i = 0;
                let mut j = 0;
                let finished_clients = &self.coordinator.epoch_state.clients;
                let exited_clients = &self.coordinator.epoch_state.exited_clients;

                for client in self.clients_state.clients.iter_mut() {
                    if i < finished_clients.len() && client.id == finished_clients[i].id {
                        if finished_clients[i].state == ClientState::Healthy {
                            client.earned += self.clients_state.current_epoch_rates.earning_rate;
                        }
                        i += 1;
                    }

                    if j < exited_clients.len() && client.id == exited_clients[j].id {
                        if exited_clients[j].state == ClientState::Ejected {
                            client.slashed += self.clients_state.current_epoch_rates.slashing_rate;
                        }
                        j += 1;
                    }
                }
            }
            Err(err) => return err!(ProgramError::from(err)),
        };

        msg!("Post-tick run state: {}", self.coordinator.run_state);
        Ok(())
    }

    pub fn set_paused(&mut self, paused: bool) -> Result<()> {
        if let Err(err) = match paused {
            true => self.coordinator.pause(),
            false => {
                if !self.coordinator.config.check() {
                    return err!(ProgramError::ConfigSanityCheckFailed);
                }
                if !self.coordinator.model.check() {
                    return err!(ProgramError::ModelSanityCheckFailed);
                }

                if self.coordinator.run_state == RunState::Uninitialized {
                    self.coordinator.run_state = RunState::Paused;
                    // resume() copies the previous epoch's progress
                    // step 1 is the first valid step
                    self.coordinator.prev_epoch_progress.step = 1;
                }
                self.coordinator.resume(Clock::get()?.unix_timestamp as u64)
            }
        } {
            return err!(ProgramError::from(err));
        }
        self.tick()
    }

    pub fn witness(&mut self, payer: &Pubkey, witness: Witness) -> Result<()> {
        let id = self.clients_state.find_signer(payer)?;

        self.coordinator
            .witness(id, witness, Clock::get()?.unix_timestamp as u64)
            .map_err(|err| anchor_lang::error!(ProgramError::from(err)))?;
        self.tick()
    }

    pub fn set_whitelist(&mut self, clients: Vec<Pubkey>) -> Result<()> {
        self.clients_state.whitelist.clear();
        self.clients_state
            .whitelist
            .extend(clients.into_iter())
            .map_err(|_| ProgramError::CouldNotSetWhitelist)?;
        Ok(())
    }

    pub fn set_future_epoch_rates(
        &mut self,
        epoch_earning_rate: Option<u64>,
        epoch_slashing_rate: Option<u64>,
    ) -> Result<()> {
        if let Some(epoch_earning_rate) = epoch_earning_rate {
            self.clients_state.future_epoch_rates.earning_rate = epoch_earning_rate;
        }
        if let Some(epoch_slashing_rate) = epoch_slashing_rate {
            self.clients_state.future_epoch_rates.slashing_rate = epoch_slashing_rate;
        }
        Ok(())
    }

    pub fn update_coordinator_config_model(
        &mut self,
        config: Option<CoordinatorConfig<ClientId>>,
        model: Option<Model>,
    ) -> Result<()> {
        if self.coordinator.run_state == RunState::Finished {
            return err!(ProgramError::UpdateConfigFinished);
        } else if !self.coordinator.halted() {
            return err!(ProgramError::UpdateConfigNotHalted);
        }

        if let Some(config) = config {
            if !config.check() {
                return err!(ProgramError::ConfigSanityCheckFailed);
            }

            let _ = std::mem::replace(&mut self.coordinator.config, config);
        }

        if let Some(model) = model {
            if !model.check() {
                return err!(ProgramError::ModelSanityCheckFailed);
            }

            let _ = std::mem::replace(&mut self.coordinator.model, model);
        }

        Ok(())
    }

    pub fn join_run(&mut self, id: ClientId) -> Result<()> {
        if !self.clients_state.whitelist.is_empty()
            && !self.clients_state.whitelist.iter().any(|x| x == &id.signer)
        {
            return err!(ProgramError::NotInWhitelist);
        }

        let exisiting = match self
            .clients_state
            .clients
            .iter_mut()
            .find(|x| x.id.signer == id.signer)
        {
            Some(client) => {
                if client.id != id {
                    return err!(ProgramError::ClientIdMismatch);
                }
                client.id = id; // IMPORTANT. Equality is on wallet key but includes ephemeral p2p key
                client.active = self.clients_state.next_active;
                msg!("Exisiting client {} re-joined", id.signer);
                true
            }
            None => false,
        };

        if !exisiting
            && self
                .clients_state
                .clients
                .push(Client {
                    id,
                    staked: 0,
                    earned: 0,
                    slashed: 0,
                    active: self.clients_state.next_active,
                })
                .is_err()
        {
            return err!(ProgramError::ClientsFull);
        } else {
            msg!(
                "New client {} joined, {} total clients",
                id.signer,
                self.clients_state.clients.len()
            );
        }

        if !self.coordinator.halted() {
            self.tick()
        } else {
            Ok(())
        }
    }

    pub fn health_check(&mut self, payer: &Pubkey, checks: HealthChecks) -> Result<()> {
        let id = self.clients_state.find_signer(payer)?;

        self.coordinator
            .health_check(id, checks)
            .map_err(|err| anchor_lang::error!(ProgramError::from(err)))?;
        self.tick()
    }
}<|MERGE_RESOLUTION|>--- conflicted
+++ resolved
@@ -46,15 +46,9 @@
         ) {
             Ok(TickResult::Ticked) => {
                 if self.coordinator.is_epoch_just_starting() {
-<<<<<<< HEAD
-                    msg!("First round of epoch, freezing epoch rewards rate");
-                    self.clients_state.current_epoch_rates = self.clients_state.future_epoch_rates;
-                    msg!("First round of epoch, freezing epoch active clients");
-=======
                     msg!("New epoch just starting, save epoch rewards rate");
                     self.clients_state.current_epoch_rates = self.clients_state.future_epoch_rates;
                     msg!("New epoch just starting, save epoch active clients");
->>>>>>> d1c18448
                     self.clients_state.next_active += 1;
                 }
             }
