use anchor_lang::prelude::*;
use bytemuck::Pod;
use bytemuck::Zeroable;
use psyche_coordinator::model::Model;
use psyche_coordinator::ClientState;
use psyche_coordinator::Coordinator;
use psyche_coordinator::CoordinatorConfig;
use psyche_coordinator::HealthChecks;
use psyche_coordinator::RunState;
use psyche_coordinator::TickResult;
use psyche_coordinator::Witness;
use psyche_core::sha256v;

use crate::client::Client;
use crate::clients_state::ClientsState;
use crate::ClientId;
use crate::ProgramError;

#[derive(Clone, Copy, Zeroable)]
#[repr(C)]
pub struct CoordinatorInstanceState {
    pub coordinator: Coordinator<ClientId>,
    pub clients_state: ClientsState,
}

unsafe impl Pod for CoordinatorInstanceState {}

impl CoordinatorInstanceState {
    pub fn tick(&mut self) -> Result<()> {
        let clock: Clock = Clock::get()?;
        let random_seed_bytes = sha256v(&[
            &clock.unix_timestamp.to_ne_bytes(),
            &clock.slot.to_ne_bytes(),
        ]);

        let mut random_seed: [u8; 8] = [0; 8];
        random_seed.copy_from_slice(&random_seed_bytes[..8]);

        let active_clients = match self.coordinator.run_state {
            RunState::WaitingForMembers => {
                let active_clients = self.clients_state.active_clients();
                msg!("Pending active clients: {}", active_clients.len());
                Some(active_clients)
            },
            _ => None,
        };

        msg!("Pre-tick run state: {}", self.coordinator.run_state);

        match self.coordinator.tick(
            active_clients,
            clock.unix_timestamp as u64,
            u64::from_ne_bytes(random_seed),
        ) {
            Ok(TickResult::Ticked) => {
                if self.coordinator.is_epoch_just_starting() {
                    msg!("New epoch just starting, save epoch rewards rate");
                    self.clients_state.current_epoch_rates =
                        self.clients_state.future_epoch_rates;
                    msg!("New epoch just starting, save epoch active clients");
                    self.clients_state.next_active += 1;
                }
            },
            Ok(TickResult::EpochEnd(success)) => {
                msg!("Epoch end, sucecsss: {}", success);

                let mut i = 0;
                let mut j = 0;
                let finished_clients = &self.coordinator.epoch_state.clients;
                let exited_clients =
                    &self.coordinator.epoch_state.exited_clients;

                for client in self.clients_state.clients.iter_mut() {
                    if i < finished_clients.len()
                        && client.id == finished_clients[i].id
                    {
                        if finished_clients[i].state == ClientState::Healthy {
                            client.earned += self
                                .clients_state
                                .current_epoch_rates
                                .earning_rate;
                        }
                        i += 1;
                    }

                    if j < exited_clients.len()
                        && client.id == exited_clients[j].id
                    {
                        if exited_clients[j].state == ClientState::Ejected {
                            client.slashed += self
                                .clients_state
                                .current_epoch_rates
                                .slashing_rate;
                        }
                        j += 1;
                    }
                }
            },
            Err(err) => return err!(ProgramError::from(err)),
        };

        msg!("Post-tick run state: {}", self.coordinator.run_state);
        Ok(())
    }

    pub fn set_paused(&mut self, paused: bool) -> Result<()> {
        if let Err(err) = match paused {
            true => self.coordinator.pause(),
            false => {
                if !self.coordinator.config.check() {
                    return err!(ProgramError::ConfigSanityCheckFailed);
                }
                if !self.coordinator.model.check() {
                    return err!(ProgramError::ModelSanityCheckFailed);
                }

                if self.coordinator.run_state == RunState::Uninitialized {
                    // this is the only way to get out of RunState::Uninitialized
                    // by doing this we force the sanity checks on the config and model
                    // pass before starting the first step
                    self.coordinator.run_state = RunState::Paused;
                    // step 1 is the first valid step
                    self.coordinator.progress.step = 1;
                }
                self.coordinator.resume(Clock::get()?.unix_timestamp as u64)
            },
        } {
            return err!(ProgramError::from(err));
        }
        self.tick()
    }

    pub fn witness(&mut self, payer: &Pubkey, witness: Witness) -> Result<()> {
        let id = self.clients_state.find_signer(payer)?;

        self.coordinator
            .witness(id, witness, Clock::get()?.unix_timestamp as u64)
            .map_err(|err| anchor_lang::error!(ProgramError::from(err)))?;
        self.tick()
    }

    pub fn set_future_epoch_rates(
        &mut self,
        epoch_earning_rate: Option<u64>,
        epoch_slashing_rate: Option<u64>,
    ) -> Result<()> {
        if let Some(epoch_earning_rate) = epoch_earning_rate {
            self.clients_state.future_epoch_rates.earning_rate =
                epoch_earning_rate;
        }
        if let Some(epoch_slashing_rate) = epoch_slashing_rate {
            self.clients_state.future_epoch_rates.slashing_rate =
                epoch_slashing_rate;
        }
        Ok(())
    }

    pub fn update_coordinator_config_model(
        &mut self,
        config: Option<CoordinatorConfig<ClientId>>,
        model: Option<Model>,
    ) -> Result<()> {
        if self.coordinator.run_state == RunState::Finished {
            return err!(ProgramError::UpdateConfigFinished);
        } else if !self.coordinator.halted() {
            return err!(ProgramError::UpdateConfigNotHalted);
        }

        if let Some(config) = config {
            if !config.check() {
                return err!(ProgramError::ConfigSanityCheckFailed);
            }

            let _ = std::mem::replace(&mut self.coordinator.config, config);
        }

        if let Some(model) = model {
            if !model.check() {
                return err!(ProgramError::ModelSanityCheckFailed);
            }

            let _ = std::mem::replace(&mut self.coordinator.model, model);
        }

        Ok(())
    }

    pub fn join_run(&mut self, id: ClientId) -> Result<()> {
        let exisiting = match self
            .clients_state
            .clients
            .iter_mut()
            .find(|x| x.id.signer == id.signer)
        {
            Some(client) => {
                if client.id != id {
                    return err!(ProgramError::ClientIdMismatch);
                }
                client.id = id; // IMPORTANT. Equality is on wallet key but includes ephemeral p2p key
                client.active = self.clients_state.next_active;
                msg!("Exisiting client {} re-joined", id.signer);
                true
            },
            None => false,
        };

        if !exisiting
            && self
                .clients_state
                .clients
                .push(Client {
                    id,
                    staked: 0,
                    earned: 0,
                    slashed: 0,
                    active: self.clients_state.next_active,
                })
                .is_err()
        {
            return err!(ProgramError::ClientsFull);
        } else {
            msg!(
                "New client {} joined, {} total clients",
                id.signer,
                self.clients_state.clients.len()
            );
        }

        if !self.coordinator.halted() {
            self.tick()
        } else {
            Ok(())
        }
    }

<<<<<<< HEAD
    pub fn health_check(
        &mut self,
        payer: &Pubkey,
        checks: HealthChecks,
    ) -> Result<()> {
=======
    pub fn health_check(&mut self, payer: &Pubkey, checks: HealthChecks<ClientId>) -> Result<()> {
>>>>>>> c10a226f
        let id = self.clients_state.find_signer(payer)?;

        self.coordinator
            .health_check(id, checks)
            .map_err(|err| anchor_lang::error!(ProgramError::from(err)))?;
        self.tick()
    }
}<|MERGE_RESOLUTION|>--- conflicted
+++ resolved
@@ -233,15 +233,11 @@
         }
     }
 
-<<<<<<< HEAD
     pub fn health_check(
         &mut self,
         payer: &Pubkey,
-        checks: HealthChecks,
+        checks: HealthChecks<ClientId>,
     ) -> Result<()> {
-=======
-    pub fn health_check(&mut self, payer: &Pubkey, checks: HealthChecks<ClientId>) -> Result<()> {
->>>>>>> c10a226f
         let id = self.clients_state.find_signer(payer)?;
 
         self.coordinator
