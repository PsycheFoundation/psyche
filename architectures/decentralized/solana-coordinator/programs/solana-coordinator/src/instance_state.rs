use anchor_lang::prelude::*;
use bytemuck::Pod;
use bytemuck::Zeroable;
use psyche_coordinator::model::Model;
use psyche_coordinator::ClientState;
use psyche_coordinator::Coordinator;
use psyche_coordinator::CoordinatorConfig;
use psyche_coordinator::HealthChecks;
use psyche_coordinator::RunState;
use psyche_coordinator::TickResult;
use psyche_coordinator::Witness;
use psyche_core::sha256v;
use psyche_core::SizedIterator;
use psyche_core::SmallBoolean;

use crate::client::Client;
use crate::clients_state::ClientsState;
use crate::ClientId;
use crate::ProgramError;

#[derive(Clone, Copy, Zeroable)]
#[repr(C)]
pub struct CoordinatorInstanceState {
    pub coordinator: Coordinator<ClientId>,
    pub clients_state: ClientsState,
}

unsafe impl Pod for CoordinatorInstanceState {}

impl CoordinatorInstanceState {
    pub fn get_active_clients(&self) -> SizedIterator<impl Iterator<Item = &ClientId>> {
        self.clients_state.active_clients()
    }
    pub fn tick(&mut self) -> Result<()> {
        let clock: Clock = Clock::get()?;
        let random_seed_bytes = sha256v(&[
            &clock.unix_timestamp.to_ne_bytes(),
            &clock.slot.to_ne_bytes(),
        ]);

        let mut random_seed: [u8; 8] = [0; 8];
        random_seed.copy_from_slice(&random_seed_bytes[..8]);

        let active_clients = match self.coordinator.run_state {
            RunState::WaitingForMembers => {
                let active_clients = self.clients_state.active_clients();
                msg!("Pending active clients: {}", active_clients.len());
                Some(active_clients)
            },
            _ => None,
        };

        msg!("Pre-tick run state: {}", self.coordinator.run_state);

        match self.coordinator.tick(
            active_clients,
            clock.unix_timestamp as u64,
            u64::from_ne_bytes(random_seed),
        ) {
            Ok(TickResult::Ticked) => {
                if self.coordinator.is_warmup_just_starting() {
                    msg!("New epoch just starting, save epoch rewards rate");
                    self.clients_state.current_epoch_rates =
                        self.clients_state.future_epoch_rates;
                    self.coordinator.epoch_state.warmup_just_starting =
                        SmallBoolean(0);
                }
                if self.coordinator.is_training_just_starting() {
                    msg!("New epoch just starting, save epoch active clients");
                    self.coordinator.epoch_state.warmup_just_starting = SmallBoolean(0);
                }
                if self.coordinator.is_training_just_starting() {
                    msg!("Training just starting");
                    self.clients_state.next_active += 1;
<<<<<<< HEAD
                    self.coordinator.epoch_state.training_just_starting = SmallBoolean(0);
=======
                    self.coordinator.epoch_state.training_just_starting =
                        SmallBoolean(0);
>>>>>>> 233eb5a1
                }
            },
            Ok(TickResult::EpochEnd(success)) => {
                msg!("Epoch end, sucecsss: {}", success);

                let mut i = 0;
                let mut j = 0;
                let finished_clients = &self.coordinator.epoch_state.clients;
                let exited_clients =
                    &self.coordinator.epoch_state.exited_clients;

                for client in self.clients_state.clients.iter_mut() {
                    if i < finished_clients.len()
                        && client.id == finished_clients[i].id
                    {
                        if finished_clients[i].state == ClientState::Healthy {
                            client.earned += self
                                .clients_state
                                .current_epoch_rates
                                .earning_rate;
                        }
                        i += 1;
                    }

                    if j < exited_clients.len()
                        && client.id == exited_clients[j].id
                    {
                        if exited_clients[j].state == ClientState::Ejected {
                            client.slashed += self
                                .clients_state
                                .current_epoch_rates
                                .slashing_rate;
                        }
                        j += 1;
                    }
                }
            },
            Err(err) => return err!(ProgramError::from(err)),
        };

        msg!("Post-tick run state: {}", self.coordinator.run_state);
        Ok(())
    }

    pub fn set_paused(&mut self, paused: bool) -> Result<()> {
        if let Err(err) = match paused {
            true => self.coordinator.pause(),
            false => {
                if !self.coordinator.config.check() {
                    return err!(ProgramError::ConfigSanityCheckFailed);
                }
                if !self.coordinator.model.check() {
                    return err!(ProgramError::ModelSanityCheckFailed);
                }

                if self.coordinator.run_state == RunState::Uninitialized {
                    // this is the only way to get out of RunState::Uninitialized
                    // by doing this we force the sanity checks on the config and model
                    // pass before starting the first step
                    self.coordinator.run_state = RunState::Paused;
                    // step 1 is the first valid step
                    self.coordinator.progress.step = 1;
                }
                self.coordinator.resume(Clock::get()?.unix_timestamp as u64)
            },
        } {
            return err!(ProgramError::from(err));
        }
        self.tick()
    }

    pub fn witness(&mut self, payer: &Pubkey, witness: Witness) -> Result<()> {
        let id = self.clients_state.find_signer(payer)?;

        self.coordinator
            .witness(id, witness, Clock::get()?.unix_timestamp as u64)
            .map_err(|err| anchor_lang::error!(ProgramError::from(err)))?;
        self.tick()
    }

    pub fn set_future_epoch_rates(
        &mut self,
        epoch_earning_rate: Option<u64>,
        epoch_slashing_rate: Option<u64>,
    ) -> Result<()> {
        if let Some(epoch_earning_rate) = epoch_earning_rate {
            self.clients_state.future_epoch_rates.earning_rate =
                epoch_earning_rate;
        }
        if let Some(epoch_slashing_rate) = epoch_slashing_rate {
            self.clients_state.future_epoch_rates.slashing_rate =
                epoch_slashing_rate;
        }
        Ok(())
    }

    pub fn update_coordinator_config_model(
        &mut self,
        config: Option<CoordinatorConfig<ClientId>>,
        model: Option<Model>,
    ) -> Result<()> {
        if self.coordinator.run_state == RunState::Finished {
            return err!(ProgramError::UpdateConfigFinished);
        } else if !self.coordinator.halted() {
            return err!(ProgramError::UpdateConfigNotHalted);
        }

        if let Some(config) = config {
            if !config.check() {
                return err!(ProgramError::ConfigSanityCheckFailed);
            }

            let _ = std::mem::replace(&mut self.coordinator.config, config);
        }

        if let Some(model) = model {
            if !model.check() {
                return err!(ProgramError::ModelSanityCheckFailed);
            }

            let _ = std::mem::replace(&mut self.coordinator.model, model);
        }

        Ok(())
    }

    pub fn get_active_clients(
        &self,
    ) -> SizedIterator<impl Iterator<Item = &ClientId>> {
        self.clients_state.active_clients()
    }

    pub fn join_run(&mut self, id: ClientId) -> Result<()> {
        let exisiting = match self
            .clients_state
            .clients
            .iter_mut()
            .find(|x| x.id.signer == id.signer)
        {
            Some(client) => {
                if client.id != id {
                    return err!(ProgramError::ClientIdMismatch);
                }
                client.id = id; // IMPORTANT. Equality is on wallet key but includes ephemeral p2p key
                client.active = self.clients_state.next_active;
                msg!("Exisiting client {} re-joined", id.signer);
                true
            },
            None => false,
        };

        if !exisiting
            && self
                .clients_state
                .clients
                .push(Client {
                    id,
                    staked: 0,
                    earned: 0,
                    slashed: 0,
                    active: self.clients_state.next_active,
                })
                .is_err()
        {
            return err!(ProgramError::ClientsFull);
        } else {
            msg!(
                "New client {} joined, {} total clients",
                id.signer,
                self.clients_state.clients.len()
            );
        }

        if !self.coordinator.halted() {
            self.tick()
        } else {
            Ok(())
        }
    }

    pub fn health_check(
        &mut self,
        payer: &Pubkey,
        checks: HealthChecks<ClientId>,
    ) -> Result<()> {
        let id = self.clients_state.find_signer(payer)?;

        self.coordinator
            .health_check(id, checks)
            .map_err(|err| anchor_lang::error!(ProgramError::from(err)))?;
        self.tick()
    }
}<|MERGE_RESOLUTION|>--- conflicted
+++ resolved
@@ -28,9 +28,6 @@
 unsafe impl Pod for CoordinatorInstanceState {}
 
 impl CoordinatorInstanceState {
-    pub fn get_active_clients(&self) -> SizedIterator<impl Iterator<Item = &ClientId>> {
-        self.clients_state.active_clients()
-    }
     pub fn tick(&mut self) -> Result<()> {
         let clock: Clock = Clock::get()?;
         let random_seed_bytes = sha256v(&[
@@ -72,12 +69,8 @@
                 if self.coordinator.is_training_just_starting() {
                     msg!("Training just starting");
                     self.clients_state.next_active += 1;
-<<<<<<< HEAD
-                    self.coordinator.epoch_state.training_just_starting = SmallBoolean(0);
-=======
                     self.coordinator.epoch_state.training_just_starting =
                         SmallBoolean(0);
->>>>>>> 233eb5a1
                 }
             },
             Ok(TickResult::EpochEnd(success)) => {
