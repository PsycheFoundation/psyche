--- conflicted
+++ resolved
@@ -46,11 +46,8 @@
         ) {
             Ok(TickResult::Ticked) => {
                 if self.coordinator.is_epoch_starting() {
-<<<<<<< HEAD
-=======
                     msg!("First round of epoch, freezing epoch's rewards rate");
                     self.clients_state.current_epoch_rates = self.clients_state.future_epoch_rates;
->>>>>>> e4468dca
                     msg!("First round of epoch, updating next active clients");
                     self.clients_state.next_active += 1;
                 }
