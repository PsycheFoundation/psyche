# Creating a run

To create a new training run and make it available for nodes to join, you'll need to create it, configure it, and unpause it. By default every new run stays in the pause state until being unpaused by the owner and can be paused anytime.

## Setting up the Run

First, create the run on-chain.
You'll need to provide:

- The RPC & websocket RPC urls so the client can communicate with an RPC node.
- a unique run ID - just a few characters to uniquely identify your run.
- a name & description for your run

Also, for all the commands you will need to provide the path to you Solana private key.

### Setting up Join Authorizations

Before we can get started we need to decide who will be able to join the run.
You can read more about [authorization here](./authentication.md).

We'll need a key-pair file that manages join permissions, it can be the default created by Solana when you do `solana-keygen new` located in `~/.config/solana/id.json`

#### Join Authority for Public Runs

If we're looking to make a permissionless run (anyone can join), we'll need to create an authorization that's valid for everyone.

Running:

```sh
just run_authorizer
```

By default the command will use the values needed to create an authorizer in a Solana localnet using the default Solana key-pair mentioned above and with permissionless access. Basically everyone can join the run without restrictions.

There's three variables that this command can receive:

- `rpc`: The RPC URL to use for the Solana network. By default: `http://127.0.0.1:8899`
- `grantor`: The path to the file with a Solana Keypair, will be used to create the authorization and grant access to the run. By default: `~/.config/solana/id.json`
- `grantee`: The public key of the user that will be granted access to the run. By default: `11111111111111111111111111111111` that means is permissionless.

You can override any of these values like this:

```sh
just rpc=<value> grantor=<value> grantee=<value> run_authorizer
```

#### Join Authority for Private Runs

If we'll only allow some users to join the run we'll need to create one authorization per user (each user can then set multiple delegate keys later) For example to use it locally we can do

```sh
just run_authorizer rpc=<RPC> grantee=<GRANTOR>
```

### Creating the run

> For all the following commands you can use the psyche client with the docker image or directly cloning the Psyche repo and running the package there using `cargo run --bin psyche-solana-client -- ...`.

The run creation will accept a variety of different parameters we'll go through the fundamentals and then we'll go through the rest of the options. Primarily a run needs the RPC of Solana depending on the validator we want to use, a unique identifier known as the `run id`, a join authority that will be the public key that will manage the access to the run (by default will be the one that creates the run) and the private key of the wallet that will be used to create the run.

For a standard run without token incentive distribution layer (see [rewards](../explain/rewards.md) for more details)

```bash
psyche-solana-client create-run \
    --rpc [RPC] \
    --run-id [RUN_ID] \
    --description "A description of your run" \
    --join-authority [JOIN_AUTHORITY_PUBKEY] \
    --wallet-private-key-path [JSON_PRIVATE_KEY_PATH] \
    --client-version "latest"
```

For a run that distributes tokens as reward to the training participants, we need to specify the pubkey of the created token in the Solana Blockchain, this will be used as the mint of the collateral token to be distributed:

```bash
psyche-solana-client create-run \
    --rpc [RPC] \
    --run-id [RUN_ID] \
    --description "A description of your run" \
    --join-authority [JOIN_AUTHORITY_PUBKEY] \
<<<<<<< HEAD
    --treasurer-collateral-mint [TOKEN_PUBKEY] \
    --wallet-private-key-path [JSON_PRIVATE_KEY_PATH]
=======
    --treasurer-collateral-mint [COLLATERAL_MINT_PUBKEY] \
    --wallet-private-key-path [JSON_PRIVATE_KEY_PATH] \
    --client-version "latest"
>>>>>>> 730858dd
```

At that point we successfully created our run.

### Initializing configuration

At first the run will not hold any configuration on its behavior and will be paused so no client can join yet.

To set the run's config.
You'll need to provide mostly the same parameters as when creating the run and also the path to a `config.toml` file, that follows the [run config schema](./run-config.md).

```bash
psyche-solana-client update-config \
    --rpc [RPC] \
    --run-id [RUN_ID] \
    --config-path [CONFIG_FILE_PATH] \
    --wallet-private-key-path [JSON_PRIVATE_KEY_PATH]
```

### Unpausing the run

At this point, your run is ready to go! You can now set its state to "unpaused", and let clients join & begin training your model.

```bash
psyche-solana-client set-paused \
    --rpc [RPC] \
    --run-id [RUN_ID] \
    --resume \
    --wallet-private-key-path [JSON_PRIVATE_KEY_PATH]
```

Congratulations! As soon as your first client joins, your model will start being trained.

## Configuring training rewards

If you created a run with rewards, you can configure how many points does each client earns and loses for each epoch of training.

```bash
psyche-solana-client set-future-epoch-rates \
    --rpc [RPC] \
    --run-id [RUN_ID] \
    --earning-rate-total-shared [EARNING_RATE] \
    --slashing-rate-per-client [SLASHING_RATE] \
    --wallet-private-key-path [JSON_PRIVATE_KEY_PATH]
```

To distribute collateral to users, we need to periodically top-up the run's treasury so that points earned by users during compute can then be claimed against the treasury.

```sh
psyche-solana-client treasurer-top-up-rewards \
    --rpc [RPC] \
    --run-id [RUN_ID] \
    --collateral-amount [COLLATERAL_AMOUNT] \
    --wallet-private-key-path [JSON_PRIVATE_KEY_PATH]
```

## Getting information about a run

Optionally you can get detailed technical information about a run that was previously created for troubleshooting purposes.

```bash
psyche-solana-client json-dump-run \
    --rpc [RPC] \
    --run-id [RUN_ID]
```

For more info about a specific user inside of a run, you can also use:

```bash
psyche-solana-client json-dump-user \
    --rpc [RPC] \
    --run-id [RUN_ID] \
    --wallet [PUBLIC_KEY]
```<|MERGE_RESOLUTION|>--- conflicted
+++ resolved
@@ -78,14 +78,9 @@
     --run-id [RUN_ID] \
     --description "A description of your run" \
     --join-authority [JOIN_AUTHORITY_PUBKEY] \
-<<<<<<< HEAD
     --treasurer-collateral-mint [TOKEN_PUBKEY] \
-    --wallet-private-key-path [JSON_PRIVATE_KEY_PATH]
-=======
-    --treasurer-collateral-mint [COLLATERAL_MINT_PUBKEY] \
     --wallet-private-key-path [JSON_PRIVATE_KEY_PATH] \
     --client-version "latest"
->>>>>>> 730858dd
 ```
 
 At that point we successfully created our run.
