# End-user configuration

<<<<<<< HEAD
## Joining an existing run
- Read the [client FAQ](./client-faq.md)

## Creating your own run
=======
## Joining a run

Learn how to use your existing compute to [join a run](./join-run.md)

## Creating a run

>>>>>>> bcf5bd87
To train your own models on Psyche, you should familiarize yourself with:

- The process for [Creating a run](./create-run.md)
- The [Run configuration file format](./run-config.md)
- The process for [Authentication](./authentication.md)<|MERGE_RESOLUTION|>--- conflicted
+++ resolved
@@ -1,18 +1,13 @@
 # End-user configuration
 
-<<<<<<< HEAD
-## Joining an existing run
-- Read the [client FAQ](./client-faq.md)
-
-## Creating your own run
-=======
 ## Joining a run
 
 Learn how to use your existing compute to [join a run](./join-run.md)
 
+You may also want to read the [client FAQ](./client-faq.md)
+
 ## Creating a run
 
->>>>>>> bcf5bd87
 To train your own models on Psyche, you should familiarize yourself with:
 
 - The process for [Creating a run](./create-run.md)
