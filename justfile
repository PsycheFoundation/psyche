default:
  just --list

# build & test & check format
check:
	nix flake check

# format & lint-fix code
fmt:
	cargo clippy --fix --allow-staged --all-targets
	cargo fmt
	alejandra .

# build the centralized client Docker image
docker-build-centralized-client:
	nix build .#stream-docker-psyche-centralized-client --out-link nix-results/stream-docker-psyche-centralized-client
	nix-results/stream-docker-psyche-centralized-client | docker load

# build & push the centralized client Docker image
docker-push-centralized-client: docker-build-centralized-client
	docker push docker.io/nousresearch/psyche-centralized-client

# spin up a local testnet
local-testnet +args:
	cargo run -p psyche-centralized-local-testnet -- start {{args}}

# run integration tests
integration-test test_name="":
    if [ "{{test_name}}" = "" ]; then \
        cargo test --release --test integration_tests; \
    else \
        cargo test --release --test integration_tests -- --nocapture "{{test_name}}"; \
    fi

# Deploy coordinator on localnet and create a "test" run for 1.1b model.
setup-solana-localnet-test-run run_id="test":
    RUN_ID={{run_id}} ./scripts/deploy-solana-test.sh

# Deploy coordinator on localnet and create a "test" run for 20m model.
setup-solana-localnet-light-test-run run_id="test":
    RUN_ID={{run_id}} CONFIG_FILE=./config/solana-test/light-config.toml ./scripts/deploy-solana-test.sh

# Start client for training on localnet.
start-training-localnet-client run_id="test":
    RUN_ID={{run_id}} ./scripts/train-solana-test.sh

# Start client for training on localnet without data parallelism features and using light model.
start-training-localnet-light-client run_id="test":
    RUN_ID={{run_id}} DP=1 ./scripts/train-solana-test.sh

DEVNET_RPC:="https://api.devnet.solana.com"
DEVNET_WS_RPC:="wss://api.devnet.solana.com"

# Deploy coordinator on Devnet and create a "test" run for 1.1b model.
setup-solana-devnet-test-run run_id="test":
    RUN_ID={{run_id}} RPC={{DEVNET_RPC}} WS_RPC={{DEVNET_WS_RPC}} ./scripts/deploy-solana-test.sh

# Deploy coordinator on Devnet and create a "test" run for 20m model.
setup-solana-devnet-light-test-run run_id="test":
    RUN_ID={{run_id}} RPC={{DEVNET_RPC}} WS_RPC={{DEVNET_WS_RPC}} CONFIG_FILE=./config/solana-test/light-config.toml ./scripts/deploy-solana-test.sh

# Start client for training on Devnet.
start-training-devnet-client run_id="test":
    RUN_ID={{run_id}} RPC={{DEVNET_RPC}} WS_RPC={{DEVNET_WS_RPC}} ./scripts/train-solana-test.sh

# Start client for training on localnet without data parallelism features and using light model.
start-training-devnet-light-client run_id="test":
    RUN_ID={{run_id}} RPC={{DEVNET_RPC}} WS_RPC={{DEVNET_WS_RPC}} DP=1 ./scripts/train-solana-test.sh

solana-client-tests:
	cargo test --package psyche-solana-client --features solana-localnet-tests

# install deps for building mdbook
book_deps:
	cargo install mdbook mdbook-mermaid

build_book output-dir="../book": generate_cli_docs
	mdbook build psyche-book -d {{output-dir}}

# run an interactive development server for psyche-book
serve_book: generate_cli_docs
	mdbook serve psyche-book --open

generate_cli_docs:
    echo "generating CLI --help outputs for mdbook..."
    mkdir -p psyche-book/generated/cli/
    cargo run -p psyche-centralized-client print-all-help --markdown > psyche-book/generated/cli/psyche-centralized-client.md
    cargo run -p psyche-centralized-server print-all-help --markdown > psyche-book/generated/cli/psyche-centralized-server.md
    cargo run -p psyche-centralized-local-testnet print-all-help --markdown > psyche-book/generated/cli/psyche-centralized-local-testnet.md

# Setup clients using assigning one available GPU to each of them.
# There's no way to do this using the replicas from docker-compose file, so we have to do it manually.
setup_clients num_clients="1":
    docker build -t nous-base -f docker/nous_base.Dockerfile .
    docker build -t psyche-client -f docker/test/psyche_client.Dockerfile .
    ./scripts/train-multiple-gpu.sh {{num_clients}}

# Setup the infrastructure for testing locally using Docker.
setup_test_infra num_clients="1":
    cd docker/test && NUM_REPLICAS={{num_clients}} docker compose --profile setup up -d

stop_test_infra:
    cd docker/test && docker compose --profile all stop

# Run a client to start training inside a Docker container.
run_docker_client:
    docker build -t nous-base -f docker/nous_base.Dockerfile .
<<<<<<< HEAD
    docker build -t psyche-client -f docker/Dockerfile .
    docker run \
      --gpus all \
      -e NVIDIA_DRIVER_CAPABILITIES=all \
      --add-host host.docker.internal:host-gateway \
      -v ~/.config/solana/id.json:/usr/local/id.json \
      --env-file config/client/.env \
      psyche-client

run_docker_test_client:
    docker build --target test -t psyche-client .
    docker run \
=======
    docker build -t psyche-client -f docker/test/psyche_client.Dockerfile .
    docker run --rm \
>>>>>>> 9c8d2ce4
      --gpus all \
      -e NVIDIA_DRIVER_CAPABILITIES=all \
      --add-host host.docker.internal:host-gateway \
      -v ~/.config/solana/id.json:/usr/local/id.json \
      --env-file config/client/.env \
      psyche-client<|MERGE_RESOLUTION|>--- conflicted
+++ resolved
@@ -105,23 +105,8 @@
 # Run a client to start training inside a Docker container.
 run_docker_client:
     docker build -t nous-base -f docker/nous_base.Dockerfile .
-<<<<<<< HEAD
-    docker build -t psyche-client -f docker/Dockerfile .
-    docker run \
-      --gpus all \
-      -e NVIDIA_DRIVER_CAPABILITIES=all \
-      --add-host host.docker.internal:host-gateway \
-      -v ~/.config/solana/id.json:/usr/local/id.json \
-      --env-file config/client/.env \
-      psyche-client
-
-run_docker_test_client:
-    docker build --target test -t psyche-client .
-    docker run \
-=======
     docker build -t psyche-client -f docker/test/psyche_client.Dockerfile .
     docker run --rm \
->>>>>>> 9c8d2ce4
       --gpus all \
       -e NVIDIA_DRIVER_CAPABILITIES=all \
       --add-host host.docker.internal:host-gateway \
