--- conflicted
+++ resolved
@@ -104,10 +104,7 @@
 # Setup the infrastructure for testing locally using Docker.
 setup_test_infra num_clients="1":
     cd architectures/decentralized/solana-coordinator && anchor keys sync && anchor build --no-idl
-<<<<<<< HEAD
-=======
     cd architectures/decentralized/solana-authorizer && anchor keys sync && anchor build --no-idl
->>>>>>> 2d85d6e4
     cd docker/test && docker compose build
     cd docker/test && NUM_REPLICAS={{num_clients}} docker compose up -d --force-recreate
 
