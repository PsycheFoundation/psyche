servers:
  - configuration: psyche-http-devnet
    deployment:
      type: on-branch
      branch: test-deploy-devnet

  - configuration: psyche-http-mainnet
    deployment:
      type: on-branch
      branch: test-deploy-mainnet

  - configuration: psyche-http-docs
    deployment:
      type: on-branch
      branch: test-deploy-docs

  - configuration: psyche-http
    deployment:
      type: on-branch
      branch: main
builds:
  - exclude:
<<<<<<< HEAD
      - 'packages.*.*'
      - 'nixosConfigurations.*'
      - 'checks.*.*'
      - 'devShells.*.*'
=======
      - 'checks.x86_64-linux.workspace-test-all'
      - 'checks.x86_64-linux.workspace-test-decentralized'
      - 'checks.x86_64-linux.workspace-test-parallelism'
    include:
      - 'packages.x86_64-linux.psyche-solana-client'
      - 'packages.x86_64-linux.psyche-centralized-client'
      - 'packages.x86_64-linux.psyche-centralized-server'
      - 'packages.x86_64-linux.docker-psyche-solana-client'
      - 'packages.x86_64-linux.psyche-centralized-local-testnet'
      - 'packages.x86_64-linux.expand-distro'
      - 'devShells.x86_64-linux.*'
      - 'nixosConfigurations.*'
      - 'checks.x86_64-linux.*'

  # on main, might as well build everything, though
  - exclude:
      - 'packages.*.docker-psyche-solana-test-validator'
    include:
      - 'packages.*.*'
      - 'devShells.*.*'
    branch: main
>>>>>>> 2033b917
<|MERGE_RESOLUTION|>--- conflicted
+++ resolved
@@ -20,12 +20,6 @@
       branch: main
 builds:
   - exclude:
-<<<<<<< HEAD
-      - 'packages.*.*'
-      - 'nixosConfigurations.*'
-      - 'checks.*.*'
-      - 'devShells.*.*'
-=======
       - 'checks.x86_64-linux.workspace-test-all'
       - 'checks.x86_64-linux.workspace-test-decentralized'
       - 'checks.x86_64-linux.workspace-test-parallelism'
@@ -46,5 +40,4 @@
     include:
       - 'packages.*.*'
       - 'devShells.*.*'
-    branch: main
->>>>>>> 2033b917
+    branch: main