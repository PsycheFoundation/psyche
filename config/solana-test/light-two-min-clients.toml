[config]
warmup_time = 30
cooldown_time = 30
rounds_per_epoch = 20
max_round_train_time = 30
round_witness_time = 1
min_clients = 2
verification_percent = 0
<<<<<<< HEAD
witness_nodes = 0
witness_quorum = 0
=======
witness_nodes = 2
>>>>>>> 9402833f
global_batch_size = 8
total_steps = 25000
checkpointers = []

[model.LLM]
architecture = "HfLlama"
data_type = "Pretraining"
max_seq_len = 2048

[model.LLM.checkpoint.Hub]
repo_id = "emozilla/llama2-20m-init"

[model.LLM.data_location.Http]
token_size_in_bytes = "TwoBytes"
shuffle = "DontShuffle"

[model.LLM.data_location.Http.location.Gcp]
bucket_name = "nous-pretraining-public-us"
filter_directory = "fineweb-edu-tokenized-llama2"

[model.LLM.lr_schedule.Cosine]
base_lr = 4.0e-4
warmup_steps = 250
warmup_init_lr = 0.0
total_steps = 25000
final_lr = 4.0e-5

[model.LLM.optimizer.Distro]
clip_grad_norm = 1.0
compression_decay = 0.999
compression_chunk = 64
compression_topk = 8
compression_topk_startup = 8
compression_topk_startup_steps = 20
compression_decay_warmup_steps = 0
quantize_1bit = true<|MERGE_RESOLUTION|>--- conflicted
+++ resolved
@@ -6,12 +6,7 @@
 round_witness_time = 1
 min_clients = 2
 verification_percent = 0
-<<<<<<< HEAD
-witness_nodes = 0
-witness_quorum = 0
-=======
 witness_nodes = 2
->>>>>>> 9402833f
 global_batch_size = 8
 total_steps = 25000
 checkpointers = []
