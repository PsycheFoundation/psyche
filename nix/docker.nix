{
  pkgs,
  nixglhostRustPackages,
  nixglhostRustPackagesNoPython,
  inputs,
  externalRustPackages,
}:
let
  # We need this because the solana validator require the compiled .so files of the Solana programs,
  # but since nix can't copy those files using a relative path because they're not tracked by git,
  # we have to use an absolute path and mark it impure to make this work as expected.
  psycheHome = builtins.getEnv "PSYCHE_HOME";
  coordinatorSrc = builtins.path {
    path = "${psycheHome}/architectures/decentralized/solana-coordinator";
    name = "solana-coordinator";
  };
  authorizerSrc = builtins.path {
    path = "${psycheHome}/architectures/decentralized/solana-authorizer";
    name = "solana-authorizer";
  };

  solana = inputs.solana-pkgs.packages.${pkgs.system}.default;

  layeringPipeline = pkgs.writeText "reverse-popularity-layering.json" ''
    [
      ["popularity_contest"],
      ["reverse"],
      ["limit_layers", 99]
    ]
  '';

<<<<<<< HEAD
  mkSolanaTestClientImage =
    {
      imageName,
      solanaClientPackage,
    }:
    pkgs.dockerTools.streamLayeredImage {
      name = imageName;
=======
  dockerPackages = {
    docker-psyche-solana-client = pkgs.dockerTools.streamLayeredImage {
      name = "psyche-solana-client";
      tag = "latest";

      contents = with pkgs; [
        bashInteractive
        cacert
        coreutils
        stdenv.cc
        rdma-core
        nixglhostRustPackages."psyche-solana-client-nixglhost"
        nixglhostRustPackages."psyche-centralized-client-nixglhost"
        nixglhostRustPackages."inference-nixglhost"
        nixglhostRustPackages."train-nixglhost"
        nixglhostRustPackages."bandwidth_test-nixglhost"
        nixglhostRustPackages."psyche-sidecar-nixglhost"
        python3Packages.huggingface-hub
        (pkgs.runCommand "entrypoint" { } ''
          mkdir -p $out/bin $out/etc $out/tmp $out/var/tmp $out/run
          cp ${../docker/train_entrypoint.sh} $out/bin/train_entrypoint.sh
          cp ${../docker/sidecar_entrypoint.sh} $out/bin/sidecar_entrypoint.sh
          chmod +x $out/bin/train_entrypoint.sh
          chmod +x $out/bin/sidecar_entrypoint.sh
        '')
      ];

      config = {
        Env = [
          "NVIDIA_DRIVER_CAPABILITIES=all"
          "LD_LIBRARY_PATH=/lib:/usr/lib"
        ];
        Entrypoint = [ "/bin/train_entrypoint.sh" ];
      };

      inherit layeringPipeline;
    };

    docker-psyche-solana-test-client = pkgs.dockerTools.streamLayeredImage {
      name = "psyche-solana-test-client";
>>>>>>> e6161412
      tag = "latest";

      contents = with pkgs; [
        solana
        bashInteractive
        busybox
        cacert
        solanaClientPackage
        externalRustPackages.solana_toolbox_cli
        jq

        # Create proper system structure including /tmp
        (pkgs.runCommand "system-setup" { } ''
          mkdir -p $out/etc $out/tmp $out/var/tmp $out/run

          # Create basic passwd and group files
          cat > $out/etc/passwd << EOF
            root:x:0:0:root:/root:/bin/bash
            nobody:x:65534:65534:nobody:/nonexistent:/bin/false
            EOF

          cat > $out/etc/group << EOF
            root:x:0:
            nobody:x:65534:
            EOF

          # Set proper permissions for temp directories
          chmod 1777 $out/tmp
          chmod 1777 $out/var/tmp
          chmod 755 $out/run
        '')

        (pkgs.runCommand "entrypoint" { } ''
          mkdir -p $out/bin
          cp ${../docker/test/client_test_entrypoint.sh} $out/bin/client_test_entrypoint.sh
          cp ${../docker/test/run_owner_entrypoint.sh} $out/bin/run_owner_entrypoint.sh
          cp ${../scripts/join-authorization-create.sh} $out/bin/join-authorization-create.sh
          chmod +x $out/bin/client_test_entrypoint.sh
          chmod +x $out/bin/run_owner_entrypoint.sh
          chmod +x $out/bin/join-authorization-create.sh
        '')
      ];

      config = {
        Env = [
          "NVIDIA_DRIVER_CAPABILITIES=compute,utility"
          "NVIDIA_VISIBLE_DEVICES=all"
        ];
        Entrypoint = [ "/bin/client_test_entrypoint.sh" ];
      };
    };

  dockerPackages = {
    docker-psyche-solana-client = pkgs.dockerTools.streamLayeredImage {
      name = "psyche-solana-client";
      tag = "latest";

      contents = with pkgs; [
        bashInteractive
        cacert
        coreutils
        stdenv
        rdma-core
        nixglhostRustPackages."psyche-solana-client-nixglhost"
        nixglhostRustPackages."psyche-centralized-client-nixglhost"
        nixglhostRustPackages."inference-nixglhost"
        nixglhostRustPackages."train-nixglhost"
        nixglhostRustPackages."bandwidth_test-nixglhost"
        nixglhostRustPackages."psyche-sidecar-nixglhost"
        python3Packages.huggingface-hub
        (pkgs.runCommand "entrypoint" { } ''
          mkdir -p $out/bin $out/etc $out/tmp $out/var/tmp $out/run
          cp ${../docker/train_entrypoint.sh} $out/bin/train_entrypoint.sh
          cp ${../docker/sidecar_entrypoint.sh} $out/bin/sidecar_entrypoint.sh
          chmod +x $out/bin/train_entrypoint.sh
          chmod +x $out/bin/sidecar_entrypoint.sh
        '')
      ];

      config = {
        Env = [
          "NVIDIA_DRIVER_CAPABILITIES=all"
          "LD_LIBRARY_PATH=/lib:/usr/lib"
        ];
        Entrypoint = [ "/bin/train_entrypoint.sh" ];
      };

      inherit layeringPipeline;
    };

    docker-psyche-solana-test-client = mkSolanaTestClientImage {
      imageName = "psyche-solana-test-client";
      solanaClientPackage = nixglhostRustPackages."psyche-solana-client-nixglhost";
    };

    docker-psyche-solana-test-client-no-python = mkSolanaTestClientImage {
      imageName = "psyche-solana-test-client-no-python";
      solanaClientPackage = nixglhostRustPackagesNoPython."psyche-solana-client-nixglhost-no-python";
    };

    docker-psyche-solana-test-validator = pkgs.dockerTools.streamLayeredImage {
      name = "psyche-solana-test-validator";
      tag = "latest";

      contents = with pkgs; [
        bashInteractive
        bzip2
        gnutar
        solana
        gnugrep
        coreutils

        (pkgs.runCommand "copy-solana-programs" { } ''
          mkdir -p $out/bin
          mkdir -p $out/local
          chmod 755 $out/local
          cp ${../docker/test/psyche_solana_validator_entrypoint.sh} $out/bin/psyche_solana_validator_entrypoint.sh
          cp -r ${coordinatorSrc} $out/local
          cp -r ${authorizerSrc} $out/local
          mv $out/local/*solana-coordinator $out/local/solana-coordinator
          mv $out/local/*solana-authorizer $out/local/solana-authorizer
          chmod +x $out/bin/psyche_solana_validator_entrypoint.sh
        '')
      ];

      config = {
        WorkingDir = "/tmp";
        Entrypoint = [ "/bin/psyche_solana_validator_entrypoint.sh" ];
        ExposedPorts = {
          "8899/tcp" = { };
          "8900/tcp" = { };
        };
      };
    };

    docker-psyche-centralized-client = pkgs.dockerTools.streamLayeredImage {
      name = "psyche-centralized-client";
      tag = "latest";

      # Copy the binary and the entrypoint script into the image

      contents = [
        pkgs.bashInteractive
        nixglhostRustPackages."psyche-centralized-client-nixglhost"
      ];

      config = {
        Env = [
          "NVIDIA_DRIVER_CAPABILITIES=compute,utility"
          "NVIDIA_VISIBLE_DEVICES=all"
        ];
      };
    };
  };
in
if pkgs.stdenv.isLinux then dockerPackages else { }<|MERGE_RESOLUTION|>--- conflicted
+++ resolved
@@ -29,7 +29,6 @@
     ]
   '';
 
-<<<<<<< HEAD
   mkSolanaTestClientImage =
     {
       imageName,
@@ -37,48 +36,6 @@
     }:
     pkgs.dockerTools.streamLayeredImage {
       name = imageName;
-=======
-  dockerPackages = {
-    docker-psyche-solana-client = pkgs.dockerTools.streamLayeredImage {
-      name = "psyche-solana-client";
-      tag = "latest";
-
-      contents = with pkgs; [
-        bashInteractive
-        cacert
-        coreutils
-        stdenv.cc
-        rdma-core
-        nixglhostRustPackages."psyche-solana-client-nixglhost"
-        nixglhostRustPackages."psyche-centralized-client-nixglhost"
-        nixglhostRustPackages."inference-nixglhost"
-        nixglhostRustPackages."train-nixglhost"
-        nixglhostRustPackages."bandwidth_test-nixglhost"
-        nixglhostRustPackages."psyche-sidecar-nixglhost"
-        python3Packages.huggingface-hub
-        (pkgs.runCommand "entrypoint" { } ''
-          mkdir -p $out/bin $out/etc $out/tmp $out/var/tmp $out/run
-          cp ${../docker/train_entrypoint.sh} $out/bin/train_entrypoint.sh
-          cp ${../docker/sidecar_entrypoint.sh} $out/bin/sidecar_entrypoint.sh
-          chmod +x $out/bin/train_entrypoint.sh
-          chmod +x $out/bin/sidecar_entrypoint.sh
-        '')
-      ];
-
-      config = {
-        Env = [
-          "NVIDIA_DRIVER_CAPABILITIES=all"
-          "LD_LIBRARY_PATH=/lib:/usr/lib"
-        ];
-        Entrypoint = [ "/bin/train_entrypoint.sh" ];
-      };
-
-      inherit layeringPipeline;
-    };
-
-    docker-psyche-solana-test-client = pkgs.dockerTools.streamLayeredImage {
-      name = "psyche-solana-test-client";
->>>>>>> e6161412
       tag = "latest";
 
       contents = with pkgs; [
@@ -140,7 +97,7 @@
         bashInteractive
         cacert
         coreutils
-        stdenv
+        stdenv.cc
         rdma-core
         nixglhostRustPackages."psyche-solana-client-nixglhost"
         nixglhostRustPackages."psyche-centralized-client-nixglhost"
