--- conflicted
+++ resolved
@@ -27,39 +27,6 @@
       ["limit_layers", 99]
     ]
   '';
-<<<<<<< HEAD
-in
-{
-  docker-psyche-solana-client = pkgs.dockerTools.streamLayeredImage {
-    name = "psyche-solana-client";
-    tag = "latest";
-
-    contents = with pkgs; [
-      bashInteractive
-      cacert
-      coreutils
-      rdma-core
-      nixglhostRustPackages."psyche-solana-client-nixglhost"
-      nixglhostRustPackages."psyche-centralized-client-nixglhost"
-      nixglhostRustPackages."inference-nixglhost"
-      nixglhostRustPackages."train-nixglhost"
-      nixglhostRustPackages."bandwidth_test-nixglhost"
-      nixglhostRustPackages."psyche-sidecar-nixglhost"
-      python3Packages.huggingface-hub
-      (pkgs.runCommand "entrypoint" { } ''
-        mkdir -p $out/bin $out/etc $out/tmp $out/var/tmp $out/run
-        cp ${../docker/train_entrypoint.sh} $out/bin/train_entrypoint.sh
-        cp ${../docker/sidecar_entrypoint.sh} $out/bin/sidecar_entrypoint.sh
-        chmod +x $out/bin/train_entrypoint.sh
-        chmod +x $out/bin/sidecar_entrypoint.sh
-      '')
-    ];
-
-    config = {
-      Env = [
-        "NVIDIA_DRIVER_CAPABILITIES=all"
-        "LD_LIBRARY_PATH=/lib:/usr/lib"
-=======
 
   dockerPackages = {
     docker-psyche-solana-client = pkgs.dockerTools.streamLayeredImage {
@@ -70,22 +37,27 @@
         bashInteractive
         cacert
         coreutils
+        rdma-core
         nixglhostRustPackages."psyche-solana-client-nixglhost"
         nixglhostRustPackages."psyche-centralized-client-nixglhost"
         nixglhostRustPackages."inference-nixglhost"
         nixglhostRustPackages."train-nixglhost"
         nixglhostRustPackages."bandwidth_test-nixglhost"
+        nixglhostRustPackages."psyche-sidecar-nixglhost"
+        python3Packages.huggingface-hub
         (pkgs.runCommand "entrypoint" { } ''
           mkdir -p $out/bin $out/etc $out/tmp $out/var/tmp $out/run
           cp ${../docker/train_entrypoint.sh} $out/bin/train_entrypoint.sh
+          cp ${../docker/sidecar_entrypoint.sh} $out/bin/sidecar_entrypoint.sh
           chmod +x $out/bin/train_entrypoint.sh
+          chmod +x $out/bin/sidecar_entrypoint.sh
         '')
->>>>>>> 8067e281
       ];
 
       config = {
         Env = [
           "NVIDIA_DRIVER_CAPABILITIES=all"
+          "LD_LIBRARY_PATH=/lib:/usr/lib"
         ];
         Entrypoint = [ "/bin/train_entrypoint.sh" ];
       };
