{
  pkgs,
  nixglhostRustPackages,
  nixglhostRustPackagesNoPython,
  inputs,
  externalRustPackages,
}:
let
  # We need this because the solana validator require the compiled .so files of the Solana programs,
  # but since nix can't copy those files using a relative path because they're not tracked by git,
  # we have to use an absolute path and mark it impure to make this work as expected.
  psycheHome = builtins.getEnv "PSYCHE_HOME";
  coordinatorSrc = builtins.path {
    path = "${psycheHome}/architectures/decentralized/solana-coordinator";
    name = "solana-coordinator";
  };
  authorizerSrc = builtins.path {
    path = "${psycheHome}/architectures/decentralized/solana-authorizer";
    name = "solana-authorizer";
  };

  solana = inputs.solana-pkgs.packages.${pkgs.system}.default;

  layeringPipeline = pkgs.writeText "reverse-popularity-layering.json" ''
    [
      ["popularity_contest"],
      ["reverse"],
      ["limit_layers", 99]
    ]
  '';

<<<<<<< HEAD
  dockerPackages = {
    docker-psyche-solana-client = pkgs.dockerTools.streamLayeredImage {
      name = "psyche-solana-client";
      tag = "latest";

      contents = with pkgs; [
        bashInteractive
        cacert
        coreutils
        stdenv.cc
        rdma-core
        nixglhostRustPackages."psyche-solana-client-nixglhost"
        nixglhostRustPackages."psyche-centralized-client-nixglhost"
        nixglhostRustPackages."inference-nixglhost"
        nixglhostRustPackages."train-nixglhost"
        nixglhostRustPackages."bandwidth_test-nixglhost"
        nixglhostRustPackages."psyche-sidecar-nixglhost"
        python3Packages.huggingface-hub
        (pkgs.runCommand "entrypoint" { } ''
          mkdir -p $out/bin $out/etc $out/tmp $out/var/tmp $out/run
          cp ${../docker/train_entrypoint.sh} $out/bin/train_entrypoint.sh
          cp ${../docker/sidecar_entrypoint.sh} $out/bin/sidecar_entrypoint.sh
          chmod +x $out/bin/train_entrypoint.sh
          chmod +x $out/bin/sidecar_entrypoint.sh
        '')
      ];

      config = {
        Env = [
          "NVIDIA_DRIVER_CAPABILITIES=all"
          "LD_LIBRARY_PATH=/lib:/usr/lib"
          "LOGNAME=root"
          "TORCHINDUCTOR_CACHE_DIR=/tmp/torchinductor"
          "TRITON_LIBCUDA_PATH=/usr/lib64"
          "TRITON_HOME=/tmp/triton"
          "PYTHONUNBUFFERED=1"
        ];
        Entrypoint = [ "/bin/train_entrypoint.sh" ];
      };

      inherit layeringPipeline;
    };

    docker-psyche-solana-test-client = pkgs.dockerTools.streamLayeredImage {
      name = "psyche-solana-test-client";
=======
  mkSolanaTestClientImage =
    {
      imageName,
      solanaClientPackage,
    }:
    pkgs.dockerTools.streamLayeredImage {
      name = imageName;
>>>>>>> e042b25c
      tag = "latest";

      contents = with pkgs; [
        solana
        bashInteractive
        busybox
        cacert
        solanaClientPackage
        externalRustPackages.solana_toolbox_cli
        jq

        # Create proper system structure including /tmp
        (pkgs.runCommand "system-setup" { } ''
          mkdir -p $out/etc $out/tmp $out/var/tmp $out/run

          # Create basic passwd and group files
          cat > $out/etc/passwd << EOF
            root:x:0:0:root:/root:/bin/bash
            nobody:x:65534:65534:nobody:/nonexistent:/bin/false
            EOF

          cat > $out/etc/group << EOF
            root:x:0:
            nobody:x:65534:
            EOF

          # Set proper permissions for temp directories
          chmod 1777 $out/tmp
          chmod 1777 $out/var/tmp
          chmod 755 $out/run
        '')

        (pkgs.runCommand "entrypoint" { } ''
          mkdir -p $out/bin
          cp ${../docker/test/client_test_entrypoint.sh} $out/bin/client_test_entrypoint.sh
          cp ${../docker/test/run_owner_entrypoint.sh} $out/bin/run_owner_entrypoint.sh
          cp ${../scripts/join-authorization-create.sh} $out/bin/join-authorization-create.sh
          chmod +x $out/bin/client_test_entrypoint.sh
          chmod +x $out/bin/run_owner_entrypoint.sh
          chmod +x $out/bin/join-authorization-create.sh
        '')
      ];

      config = {
        Env = [
          "NVIDIA_DRIVER_CAPABILITIES=compute,utility"
          "NVIDIA_VISIBLE_DEVICES=all"
          "LOGNAME=root"
          "TORCHINDUCTOR_CACHE_DIR=/tmp/torchinductor"
          "TRITON_LIBCUDA_PATH=/usr/lib64"
          "TRITON_HOME=/tmp/triton"
          "PYTHONUNBUFFERED=1"
        ];
        Entrypoint = [ "/bin/client_test_entrypoint.sh" ];
      };
    };

  dockerPackages = {
    docker-psyche-solana-client = pkgs.dockerTools.streamLayeredImage {
      name = "psyche-solana-client";
      tag = "latest";

      contents = with pkgs; [
        bashInteractive
        cacert
        coreutils
        stdenv.cc
        rdma-core
        nixglhostRustPackages."psyche-solana-client-nixglhost"
        nixglhostRustPackages."psyche-centralized-client-nixglhost"
        nixglhostRustPackages."inference-nixglhost"
        nixglhostRustPackages."train-nixglhost"
        nixglhostRustPackages."bandwidth_test-nixglhost"
        nixglhostRustPackages."psyche-sidecar-nixglhost"
        python3Packages.huggingface-hub
        (pkgs.runCommand "entrypoint" { } ''
          mkdir -p $out/bin $out/etc $out/tmp $out/var/tmp $out/run
          cp ${../docker/train_entrypoint.sh} $out/bin/train_entrypoint.sh
          cp ${../docker/sidecar_entrypoint.sh} $out/bin/sidecar_entrypoint.sh
          chmod +x $out/bin/train_entrypoint.sh
          chmod +x $out/bin/sidecar_entrypoint.sh
        '')
      ];

      config = {
        Env = [
          "NVIDIA_DRIVER_CAPABILITIES=all"
          "LD_LIBRARY_PATH=/lib:/usr/lib"
          "LOGNAME=root"
          "TORCHINDUCTOR_CACHE_DIR=/tmp/torchinductor"
          "TRITON_LIBCUDA_PATH=/usr/lib64"
          "PYTHONUNBUFFERED=1"
        ];
        Entrypoint = [ "/bin/train_entrypoint.sh" ];
      };

      inherit layeringPipeline;
    };

    docker-psyche-solana-test-client = mkSolanaTestClientImage {
      imageName = "psyche-solana-test-client";
      solanaClientPackage = nixglhostRustPackages."psyche-solana-client-nixglhost";
    };

    docker-psyche-solana-test-client-no-python = mkSolanaTestClientImage {
      imageName = "psyche-solana-test-client-no-python";
      solanaClientPackage = nixglhostRustPackagesNoPython."psyche-solana-client-nixglhost-no-python";
    };

    docker-psyche-solana-test-validator = pkgs.dockerTools.streamLayeredImage {
      name = "psyche-solana-test-validator";
      tag = "latest";

      contents = with pkgs; [
        bashInteractive
        bzip2
        gnutar
        solana
        gnugrep
        coreutils

        (pkgs.runCommand "copy-solana-programs" { } ''
          mkdir -p $out/bin
          mkdir -p $out/local
          chmod 755 $out/local
          cp ${../docker/test/psyche_solana_validator_entrypoint.sh} $out/bin/psyche_solana_validator_entrypoint.sh
          cp -r ${coordinatorSrc} $out/local
          cp -r ${authorizerSrc} $out/local
          mv $out/local/*solana-coordinator $out/local/solana-coordinator
          mv $out/local/*solana-authorizer $out/local/solana-authorizer
          chmod +x $out/bin/psyche_solana_validator_entrypoint.sh
        '')
      ];

      config = {
        WorkingDir = "/tmp";
        Entrypoint = [ "/bin/psyche_solana_validator_entrypoint.sh" ];
        ExposedPorts = {
          "8899/tcp" = { };
          "8900/tcp" = { };
        };
      };
    };

    docker-psyche-centralized-client = pkgs.dockerTools.streamLayeredImage {
      name = "psyche-centralized-client";
      tag = "latest";

      # Copy the binary and the entrypoint script into the image

      contents = [
        pkgs.bashInteractive
        nixglhostRustPackages."psyche-centralized-client-nixglhost"
      ];

      config = {
        Env = [
          "NVIDIA_DRIVER_CAPABILITIES=compute,utility"
          "NVIDIA_VISIBLE_DEVICES=all"
          "LOGNAME=root"
          "TORCHINDUCTOR_CACHE_DIR=/tmp/torchinductor"
          "TRITON_HOME=/tmp/triton"
          "TRITON_LIBCUDA_PATH=/usr/lib64"
          "PYTHONUNBUFFERED=1"
        ];
      };
    };
  };
in
if pkgs.stdenv.isLinux then dockerPackages else { }<|MERGE_RESOLUTION|>--- conflicted
+++ resolved
@@ -29,7 +29,70 @@
     ]
   '';
 
-<<<<<<< HEAD
+  mkSolanaTestClientImage =
+    {
+      imageName,
+      solanaClientPackage,
+    }:
+    pkgs.dockerTools.streamLayeredImage {
+      name = imageName;
+      tag = "latest";
+
+      contents = with pkgs; [
+        solana
+        bashInteractive
+        busybox
+        cacert
+        solanaClientPackage
+        externalRustPackages.solana_toolbox_cli
+        jq
+
+        # Create proper system structure including /tmp
+        (pkgs.runCommand "system-setup" { } ''
+          mkdir -p $out/etc $out/tmp $out/var/tmp $out/run
+
+          # Create basic passwd and group files
+          cat > $out/etc/passwd << EOF
+            root:x:0:0:root:/root:/bin/bash
+            nobody:x:65534:65534:nobody:/nonexistent:/bin/false
+            EOF
+
+          cat > $out/etc/group << EOF
+            root:x:0:
+            nobody:x:65534:
+            EOF
+
+          # Set proper permissions for temp directories
+          chmod 1777 $out/tmp
+          chmod 1777 $out/var/tmp
+          chmod 755 $out/run
+        '')
+
+        (pkgs.runCommand "entrypoint" { } ''
+          mkdir -p $out/bin
+          cp ${../docker/test/client_test_entrypoint.sh} $out/bin/client_test_entrypoint.sh
+          cp ${../docker/test/run_owner_entrypoint.sh} $out/bin/run_owner_entrypoint.sh
+          cp ${../scripts/join-authorization-create.sh} $out/bin/join-authorization-create.sh
+          chmod +x $out/bin/client_test_entrypoint.sh
+          chmod +x $out/bin/run_owner_entrypoint.sh
+          chmod +x $out/bin/join-authorization-create.sh
+        '')
+      ];
+
+      config = {
+        Env = [
+          "NVIDIA_DRIVER_CAPABILITIES=compute,utility"
+          "NVIDIA_VISIBLE_DEVICES=all"
+          "LOGNAME=root"
+          "TORCHINDUCTOR_CACHE_DIR=/tmp/torchinductor"
+          "TRITON_LIBCUDA_PATH=/usr/lib64"
+          "TRITON_HOME=/tmp/triton"
+          "PYTHONUNBUFFERED=1"
+        ];
+        Entrypoint = [ "/bin/client_test_entrypoint.sh" ];
+      };
+    };
+
   dockerPackages = {
     docker-psyche-solana-client = pkgs.dockerTools.streamLayeredImage {
       name = "psyche-solana-client";
@@ -73,116 +136,6 @@
       inherit layeringPipeline;
     };
 
-    docker-psyche-solana-test-client = pkgs.dockerTools.streamLayeredImage {
-      name = "psyche-solana-test-client";
-=======
-  mkSolanaTestClientImage =
-    {
-      imageName,
-      solanaClientPackage,
-    }:
-    pkgs.dockerTools.streamLayeredImage {
-      name = imageName;
->>>>>>> e042b25c
-      tag = "latest";
-
-      contents = with pkgs; [
-        solana
-        bashInteractive
-        busybox
-        cacert
-        solanaClientPackage
-        externalRustPackages.solana_toolbox_cli
-        jq
-
-        # Create proper system structure including /tmp
-        (pkgs.runCommand "system-setup" { } ''
-          mkdir -p $out/etc $out/tmp $out/var/tmp $out/run
-
-          # Create basic passwd and group files
-          cat > $out/etc/passwd << EOF
-            root:x:0:0:root:/root:/bin/bash
-            nobody:x:65534:65534:nobody:/nonexistent:/bin/false
-            EOF
-
-          cat > $out/etc/group << EOF
-            root:x:0:
-            nobody:x:65534:
-            EOF
-
-          # Set proper permissions for temp directories
-          chmod 1777 $out/tmp
-          chmod 1777 $out/var/tmp
-          chmod 755 $out/run
-        '')
-
-        (pkgs.runCommand "entrypoint" { } ''
-          mkdir -p $out/bin
-          cp ${../docker/test/client_test_entrypoint.sh} $out/bin/client_test_entrypoint.sh
-          cp ${../docker/test/run_owner_entrypoint.sh} $out/bin/run_owner_entrypoint.sh
-          cp ${../scripts/join-authorization-create.sh} $out/bin/join-authorization-create.sh
-          chmod +x $out/bin/client_test_entrypoint.sh
-          chmod +x $out/bin/run_owner_entrypoint.sh
-          chmod +x $out/bin/join-authorization-create.sh
-        '')
-      ];
-
-      config = {
-        Env = [
-          "NVIDIA_DRIVER_CAPABILITIES=compute,utility"
-          "NVIDIA_VISIBLE_DEVICES=all"
-          "LOGNAME=root"
-          "TORCHINDUCTOR_CACHE_DIR=/tmp/torchinductor"
-          "TRITON_LIBCUDA_PATH=/usr/lib64"
-          "TRITON_HOME=/tmp/triton"
-          "PYTHONUNBUFFERED=1"
-        ];
-        Entrypoint = [ "/bin/client_test_entrypoint.sh" ];
-      };
-    };
-
-  dockerPackages = {
-    docker-psyche-solana-client = pkgs.dockerTools.streamLayeredImage {
-      name = "psyche-solana-client";
-      tag = "latest";
-
-      contents = with pkgs; [
-        bashInteractive
-        cacert
-        coreutils
-        stdenv.cc
-        rdma-core
-        nixglhostRustPackages."psyche-solana-client-nixglhost"
-        nixglhostRustPackages."psyche-centralized-client-nixglhost"
-        nixglhostRustPackages."inference-nixglhost"
-        nixglhostRustPackages."train-nixglhost"
-        nixglhostRustPackages."bandwidth_test-nixglhost"
-        nixglhostRustPackages."psyche-sidecar-nixglhost"
-        python3Packages.huggingface-hub
-        (pkgs.runCommand "entrypoint" { } ''
-          mkdir -p $out/bin $out/etc $out/tmp $out/var/tmp $out/run
-          cp ${../docker/train_entrypoint.sh} $out/bin/train_entrypoint.sh
-          cp ${../docker/sidecar_entrypoint.sh} $out/bin/sidecar_entrypoint.sh
-          chmod +x $out/bin/train_entrypoint.sh
-          chmod +x $out/bin/sidecar_entrypoint.sh
-        '')
-      ];
-
-      config = {
-        Env = [
-          "NVIDIA_DRIVER_CAPABILITIES=all"
-          "LD_LIBRARY_PATH=/lib:/usr/lib"
-          "LOGNAME=root"
-          "TORCHINDUCTOR_CACHE_DIR=/tmp/torchinductor"
-          "TRITON_LIBCUDA_PATH=/usr/lib64"
-          "PYTHONUNBUFFERED=1"
-        ];
-        Entrypoint = [ "/bin/train_entrypoint.sh" ];
-      };
-
-      inherit layeringPipeline;
-    };
-
     docker-psyche-solana-test-client = mkSolanaTestClientImage {
       imageName = "psyche-solana-test-client";
       solanaClientPackage = nixglhostRustPackages."psyche-solana-client-nixglhost";
@@ -245,8 +198,8 @@
           "NVIDIA_VISIBLE_DEVICES=all"
           "LOGNAME=root"
           "TORCHINDUCTOR_CACHE_DIR=/tmp/torchinductor"
+          "TRITON_LIBCUDA_PATH=/usr/lib64"
           "TRITON_HOME=/tmp/triton"
-          "TRITON_LIBCUDA_PATH=/usr/lib64"
           "PYTHONUNBUFFERED=1"
         ];
       };
