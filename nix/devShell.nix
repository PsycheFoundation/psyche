--- conflicted
+++ resolved
@@ -77,11 +77,7 @@
             + lib.optionalString pkgs.config.cudaSupport ''
               # put nixglhost paths in LD_LIBRARY_PATH so you can use gpu stuff on non-NixOS
               # the docs for nix-gl-host say this is a dangerous footgun but.. yolo
-<<<<<<< HEAD
-              export LD_LIBRARY_PATH=$LD_LIBRARY_PATH:$(${pkgs.nix-gl-host}/bin/nixglhost -p):${pkgs.rdma-core}/lib
-=======
               export LD_LIBRARY_PATH=$(${pkgs.nix-gl-host}/bin/nixglhost -p):${pkgs.rdma-core}/lib
->>>>>>> 51dd92d5
             ''
             + lib.optionalString pkgs.config.metalSupport ''
               # macOS: Ensure PyTorch can use Metal Performance Shaders
