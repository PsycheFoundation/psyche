--- conflicted
+++ resolved
@@ -67,28 +67,6 @@
               ++ rustWorkspaceArgs.buildInputs
               ++ rustWorkspaceArgs.nativeBuildInputs;
 
-<<<<<<< HEAD
-            shellHook =
-              ''
-                source ${lib.getExe config.agenix-shell.installationScript}
-                ${config.pre-commit.installationScript}
-              ''
-              + lib.optionalString pkgs.config.cudaSupport ''
-                # put nixglhost paths in LD_LIBRARY_PATH so you can use gpu stuff on non-NixOS
-                # the docs for nix-gl-host say this is a dangerous footgun but.. yolo
-                export LD_LIBRARY_PATH=$LD_LIBRARY_PATH:$(${pkgs.nix-gl-host}/bin/nixglhost -p)
-              ''
-              + lib.optionalString pkgs.stdenv.isDarwin ''
-                # macOS: Ensure PyTorch can use Metal Performance Shaders
-                export PYTORCH_ENABLE_MPS_FALLBACK=1
-
-                # Set up PyTorch library path for test execution
-                export DYLD_LIBRARY_PATH="${pkgs.python312Packages.torch-bin}/lib/python3.12/site-packages/torch/lib:$DYLD_LIBRARY_PATH"
-              ''
-              + ''
-                echo "Welcome to the Psyche development shell.";
-              '';
-=======
             shellHook = ''
               source ${lib.getExe config.agenix-shell.installationScript}
               ${config.pre-commit.installationScript}
@@ -97,6 +75,13 @@
               # put nixglhost paths in LD_LIBRARY_PATH so you can use gpu stuff on non-NixOS
               # the docs for nix-gl-host say this is a dangerous footgun but.. yolo
               export LD_LIBRARY_PATH=$LD_LIBRARY_PATH:$(${pkgs.nix-gl-host}/bin/nixglhost -p)
+            ''
+            + lib.optionalString pkgs.stdenv.isDarwin ''
+              # macOS: Ensure PyTorch can use Metal Performance Shaders
+              export PYTORCH_ENABLE_MPS_FALLBACK=1
+
+              # Set up PyTorch library path for test execution
+              export DYLD_LIBRARY_PATH="${pkgs.python312Packages.torch-bin}/lib/python3.12/site-packages/torch/lib:$DYLD_LIBRARY_PATH"
             ''
             + lib.optionalString pkgs.config.metalSupport ''
               # macOS: Ensure PyTorch can use Metal Performance Shaders
@@ -108,7 +93,6 @@
             + ''
               echo "Welcome to the Psyche development shell.";
             '';
->>>>>>> 627fb223
           };
         in
         {
@@ -119,11 +103,9 @@
               packages = defaultShell.packages ++ [
                 pythonWithPsycheExtension
               ];
-              shellHook =
-                defaultShell.shellHook
-                + ''
-                  echo "This shell has the 'psyche' module available in its python interpreter.";
-                '';
+              shellHook = defaultShell.shellHook + ''
+                echo "This shell has the 'psyche' module available in its python interpreter.";
+              '';
             }
           );
         };
