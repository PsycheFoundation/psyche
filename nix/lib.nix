--- conflicted
+++ resolved
@@ -39,9 +39,6 @@
       python312
     ];
 
-<<<<<<< HEAD
-    buildInputs =
-=======
     buildInputs = [
       pkgs.python312Packages.torch
     ]
@@ -51,41 +48,26 @@
     ])
     ++ lib.optionals pkgs.config.cudaSupport (
       with pkgs.cudaPackages;
->>>>>>> 627fb223
       [
-        pkgs.python312Packages.torch-bin
+        cudatoolkit
+        cuda_cudart
+        nccl
       ]
-      ++ (with pkgs; [
-        openssl
-        fontconfig # for lr plot
-      ])
-      ++ lib.optionals pkgs.config.cudaSupport (
-        with pkgs.cudaPackages;
-        [
-          cudatoolkit
-          cuda_cudart
-          nccl
-        ]
-      )
-      ++ lib.optionals pkgs.stdenv.isDarwin [
-        pkgs.darwin.apple_sdk.frameworks.Accelerate
-        pkgs.darwin.apple_sdk.frameworks.CoreML
-        pkgs.darwin.apple_sdk.frameworks.Metal
-        pkgs.darwin.apple_sdk.frameworks.MetalPerformanceShaders
-      ];
+    )
+    ++ lib.optionals pkgs.stdenv.isDarwin [
+      pkgs.darwin.apple_sdk.frameworks.Accelerate
+      pkgs.darwin.apple_sdk.frameworks.CoreML
+      pkgs.darwin.apple_sdk.frameworks.Metal
+      pkgs.darwin.apple_sdk.frameworks.MetalPerformanceShaders
+    ];
   };
 
   rustWorkspaceArgs = rustWorkspaceDeps // {
     inherit env src;
     strictDeps = true;
-<<<<<<< HEAD
-    # Disable parallelism feature on macOS as NCCL is not supported
-    cargoExtraArgs = "--features python" + lib.optionalString (!pkgs.stdenv.isDarwin) ",parallelism";
-=======
     # Enable parallelism feature only on CUDA-supported platforms
     cargoExtraArgs =
       "--features python-extension" + lib.optionalString (pkgs.config.cudaSupport) ",parallelism";
->>>>>>> 627fb223
   };
 
   rustWorkspaceArgsWithPython = rustWorkspaceArgs // {
@@ -109,7 +91,6 @@
       name,
       isExample ? false,
     }:
-<<<<<<< HEAD
     let
       rustPackage = craneLib.buildPackage (
         rustWorkspaceArgsWithPython
@@ -125,16 +106,6 @@
     pkgs.runCommand "${name}-wrapped"
       {
         buildInputs = [ pkgs.makeWrapper ];
-=======
-    craneLib.buildPackage (
-      rustWorkspaceArgsWithPython
-      // {
-        inherit cargoArtifacts;
-        pname = name;
-        cargoExtraArgs =
-          rustWorkspaceArgs.cargoExtraArgs + (if isExample then " --example ${name}" else " --bin ${name}");
-        doCheck = false;
->>>>>>> 627fb223
       }
       ''
         mkdir -p $out/bin
@@ -273,7 +244,8 @@
 
         nativeBuildInputs = [
           inputs.solana-pkgs.packages.${system}.anchor
-        ] ++ rustWorkspaceDeps.nativeBuildInputs;
+        ]
+        ++ rustWorkspaceDeps.nativeBuildInputs;
 
         buildPhaseCargoCommand = ''
           mkdir $out
