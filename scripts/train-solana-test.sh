--- conflicted
+++ resolved
@@ -18,15 +18,5 @@
 
 cargo run --release --bin psyche-solana-client -- \
     train \
-<<<<<<< HEAD
-        --wallet-private-key-path ${WALLET_FILE} \
-        --rpc ${RPC} \
-        --ws-rpc ${WS_RPC} \
-        --run-id ${RUN_ID} \
-        --data-parallelism ${DP} \
-        --tensor-parallelism ${TP} \
-        --ticker
-=======
         --wallet-private-key-path ${WALLET_FILE} --rpc ${RPC} --ws-rpc ${WS_RPC} \
-        --run-id ${RUN_ID} --data-parallelism ${DP} --tensor-parallelism ${TP} --micro-batch-size ${BATCH_SIZE} --ticker $@
->>>>>>> a3987ca9
+        --run-id ${RUN_ID} --data-parallelism ${DP} --tensor-parallelism ${TP} --micro-batch-size ${BATCH_SIZE} --ticker $@