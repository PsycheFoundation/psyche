import torch
import json
import os

from .causal_lm import CausalLM, PretrainedSourceRepoFiles, PretrainedSourceStateDict
from transformers import AutoModelForCausalLM, PreTrainedModel
from typing import Union, Iterable, Optional, Tuple
from safetensors import safe_open
from safetensors.torch import load_file as safe_load_file
from transformers.models.auto.configuration_auto import CONFIG_MAPPING
from torch.distributed import init_device_mesh
from torch.distributed.device_mesh import DeviceMesh
from torch.distributed._composable.fsdp import fully_shard, MixedPrecisionPolicy
from torch.distributed.tensor import DTensor, distribute_tensor
from torch.distributed.algorithms._checkpoint.checkpoint_wrapper import (
    apply_activation_checkpointing,
    _CHECKPOINT_PREFIX,
)

torch.backends.cuda.matmul.allow_tf32 = True
torch.backends.cudnn.allow_tf32 = True


# adapted from https://github.com/pytorch/torchtitan/blob/49c6d6fc15ef644e5c3b1003ad4e0d9ea5fcb9a9/torchtitan/parallelisms/parallel_dims.py#L48
def build_mesh(device_type, pp=1, dp_replicate=1, dp_shard=1, cp=1, tp=1) -> DeviceMesh:
    dims = []
    names = []
    for d, name in zip(
        [pp, dp_replicate, dp_shard, cp, tp],
        ["pp", "dp_replicate", "dp_shard", "cp", "tp"],
    ):
        if d > 1:
            dims.append(d)
            names.append(name)

    names = tuple(names)
    mesh = init_device_mesh(device_type, dims, mesh_dim_names=names)

    # Create all the submesh here to ensure all required process groups are
    # initialized:
    # Mesh for data loading (no communication on this mesh)
    dp_mesh_dim_names = []
    # Mesh for param sharding
    dp_shard_cp_mesh_dim_names = []
    # Mesh for loss all-reduce
    dp_cp_mesh_dim_names = []

    if dp_replicate > 1:
        dp_mesh_dim_names.append("dp_replicate")
        dp_cp_mesh_dim_names.append("dp_replicate")

    if dp_shard > 1:
        dp_mesh_dim_names.append("dp_shard")
        dp_shard_cp_mesh_dim_names.append("dp_shard")
        dp_cp_mesh_dim_names.append("dp_shard")
    if cp > 1:
        dp_shard_cp_mesh_dim_names.append("cp")
        dp_cp_mesh_dim_names.append("cp")

    if dp_mesh_dim_names != []:
        mesh[tuple(dp_mesh_dim_names)]._flatten(mesh_dim_name="dp")
    if dp_shard_cp_mesh_dim_names != []:
        mesh[tuple(dp_shard_cp_mesh_dim_names)]._flatten(mesh_dim_name="dp_shard_cp")
    if dp_cp_mesh_dim_names != []:
        mesh[tuple(dp_cp_mesh_dim_names)]._flatten(mesh_dim_name="dp_cp")

    return mesh


class HfTransformersAuto(CausalLM):

    def __init__(self, model, config, world_mesh: DeviceMesh):
        self.model = model
        self.config = config
        self.world_mesh = world_mesh

    @staticmethod
    def from_pretrained(
        source: Union[PretrainedSourceRepoFiles, PretrainedSourceStateDict],
        device: torch.device,
        attn_implementation: str,
        dp: int = 1,
        tp: int = 1,
        override_max_position_embeddings: Optional[int] = None,
        param_dtype: torch.dtype = torch.bfloat16,
        reduce_dtype: torch.dtype = torch.float32,
        fsdp_modules: Optional[Iterable[str]] = None,
    ):
        if isinstance(source, PretrainedSourceStateDict):
            state_dict = source.state_dict
            config_json = source.config_json
        else:
            state_dict = {}
            config_json = None
            source: Iterable[str] = source.files
            for file in source:
                basename = os.path.basename(file).lower()
                if basename.endswith(".safetensors"):
                    with safe_open(file, framework="pt") as f:
                        metadata = f.metadata()
                    if metadata is not None and metadata.get("format") != "pt":
                        raise RuntimeError("Not a PyTorch safetensors file")
                    state_dict.update(safe_load_file(file))
                elif basename == "config.json":
                    config_json = open(file, "r", encoding="utf-8").read()

        if config_json is None:
            raise RuntimeError("No config.json present")
        config: dict = json.loads(config_json)

        model_type = config.get("model_type")
        if model_type is None:
            raise RuntimeError("model_type not present in config.json")
        try:
            config_class = CONFIG_MAPPING[model_type]
        except KeyError:
            raise ValueError(f"Unknown model_type {model_type}")

        config = config_class.from_dict(config)

        if override_max_position_embeddings:
            config.max_position_embeddings = override_max_position_embeddings

        with torch.device("meta"):
            model: torch.nn.Module = AutoModelForCausalLM.from_config(
<<<<<<< HEAD
                config,
                attn_implementation="flash_attention_2",
                torch_dtype=torch.bfloat16,
=======
                config, attn_implementation=attn_implementation
>>>>>>> 2033b917
            )
        if device.type == "cuda":
            torch.cuda.set_device(device)

        world_mesh = None
        if tp != 1 or dp != 1:
            world_mesh = build_mesh("cuda", dp_shard=dp)
            if tp != 1:
                raise RuntimeError("TP not supported in HfTransformers yet")
                # model.tensor_parallel(world_mesh[("tp",)])

            if dp != 1:
                mp_policy = MixedPrecisionPolicy(
                    param_dtype=param_dtype, reduce_dtype=reduce_dtype
                )
                fsdp_config = {
                    # "mesh": world_mesh[tuple(("dp_replicate",))],
                    "mesh": world_mesh[tuple(("dp_shard",))],
                    "mp_policy": mp_policy,
                }

                if fsdp_modules is None:
                    if isinstance(model, PreTrainedModel):
                        fsdp_modules = model._no_split_modules
                    if hasattr(model, "model"):
                        if isinstance(model.model, PreTrainedModel):
                            fsdp_modules = model.model._no_split_modules
                if fsdp_modules is None:
                    raise RuntimeError("Could not determine models to apply FSDP to")

                apply_activation_checkpointing(
                    model,
                    check_fn=lambda module: module.__class__.__name__ in fsdp_modules,
                )

                for module in model.modules():
                    if module.__class__.__name__ in fsdp_modules:
                        fully_shard(module, **fsdp_config)
                model = fully_shard(model, **fsdp_config)
            else:
                model = model.to(dtype=param_dtype)
        else:
            # if not sharding, apply param_dtype
            model = model.to(dtype=param_dtype)

        # move the (potentially sharded) meta model to the device
        model.to_empty(device=device)

        # HACK: apply RoPE parameters after meta device transition.
        # because transformers does this in __init__() (which is ignored on meta)
        # rather than post_init() or init_weights(), there (doesn't appear) to
        # be a general way to initialize static calculated buffers.
        # might be a problem for arbitrary models.
        # this is highly britle, someone plz fix

        def reinit_rope(module):
            if (
                hasattr(module, "inv_freq")
                and hasattr(module, "config")
                and hasattr(module, "attention_scaling")
                and hasattr(module, "rope_init_fn")
            ):
                inv_freq, attention_scaling = module.rope_init_fn(
                    module.config, device, **getattr(module, "rope_kwargs", {})
                )
                module.inv_freq.copy_(inv_freq)
                module.attention_scaling = attention_scaling

                # llama scaling needs this
                if hasattr(module, "original_inv_freq"):
                    module.original_inv_freq = module.inv_freq

        for module in model.modules():
            reinit_rope(module)
        reinit_rope(model)

        # for super large models, loading the entire model in RAM nproc times can CPU OOM
        # TODO: switch to use torch.distributed.checkpoint.state_dict_loader.load()

        for name, dest in model.state_dict().items():
            source: Optional[torch.Tensor] = state_dict.get(name)
            if source is None:
                raise RuntimeError(f"Missing parameter {name}")

            if isinstance(dest, DTensor):
                source = distribute_tensor(
                    source, device_mesh=dest.device_mesh, placements=dest.placements
                )

            dest.copy_(source)

        return HfTransformersAuto(model, config, world_mesh)

    def forward(
        self,
        input_ids: torch.Tensor,
        labels: Optional[torch.Tensor],
        position_ids: Optional[torch.Tensor] = None,
        sequence_lengths: Optional[list[list[int]]] = None,
        num_logits_to_keep: Optional[int] = None,
        loss_scale: Optional[float] = None,
    ) -> Tuple[torch.Tensor, Optional[torch.Tensor]]:
        if self.world_mesh:
            if self.world_mesh.mesh_dim_names:
                if "dp_shard" in self.world_mesh.mesh_dim_names:
                    dp_shard = self.world_mesh[tuple(("dp_shard",))]
                    size = dp_shard.size()
                    rank = dp_shard.get_local_rank()

                    # do FSDP data sharding
                    shard_size = input_ids.shape[0] // size
                    start_row = rank * shard_size
                    input_ids = input_ids.narrow(0, start_row, shard_size).contiguous()
                    if labels is not None:
                        labels = labels.narrow(0, start_row, shard_size).contiguous()
                    if position_ids is not None:
                        position_ids = position_ids.narrow(
                            0, start_row, shard_size
                        ).contiguous()

        num_logits_to_keep = 0 if num_logits_to_keep is None else num_logits_to_keep
        ret = self.model(
            input_ids,
            labels=labels,
            position_ids=position_ids,
            num_logits_to_keep=num_logits_to_keep,
            return_dict=True,
        )
        if ret.loss and loss_scale:
            ret.loss /= loss_scale
        return (ret.logits, ret.loss)

    def named_parameters(self) -> dict[str, torch.Tensor]:
        params = dict(self.model.named_parameters())
        # undo activation checkpoint wrapping
        return {k.replace(_CHECKPOINT_PREFIX, ""): v for k, v in params.items()}

    def train(self):
        self.model.train()

    def get_config(self):
        return self.config.to_dict()<|MERGE_RESOLUTION|>--- conflicted
+++ resolved
@@ -123,13 +123,9 @@
 
         with torch.device("meta"):
             model: torch.nn.Module = AutoModelForCausalLM.from_config(
-<<<<<<< HEAD
                 config,
-                attn_implementation="flash_attention_2",
-                torch_dtype=torch.bfloat16,
-=======
-                config, attn_implementation=attn_implementation
->>>>>>> 2033b917
+                attn_implementation=attn_implementation,
+                # torch_dtype=torch.bfloat16,
             )
         if device.type == "cuda":
             torch.cuda.set_device(device)
