import torch
import json
import os

from .causal_lm import CausalLM, PretrainedSourceRepoFiles, PretrainedSourceStateDict
from transformers import AutoModelForCausalLM, PreTrainedModel
from typing import Union, Iterable, Optional, Tuple
from safetensors import safe_open
from safetensors.torch import load_file as safe_load_file
from transformers.models.auto.configuration_auto import CONFIG_MAPPING
from torch.distributed import init_device_mesh
from torch.distributed.device_mesh import DeviceMesh
from torch.distributed._composable.fsdp import fully_shard, MixedPrecisionPolicy
from torch.distributed.tensor import DTensor, distribute_tensor
from torch.distributed.algorithms._checkpoint.checkpoint_wrapper import (
    apply_activation_checkpointing,
)

torch.backends.cuda.matmul.allow_tf32 = True
torch.backends.cudnn.allow_tf32 = True


# adapted from https://github.com/pytorch/torchtitan/blob/49c6d6fc15ef644e5c3b1003ad4e0d9ea5fcb9a9/torchtitan/parallelisms/parallel_dims.py#L48
def build_mesh(device_type, pp=1, dp_replicate=1, dp_shard=1, cp=1, tp=1) -> DeviceMesh:
    dims = []
    names = []
    for d, name in zip(
        [pp, dp_replicate, dp_shard, cp, tp],
        ["pp", "dp_replicate", "dp_shard", "cp", "tp"],
    ):
        if d > 1:
            dims.append(d)
            names.append(name)

    names = tuple(names)
    mesh = init_device_mesh(device_type, dims, mesh_dim_names=names)

    # Create all the submesh here to ensure all required process groups are
    # initialized:
    # Mesh for data loading (no communication on this mesh)
    dp_mesh_dim_names = []
    # Mesh for param sharding
    dp_shard_cp_mesh_dim_names = []
    # Mesh for loss all-reduce
    dp_cp_mesh_dim_names = []

    if dp_replicate > 1:
        dp_mesh_dim_names.append("dp_replicate")
        dp_cp_mesh_dim_names.append("dp_replicate")
    if dp_shard > 1:
        dp_mesh_dim_names.append("dp_shard")
        dp_shard_cp_mesh_dim_names.append("dp_shard")
        dp_cp_mesh_dim_names.append("dp_shard")
    if cp > 1:
        dp_shard_cp_mesh_dim_names.append("cp")
        dp_cp_mesh_dim_names.append("cp")

    if dp_mesh_dim_names != []:
        mesh[tuple(dp_mesh_dim_names)]._flatten(mesh_dim_name="dp")
    if dp_shard_cp_mesh_dim_names != []:
        mesh[tuple(dp_shard_cp_mesh_dim_names)]._flatten(mesh_dim_name="dp_shard_cp")
    if dp_cp_mesh_dim_names != []:
        mesh[tuple(dp_cp_mesh_dim_names)]._flatten(mesh_dim_name="dp_cp")

    return mesh


class HfTransformersAuto(CausalLM):

    def __init__(self, model, config, world_mesh: DeviceMesh):
        self.model = model
        self.config = config
        self.world_mesh = world_mesh

    @staticmethod
    def from_pretrained(
        source: Union[PretrainedSourceRepoFiles, PretrainedSourceStateDict],
        device: torch.device,
        dp: int = 1,
        tp: int = 1,
        override_max_position_embeddings: Optional[int] = None,
        param_dtype: torch.dtype = torch.bfloat16,
        reduce_dtype: torch.dtype = torch.float32,
        fsdp_modules: Optional[Iterable[str]] = None,
    ):
        if isinstance(source, PretrainedSourceStateDict):
            state_dict = source.state_dict
            config_json = source.config_json
        else:
            state_dict = {}
            config_json = None
            source: Iterable[str] = source.files
            for file in source:
                basename = os.path.basename(file).lower()
                if basename.endswith(".safetensors"):
                    with safe_open(file, framework="pt") as f:
                        metadata = f.metadata()
                    if metadata is not None and metadata.get("format") != "pt":
                        raise RuntimeError("Not a PyTorch safetensors file")
                    state_dict.update(safe_load_file(file))
                elif basename == "config.json":
                    config_json = open(file, "r", encoding="utf-8").read()

        if config_json is None:
            raise RuntimeError("No config.json present")
        config: dict = json.loads(config_json)

        model_type = config.get("model_type")
        if model_type is None:
            raise RuntimeError("model_type not present in config.json")
        try:
            config_class = CONFIG_MAPPING[model_type]
        except KeyError:
            raise ValueError(f"Unknown model_type {model_type}")

        config = config_class.from_dict(config)

        if override_max_position_embeddings:
            config.max_position_embeddings = override_max_position_embeddings

        with torch.device("meta"):
            model: torch.nn.Module = AutoModelForCausalLM.from_config(
                config,
                # attn_implementation="flash_attention_2",
                torch_dtype=torch.bfloat16,
            )
        if device.type == "cuda":
            torch.cuda.set_device(device)

        world_mesh = None
        print("dp", dp)
        print("tp", tp)
        print("device", device)
        if tp != 1 or dp != 1:
            # world_mesh = build_mesh("cuda", dp_replicate=dp, tp=tp)
<<<<<<< HEAD
            # world_mesh = build_mesh("cuda", dp_shard=dp)
            world_mesh = DeviceMesh(
                device_type="cuda",
                mesh=[[0, 1, 2, 3, 4, 5, 6, 7], [8, 9, 10, 11]],
                mesh_dim_names=("dp_shard",),
            )

=======
            world_mesh = build_mesh("cuda", dp_shard=dp)
            print("world_mesh", world_mesh)
>>>>>>> f68481f2
            if tp != 1:
                raise RuntimeError("TP not supported in HfTransformers yet")
                # model.tensor_parallel(world_mesh[("tp",)])

            if dp != 1:
                mp_policy = MixedPrecisionPolicy(
                    param_dtype=param_dtype, reduce_dtype=reduce_dtype
                )
                fsdp_config = {
                    # "mesh": world_mesh[tuple(("dp_replicate",))],
                    "mesh": world_mesh[tuple(("dp_shard",))],
                    "mp_policy": mp_policy,
                }

                if fsdp_modules is None:
                    if isinstance(model, PreTrainedModel):
                        fsdp_modules = model._no_split_modules
                    if hasattr(model, "model"):
                        if isinstance(model.model, PreTrainedModel):
                            fsdp_modules = model.model._no_split_modules
                if fsdp_modules is None:
                    raise RuntimeError("Could not determine models to apply FSDP to")

                apply_activation_checkpointing(
                    model,
                    check_fn=lambda module: module.__class__.__name__ in fsdp_modules,
                )

                for module in model.modules():
                    if module.__class__.__name__ in fsdp_modules:
                        fully_shard(module, **fsdp_config)
                model = fully_shard(model, **fsdp_config)
            else:
                model = model.to(dtype=param_dtype)
        else:
            # if not sharding, apply param_dtype
            model = model.to(dtype=param_dtype)

        # move the (potentially sharded) meta model to the device
        model.to_empty(device=device)

        # HACK: apply RoPE parameters after meta device transition.
        # because transformers does this in __init__() (which is ignored on meta)
        # rather than post_init() or init_weights(), there (doesn't appear) to
        # be a general way to initialize static calculated buffers.
        # might be a problem for arbitrary models.
        # this is highly britle, someone plz fix

        def reinit_rope(module):
            if (
                hasattr(module, "inv_freq")
                and hasattr(module, "config")
                and hasattr(module, "attention_scaling")
                and hasattr(module, "rope_init_fn")
            ):
                inv_freq, attention_scaling = module.rope_init_fn(
                    module.config, device, **getattr(module, "rope_kwargs", {})
                )
                module.inv_freq.copy_(inv_freq)
                module.attention_scaling = attention_scaling

                # llama scaling needs this
                if hasattr(module, "original_inv_freq"):
                    module.original_inv_freq = module.inv_freq

        for module in model.modules():
            reinit_rope(module)
        reinit_rope(model)

        # for super large models, loading the entire model in RAM nproc times can CPU OOM
        # TODO: switch to use torch.distributed.checkpoint.state_dict_loader.load()

        for name, dest in model.state_dict().items():
            source: Optional[torch.Tensor] = state_dict.get(name)
            if source is None:
                raise RuntimeError(f"Missing parameter {name}")

            if isinstance(dest, DTensor):
                source = distribute_tensor(
                    source, device_mesh=dest.device_mesh, placements=dest.placements
                )

            dest.copy_(source)

        return HfTransformersAuto(model, config, world_mesh)

    def forward(
        self,
        input_ids: torch.Tensor,
        labels: Optional[torch.Tensor],
        position_ids: Optional[torch.Tensor] = None,
        sequence_lengths: Optional[list[list[int]]] = None,
        num_logits_to_keep: Optional[int] = None,
        loss_scale: Optional[float] = None,
    ) -> Tuple[torch.Tensor, Optional[torch.Tensor]]:
        if self.world_mesh:
            if self.world_mesh.mesh_dim_names:
                if "dp_shard" in self.world_mesh.mesh_dim_names:
                    dp_shard = self.world_mesh[tuple(("dp_shard",))]
                    size = dp_shard.size()
                    rank = dp_shard.get_local_rank()

                    # do FSDP data sharding
                    shard_size = input_ids.shape[0] // size
                    start_row = rank * shard_size
                    input_ids = input_ids.narrow(0, start_row, shard_size).contiguous()
                    if labels is not None:
                        labels = labels.narrow(0, start_row, shard_size).contiguous()
                    if position_ids is not None:
                        position_ids = position_ids.narrow(
                            0, start_row, shard_size
                        ).contiguous()

        num_logits_to_keep = 0 if num_logits_to_keep is None else num_logits_to_keep
        ret = self.model(
            input_ids,
            labels=labels,
            position_ids=position_ids,
            num_logits_to_keep=num_logits_to_keep,
            return_dict=True,
        )
        if ret.loss and loss_scale:
            ret.loss /= loss_scale
        return (ret.logits, ret.loss)

    def named_parameters(self) -> dict[str, torch.Tensor]:
        return dict(self.model.named_parameters())

    def train(self):
        self.model.train()

    def get_config(self):
        return self.config.to_dict()<|MERGE_RESOLUTION|>--- conflicted
+++ resolved
@@ -133,7 +133,6 @@
         print("device", device)
         if tp != 1 or dp != 1:
             # world_mesh = build_mesh("cuda", dp_replicate=dp, tp=tp)
-<<<<<<< HEAD
             # world_mesh = build_mesh("cuda", dp_shard=dp)
             world_mesh = DeviceMesh(
                 device_type="cuda",
@@ -141,10 +140,6 @@
                 mesh_dim_names=("dp_shard",),
             )
 
-=======
-            world_mesh = build_mesh("cuda", dp_shard=dp)
-            print("world_mesh", world_mesh)
->>>>>>> f68481f2
             if tp != 1:
                 raise RuntimeError("TP not supported in HfTransformers yet")
                 # model.tensor_parallel(world_mesh[("tp",)])
