import argparse
from typing import Optional
import torch
import json
import os
import torch.distributed as dist

from datetime import timedelta
from .. import (
    make_causal_lm,
    PretrainedSourceRepoFiles,
    PretrainedSourceStateDict,
    Trainer,
    DistroResult,
    start_process_watcher,
)
from .api import (
    DistroResultsMetadata,
    ForwardOperation,
    Hyperparameters,
    OptimizeOperation,
    TrainOperation,
)

# These values should be in sync with include/c10/core/ScalarType.h
# https://github.com/pytorch/pytorch/blob/a8d6afb511a69687bbb2b7e88a3cf67917e1697e/c10/core/ScalarType.h#L57
DTYPE_MAPPING = {
    0: torch.uint8,
    3: torch.int,
    4: torch.int64,
    5: torch.half,
    6: torch.float,
    7: torch.double,
    11: torch.bool,
    15: torch.bfloat16,
}


def receive_distro_results(
    results_len: int,
    metadata: DistroResultsMetadata,
    device: torch.device,
) -> list[list[DistroResult]]:
    assert len(metadata.sparse_idx_size) == len(metadata.sparse_val_size)
    assert len(metadata.sparse_val_size) == len(metadata.xshape)
    assert len(metadata.xshape) == len(metadata.totalk)
    sparse_idxs = []
    sparse_vals = []
    params_len = len(metadata.sparse_idx_size)

    for param_index in range(params_len):
        sparse_idx_size = (results_len,) + tuple(metadata.sparse_idx_size[param_index])
        sparse_val_size = (results_len,) + tuple(metadata.sparse_val_size[param_index])

        sparse_idx = torch.empty(
            sparse_idx_size,
            dtype=DTYPE_MAPPING[metadata.sparse_idx_dtype],
            device=device,
        )
        sparse_val = torch.empty(
            sparse_val_size,
            dtype=DTYPE_MAPPING[metadata.sparse_val_dtype],
            device=device,
        )
        dist.broadcast(sparse_idx, 0)
        dist.broadcast(sparse_val, 0)

        sparse_idxs.append(sparse_idx.chunk(results_len, dim=0))
        sparse_vals.append(sparse_val.chunk(results_len, dim=0))

    results = []
    for result_index in range(results_len):
        result = []
        for param_index in range(params_len):
            xshape = metadata.xshape[param_index]
            totalk = metadata.totalk[param_index]
            result.append(
                DistroResult(
                    sparse_idxs[param_index][result_index].squeeze(dim=0),
                    sparse_vals[param_index][result_index].squeeze(dim=0),
                    xshape,
                    totalk,
                )
            )
        results.append(result)

    return results


def receive_batch(
    device: torch.device,
    batch_shape: list[int],
    batch_has_labels: bool,
    batch_has_position_ids: bool,
) -> tuple[torch.Tensor, torch.Tensor | None, torch.Tensor | None]:
    input_ids = torch.empty(batch_shape, dtype=torch.long, device=device)
    labels = (
        torch.empty(batch_shape, dtype=torch.long, device=device)
        if batch_has_labels
        else None
    )
    position_ids = (
        torch.empty(batch_shape, dtype=torch.long, device=device)
        if batch_has_position_ids
        else None
    )
    dist.broadcast(input_ids, 0)
    if batch_has_labels:
        dist.broadcast(labels, 0)
    if batch_has_position_ids:
        dist.broadcast(position_ids, 0)
    return (input_ids, labels, position_ids)


def main():
    parser = argparse.ArgumentParser()

    parser.add_argument("--parent-pid", type=int)
    parser.add_argument("--backend", type=str)
    parser.add_argument("--init-method", type=str)
    parser.add_argument("--world-size", type=int)
    parser.add_argument("--rank", type=int, required=True)
    parser.add_argument(
        "--device",
        type=int,
    )

    args = parser.parse_args()

    if args.parent_pid:
        start_process_watcher(args.parent_pid, timedelta(seconds=1))

    torch.manual_seed(1337)

    # parse init_method to manually create TCP store
    store = None
    if args.init_method.startswith("tcp://"):
        host_name, port = args.init_method[6:].split(":")
        store = dist.TCPStore(
            host_name=host_name,
            port=int(port),
            world_size=args.world_size,
            is_master=False,
            timeout=timedelta(hours=2),
            use_libuv=False,
        )

    dist.init_process_group(
        backend=args.backend,
        init_method=args.init_method if store is None else None,
        timeout=timedelta(hours=2),
        world_size=args.world_size,
        rank=args.rank if args.world_size else None,
        store=store,
    )

    architecture = store.get("architecture").decode()
    source = store.get("source").decode()
    if source == "files":
        files = store.get("files").decode()
<<<<<<< HEAD
        source = PretrainedSourceRepoFiles(files=json.loads(files))
    elif source == "config_and_tensors":
        # Sync all ranks before receiving anything
        dist.barrier()
        config = store.get("config").decode()

        # Get tensor metadata from store
        tensor_names = json.loads(store.get("tensor_names").decode())

        # Prepare to receive tensors
        state_dict = {}

        for name in tensor_names:
            # Get metadata for this tensor
            tensor_shape = json.loads(store.get(f"tensor_shape_{name}").decode())
            tensor_dtype_str = store.get(f"tensor_dtype_{name}").decode()

            # Map Rust dtype string to PyTorch dtype
            dtype_map = {
                "Float": torch.float32,
                "Double": torch.float64,
                "Int": torch.int32,
                "Int64": torch.int64,
                "Half": torch.float16,
                "BFloat16": torch.bfloat16,
            }
            tensor_dtype = dtype_map.get(tensor_dtype_str, torch.float32)

            # Create empty tensor to receive broadcast
            tensor = torch.empty(tensor_shape, dtype=tensor_dtype, device=args.rank)

            # Receive broadcast from Rust (rank 0)
            print("Received tensor:", name)
            dist.broadcast(tensor, 0)
            dist.barrier()
            print("Continue")

            state_dict[name] = tensor

        source = PretrainedSourceStateDict(config_json=config, state_dict=state_dict)
=======
        files_list = json.loads(files)

        # Expand ~/ to the actual home directory on this machine
        expanded_files = [os.path.expanduser(file_path) for file_path in files_list]
        source = PretrainedSourceRepoFiles(files=expanded_files)
    else:
        raise ValueError(f"Unsupported source type {source}")
>>>>>>> 13fb0abe

    dp = int(store.get("dp").decode())
    tp = int(store.get("tp").decode())

    device = args.device if args.device else 0

    model = make_causal_lm(
        architecture,
        source,
        device,
        attn_implementation="flash_attention_2",
        dp=dp,
        tp=tp,
    )

    trainer: Optional[Trainer] = None
    iteration = 0

    while True:
        try:
            operation = store.get(str(iteration))
        except:
            return
        operation = json.loads(operation.decode())

        # dummy barrier
        dummy = torch.zeros((), dtype=torch.float, device=device)
        dist.all_reduce(dummy)

        if operation["operation"] == "hyperparameters":
            hyperparameters: Hyperparameters = Hyperparameters(**operation)

            if hyperparameters.grad_accum_in_fp32:
                raise ValueError("FP32 reduce not supported in Python Hf yet")

            trainer = Trainer(
                device,
                model,
                json.dumps(hyperparameters.lr_scheduler),
                json.dumps(hyperparameters.optimizer),
                json.dumps(model.get_config()),
                hyperparameters.micro_batch_size,
                hyperparameters.grad_accum_in_fp32,
            )
        elif operation["operation"] == "train":
            if trainer is None:
                raise RuntimeError(
                    "Got train operation without having created a trainer"
                )

            train = TrainOperation(**operation)
            prev_self_distro_results = []
            if train.results_len > 0 and train.results_metadata:
                prev_self_distro_results = receive_distro_results(
                    train.results_len,
                    DistroResultsMetadata(**train.results_metadata),
                    device=device,
                )

            input_ids, labels, position_ids = receive_batch(
                device,
                train.batch_shape,
                train.batch_has_labels,
                train.batch_has_position_ids,
            )

            _, loss = trainer.train(
                train.step,
                train.zero_optim,
                (train.batch_id[0], train.batch_id[1]),
                input_ids,
                labels,
                position_ids,
                train.batch_sequence_lengths,
                (
                    (train.warmup_lr_between[0], train.warmup_lr_between[1])
                    if train.warmup_lr_between is not None
                    else None
                ),
                prev_self_distro_results,
            )

            loss = torch.Tensor([loss]).to(device=device, dtype=torch.float32)
            dist.all_reduce(loss)
        elif operation["operation"] == "optimize":
            if trainer is None:
                raise RuntimeError(
                    "Got train operation without having created a trainer"
                )

            with torch.no_grad():
                optimize = OptimizeOperation(**operation)

                results = []
                if optimize.results_len > 0 and optimize.results_metadata:
                    results = receive_distro_results(
                        optimize.results_len,
                        DistroResultsMetadata(**optimize.results_metadata),
                        device=device,
                    )

                trainer.optimize(
                    optimize.step,
                    (
                        (optimize.warmup_lr_between[0], optimize.warmup_lr_between[1])
                        if optimize.warmup_lr_between is not None
                        else None
                    ),
                    results,
                )
        elif operation["operation"] == "extract":
            if trainer is None:
                raise RuntimeError(
                    "Got train operation without having created a trainer"
                )

            with torch.no_grad():
                trainer.extract()
        elif operation["operation"] == "forward":
            with torch.no_grad():
                forward = ForwardOperation(**operation)

                input_ids, labels, position_ids = receive_batch(
                    device,
                    forward.batch_shape,
                    forward.batch_has_labels,
                    forward.batch_has_position_ids,
                )

                model.forward(
                    input_ids=input_ids,
                    labels=labels,
                    position_ids=position_ids,
                    sequence_lengths=forward.batch_sequence_lengths,
                    num_logits_to_keep=forward.num_logits_to_keep,
                    loss_scale=forward.loss_scale,
                )
        elif operation["operation"] == "exit":
            return

        iteration += 1


main()<|MERGE_RESOLUTION|>--- conflicted
+++ resolved
@@ -157,9 +157,11 @@
     architecture = store.get("architecture").decode()
     source = store.get("source").decode()
     if source == "files":
-        files = store.get("files").decode()
-<<<<<<< HEAD
-        source = PretrainedSourceRepoFiles(files=json.loads(files))
+        files_list = json.loads(files)
+
+        # Expand ~/ to the actual home directory on this machine
+        expanded_files = [os.path.expanduser(file_path) for file_path in files_list]
+        source = PretrainedSourceRepoFiles(files=expanded_files)
     elif source == "config_and_tensors":
         # Sync all ranks before receiving anything
         dist.barrier()
@@ -199,15 +201,8 @@
             state_dict[name] = tensor
 
         source = PretrainedSourceStateDict(config_json=config, state_dict=state_dict)
-=======
-        files_list = json.loads(files)
-
-        # Expand ~/ to the actual home directory on this machine
-        expanded_files = [os.path.expanduser(file_path) for file_path in files_list]
-        source = PretrainedSourceRepoFiles(files=expanded_files)
     else:
         raise ValueError(f"Unsupported source type {source}")
->>>>>>> 13fb0abe
 
     dp = int(store.get("dp").decode())
     tp = int(store.get("tp").decode())
