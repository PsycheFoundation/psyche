--- conflicted
+++ resolved
@@ -180,11 +180,7 @@
     #[clap(long, default_value_t = true, env)]
     pub delete_old_steps: bool,
 
-<<<<<<< HEAD
-    #[clap(long, default_value_t = 2, env)]
-=======
     #[clap(long, default_value_t = 3, env)]
->>>>>>> 21345337
     pub keep_steps: u32,
 }
 
