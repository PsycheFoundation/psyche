use crate::{
    Broadcast, BroadcastType, ClientTUIState, Finished, IntegrationTestLogMarker, NC,
    RunInitConfig, RunInitConfigAndIO, TrainingResult,
    state::{ApplyMessageOutcome, DistroBroadcastAndPayload, FinishedBroadcast, RunManager},
};
use anyhow::{Error, Result, bail};
use futures::future::join_all;
use psyche_coordinator::{Commitment, CommitteeSelection, Coordinator, RunState};
use psyche_core::NodeIdentity;
use psyche_metrics::{ClientMetrics, ClientRoleInRound, PeerConnection};
use psyche_network::{
    AuthenticatableIdentity, BlobTicket, DownloadComplete, DownloadRetryInfo, DownloadType,
    MAX_DOWNLOAD_RETRIES, ModelRequestType, NetworkConnection, NetworkEvent, NetworkTUIState,
    Networkable, NodeAddr, NodeId, PeerManagerHandle, RetriedDownloadsHandle, SharableModel,
    TransmittableDownload, allowlist, blob_ticket_param_request_task, raw_p2p_verify,
    router::Router,
};
use psyche_watcher::{Backend, BackendWatcher};
use tokenizers::Tokenizer;

use rand::{RngCore, seq::SliceRandom, thread_rng};
use std::{
    collections::{BTreeSet, HashMap},
    marker::PhantomData,
    sync::Arc,
    time::{Duration, SystemTime},
};
use tokio::{
    select,
    sync::{Notify, mpsc, watch},
    task::JoinHandle,
    time::interval,
};
use tokio_util::sync::CancellationToken;
use tracing::{debug, error, info, trace, trace_span, warn};

pub type TUIStates = (ClientTUIState, NetworkTUIState);

pub struct Client<T: NodeIdentity, A: AuthenticatableIdentity, B: Backend<T> + 'static> {
    rx_tui: watch::Receiver<TUIStates>,
    req_tui_state: Arc<Notify>,
    cancel: CancellationToken,
    join: JoinHandle<Result<()>>,
    _t: PhantomData<(T, A, B)>,
}

const REBROADCAST_SHAREABLE: Duration = Duration::from_secs(10);
const DOWNLOAD_RETRY_BACKOFF_BASE: Duration = Duration::from_secs(2);
const DOWNLOAD_RETRY_CHECK_INTERVAL: Duration = Duration::from_secs(1);
const OPPROTUNISTIC_WITNESS_INTERVAL: Duration = Duration::from_millis(500);
const CHECK_CONNECTION_INTERVAL: Duration = Duration::from_secs(10);
const MAX_ERRORS_PER_PEER: u8 = 5;

impl<T: NodeIdentity, A: AuthenticatableIdentity + 'static, B: Backend<T> + 'static>
    Client<T, A, B>
{
    #[allow(clippy::too_many_arguments)]
    pub fn new(
        backend: B,
        allowlist: allowlist::AllowDynamic,
        mut p2p: NC,
        init_config: RunInitConfig<T, A>,
<<<<<<< HEAD
        mut metrics: ClientMetrics,
=======
        metrics: Arc<ClientMetrics>,
>>>>>>> 44efe051
    ) -> Self {
        let cancel = CancellationToken::new();
        let (tx_tui, rx_tui) = watch::channel::<TUIStates>(Default::default());
        let req_tui_state = Arc::new(Notify::new());

        let identity = init_config.identity;
        let network_identity = init_config.network_identity.clone();
        let private_key = init_config.private_key.clone();
        let param_requests_cancel_token = CancellationToken::new();
        let join = tokio::spawn({
            let cancel = cancel.clone();
            let param_requests_cancel_token = param_requests_cancel_token.clone();
            let req_tui_state = req_tui_state.clone();
            async move {
                #[cfg(not(feature = "parallelism"))]
                if init_config.tensor_parallelism != 1 {
                    anyhow::bail!(
                        "Tensor parallelism was set but this build does not support it (must be built with --features=parallelism)"
                    )
                }

                let mut watcher = BackendWatcher::new(backend);

                // From Run
                let (tx_witness, mut rx_witness) = mpsc::unbounded_channel();
                let (tx_health_check, mut rx_health_check) = mpsc::unbounded_channel();
                let (tx_checkpoint, mut rx_checkpoint) = mpsc::unbounded_channel();
                let (tx_model, mut rx_model) = mpsc::unbounded_channel();
                let (tx_distro_result, mut rx_distro_result) = mpsc::unbounded_channel();
                let (tx_request_download, mut rx_request_download) = mpsc::unbounded_channel();
                let (tx_parameters_req, mut rx_parameters_req) = mpsc::unbounded_channel();
                let (tx_config, mut rx_config) = mpsc::unbounded_channel();
                let (tx_params_download, mut rx_params_download) = mpsc::unbounded_channel();
                let (tx_config_download, mut rx_config_download) = mpsc::unbounded_channel();
                let (tx_request_model_config, mut rx_request_model_config) =
                    mpsc::unbounded_channel();
                let (tx_broadcast_finished, mut rx_broadcast_finished) = mpsc::unbounded_channel();

                let max_concurrent_parameter_requests =
                    init_config.max_concurrent_parameter_requests;

                let mut current_downloaded_parameters = 0_u16;
                let mut total_parameters = None;

                let mut run = RunManager::<T, A>::new(RunInitConfigAndIO {
                    init_config,

                    tx_witness,
                    tx_health_check,
                    tx_checkpoint,
                    tx_model,
                    tx_parameters_req,
                    tx_config,
                    tx_distro_result,
                    tx_request_download: tx_request_download.clone(),
                    tx_request_model_config,
                    tx_broadcast_finished,
                });

                let retried_downloads = RetriedDownloadsHandle::new();
                let mut sharable_model = SharableModel::empty();
                let peer_manager = Arc::new(PeerManagerHandle::new(
                    MAX_ERRORS_PER_PEER,
                    param_requests_cancel_token.clone(),
                ));

                let mut broadcasts = vec![];
                let mut broadcasts_rebroadcast_index = 0;
                let mut sharing_downloadable_interval = interval(REBROADCAST_SHAREABLE);
                let mut retry_check_interval = interval(DOWNLOAD_RETRY_CHECK_INTERVAL);
                let mut opportunistic_witness_interval = interval(OPPROTUNISTIC_WITNESS_INTERVAL);
                let mut check_connection_interval = interval(CHECK_CONNECTION_INTERVAL);
                let mut wait_for_checkpoint = false;
                let mut last_gossip_connection_time = SystemTime::now();
                debug!("Starting client loop");

                loop {
                    select! {
                        _ = cancel.cancelled() => {
                            info!("Got request to cancel main client loop");
                            if run.doing_checkpoint() {
                                wait_for_checkpoint = true;
                            }
                            break;
                        }

                         _ = req_tui_state.notified() => {
                            let network_tui_state = (&p2p).into();
                            let client_tui_state = (&run).into();
                            tx_tui.send((client_tui_state, network_tui_state))?;
                        },

                        state = watcher.poll_next() => {
                            let (old_state, new_state) = state?;
                            let old_run_state = old_state
                                .map(|s| s.run_state.to_string())
                                .unwrap_or_else(|| String::from(" - "));

                            info!(
                                integration_test_log_marker = %IntegrationTestLogMarker::StateChange,
                                client_id = %identity,
                                old_state = old_run_state,
                                new_state = %new_state.run_state,
                                epoch = new_state.progress.epoch,
                                step = new_state.progress.step,
                                "applying state epoch {} step {} ({} -> {})",
                                new_state.progress.epoch,
                                new_state.progress.step,
                                old_run_state,
                                new_state.run_state
                            );

                            let run_participating_node_ids = participating_node_ids(new_state);
                            allowlist.set(run_participating_node_ids);
                            ensure_gossip_connected(new_state, &mut p2p, &mut last_gossip_connection_time);

                            if old_state.map(|s| s.run_state) != Some(new_state.run_state) && new_state.run_state == RunState::RoundTrain {

                                trace!("Updating p2p");
                                let last_needed_step_blobs = new_state.progress.step.saturating_sub(2);
                                p2p.remove_blobs_with_tag_less_than(last_needed_step_blobs);
                                let p2p_info = get_p2p_info(&p2p).await?;
                                metrics.update_bandwidth(p2p_info.values().map(|v| v.bandwidth).sum());
                                if let Err(e) = run.set_node_info(p2p_info) {
                                    warn!("failed to set p2p info: {e}");
                                }
                                broadcasts.retain(|(_, step)| *step >= last_needed_step_blobs);
                                sharable_model.clear_cache(); // IMPORTANT -- any cached blobs are now invalid
                            }

                            run.apply_state(*new_state).await?;
                            {
                                let current_step = run.coordinator_state().map(|s| s.progress.step).unwrap_or(0);
                                let role = {
                                    let client_index = new_state
                                        .epoch_state
                                        .clients
                                        .iter()
                                        .position(|x| x.id == identity);
                                    let round = new_state.current_round();
                                    let committee_selection = round.and_then(|round|
                                        CommitteeSelection::new(
                                            round.tie_breaker_tasks as usize,
                                            new_state.config.witness_nodes as usize,
                                            new_state.config.verification_percent,
                                            new_state.epoch_state.clients.len(),
                                            round.random_seed,
                                        ).ok()
                                    );
                                    match (client_index, committee_selection) {
                                        (Some(i), Some(s)) => if s.get_witness(i as u64).witness.into() {
                                            ClientRoleInRound::Witness
                                        } else {
                                            ClientRoleInRound::Trainer
                                        }
                                        _ => ClientRoleInRound::NotInRound,
                                    }
                                };
                                metrics.update_round_state(current_step, role);
                            }
                        }

                        res = p2p.poll_next() => {
                            if let Some(message) = res? {
                                match message {
                                    NetworkEvent::MessageReceived((from, broadcast)) => {
                                        let _ = trace_span!("NetworkEvent::MessageReceived", from=%from).entered();
                                        metrics.record_broadcast_seen();
                                        let broadcast_step = broadcast.step;
                                        let broadcast_kind = broadcast.data.kind();
                                        if let Some(client) = watcher.get_client_for_p2p_public_key(from.as_bytes()) {
                                            if raw_p2p_verify(from.as_bytes(), &broadcast.commitment.data_hash, &broadcast.commitment.signature) {
                                                match &broadcast.data {
                                                    BroadcastType::TrainingResult(training_result) => {
                                                        trace!("Got training result gossip message from {from}: step {} batch id {}", broadcast.step, training_result.batch_id);
                                                    }
                                                    BroadcastType::Finished(_) => {
                                                        trace!("Got finished gossip message from {from}: step {}", broadcast.step);
                                                    }
                                                }
                                                let apply_result = run.apply_message(client.id, broadcast)?;
                                                match apply_result {
                                                    ApplyMessageOutcome::Ignored => {
                                                        metrics.record_apply_message_ignored(broadcast_step, broadcast_kind);
                                                    },
                                                    ApplyMessageOutcome::Applied => {
                                                        metrics.record_apply_message_success(broadcast_step, from, broadcast_kind);
                                                    },
                                                    ApplyMessageOutcome::Invalid => {
                                                        metrics.record_apply_message_failure(broadcast_step, from, broadcast_kind);
                                                    }
                                                }
                                            } else {
                                                warn!(from=from.fmt_short(), "Invalid signature on commitment from {}", from.fmt_short());
                                                metrics.record_apply_message_failure(broadcast_step, from, broadcast_kind);
                                            }
                                        } else {
                                            trace!("Got broadcast from unknown client {}", from);
                                            metrics.record_apply_message_failure(broadcast_step, from, broadcast_kind);
                                        }
                                    }
                                    NetworkEvent::DownloadComplete(DownloadComplete {
                                        data: download_data, hash, from
                                    }) => {
                                        let _ = trace_span!("NetworkEvent::DownloadComplete", hash = %hash).entered();
                                        metrics.record_download_completed(hash, from);
                                        if retried_downloads.remove(hash).await.is_some() {
                                            info!("Successfully downloaded previously failed blob {}", hex::encode(hash));
                                        }
                                        match download_data {
                                            TransmittableDownload::DistroResult(distro_result) => {
                                                debug!("Download complete: step {} batch id {}", distro_result.step, distro_result.batch_id);
                                                run.apply_distro_result(hash, distro_result, None);
                                            },
                                            TransmittableDownload::ModelParameter(parameter) => {
                                                current_downloaded_parameters += 1;
                                                info!("Download complete: parameter {}", parameter.name()?);
                                                if let Some(total_parameters) = total_parameters {
                                                    info!("Downloaded parameters total: {}/{}", current_downloaded_parameters, total_parameters);
                                                    metrics.update_model_sharing_total_params_downloaded();
                                                } else {
                                                    error!("Total parameters not set");
                                                }
                                                sharable_model.add_parameter(parameter).await?;
                                                if sharable_model.is_download_complete() {
                                                    sharable_model.send_init_parameters()?;
                                                }
                                            },
                                            TransmittableDownload::ModelConfig(config) => {
                                                info!("Download complete: model config");
                                                sharable_model.add_config(config)?;
                                                sharable_model.send_config()?;
                                            },
                                        }
                                    }
                                    NetworkEvent::DownloadFailed(dl) => {
                                        let _ = trace_span!("NetworkEvent::DownloadFailed", error=%dl.error).entered();
                                        let hash = dl.blob_ticket.hash();
                                        let retries = retried_downloads.get(hash).await.map(|i| i.retries).unwrap_or(0);
                                        let download_type_clone = dl.download_type.clone();

                                        match dl.download_type {
                                            DownloadType::ModelSharing(request_type) => {
                                                metrics.record_p2p_model_parameter_download_failed();
                                                // We often get an error after some time in the iroh-blobs side so we use the base backoff to retry faster.
                                                let backoff_duration = DOWNLOAD_RETRY_BACKOFF_BASE;
                                                let retry_time = Some(std::time::Instant::now() + backoff_duration);
                                                peer_manager.report_blob_ticket_request_error(dl.blob_ticket.node_addr().node_id, Some(dl.blob_ticket.clone()));

                                                info!(
                                                    "Model Sharing download failed {} time/s with provider node {} (will retry in {:?}): {}",
                                                    retries + 1,
                                                    dl.blob_ticket.node_addr().node_id,
                                                    backoff_duration,
                                                    dl.error
                                                );
                                                let router = p2p.router().clone();
                                                let peer_manager = peer_manager.clone();
                                                let retried_downloads = retried_downloads.clone();
                                                let param_requests_cancel_token = param_requests_cancel_token.clone();
                                                tokio::spawn(async move {
                                                    let blob_ticket_to_retry = if let Ok(new_blob_ticket) = get_blob_ticket_to_download(router.clone(), request_type, peer_manager.clone(), param_requests_cancel_token).await {
                                                        // We remove the old hash because we're getting the blob from a new peer that has its own version of the model parameter or config blob
                                                        retried_downloads.remove(hash).await;
                                                        new_blob_ticket
                                                    } else {
                                                        dl.blob_ticket
                                                    };

                                                    retried_downloads.insert(DownloadRetryInfo {
                                                        retries: retries + 1,
                                                        retry_time,
                                                        ticket: blob_ticket_to_retry,
                                                        tag: dl.tag,
                                                        r#type: download_type_clone,
                                                    });
                                            });
                                        }
                                            DownloadType::DistroResult(_) => {
                                                if retries >= MAX_DOWNLOAD_RETRIES {
                                                    metrics.record_download_perma_failed();
                                                    warn!("Distro result download failed (not retrying): {}", dl.error);
                                                    retried_downloads.remove(hash).await;
                                                } else {
                                                    metrics.record_download_failed();
                                                    let backoff_duration = DOWNLOAD_RETRY_BACKOFF_BASE.mul_f32(2_f32.powi(retries as i32));
                                                    let retry_time = Some(std::time::Instant::now() + backoff_duration);

                                                    info!(
                                                        "Distro result download failed (will retry in {:?}): {}",
                                                        backoff_duration,
                                                        dl.error
                                                    );
                                                    retried_downloads.insert(DownloadRetryInfo {
                                                        retries: retries + 1,
                                                        retry_time,
                                                        ticket: dl.blob_ticket,
                                                        tag: dl.tag,
                                                        r#type: dl.download_type,
                                                    });
                                                }
                                            }
                                        }
                                    }
                                    NetworkEvent::ParameterRequest(parameter_name, protocol_req_tx) => {
                                        // TODO: We should validate that the parameter is requested while we are in RunState::Warmup.
                                        trace!("NetworkEvent::ParameterRequest({parameter_name})");
                                        match sharable_model.get_transmittable_parameter(&parameter_name, &mut p2p, 0).await {
                                            Err(e) => {
                                                if let Err(e) = protocol_req_tx.send(Err(e)) {
                                                    warn!("Could not send model parameter {parameter_name} blob ticket. Error: {e:?}");
                                                }
                                            },
                                            Ok(ticket) => {
                                                info!(parameter = parameter_name, hash = %ticket.hash(), "Sending requested model parameter blob ticket");
                                                if let Err(e) = protocol_req_tx.send(Ok(ticket)) {
                                                    warn!("Could not send model parameter {parameter_name} blob ticket. Error: {e:?}");
                                                };
                                            }
                                        }
                                    },
                                    NetworkEvent::ModelConfigRequest(protocol_req_tx) => {
                                        trace!("NetworkEvent::ModelConfigRequest");
                                        match sharable_model.get_transmittable_config(&mut p2p, 0).await {
                                            Err(e) => {
                                                if let Err(e) = protocol_req_tx.send(Err(e)) {
                                                    warn!("Could not send model config blob ticket. Error: {e:?}");
                                                }
                                            },
                                            Ok(config_ticket) => {
                                                info!(hash = %config_ticket.hash(), "Sending requested model config blob ticket");
                                                if let Err(e) = protocol_req_tx.send(Ok(config_ticket)) {
                                                    warn!("Could not send model config blob ticket. Error: {e:?}");
                                                }
                                            }
                                        }
                                    }
                                }
                            }
                        }

                        Some(FinishedBroadcast { step, merkle, commitment_data_hash, proof, warmup }) = rx_broadcast_finished.recv() => {
                            trace!(
                                client_id = %identity, step = step,
                                "Broadcasting finished step merkle 0x{}",
                                hex::encode(merkle.inner),
                            );

                            let signature = network_identity.raw_p2p_sign(&private_key, &commitment_data_hash);
                            let commitment = Commitment { data_hash: commitment_data_hash, signature};
                            let training_result = Broadcast { step, proof, nonce: thread_rng().next_u32(), commitment, data: BroadcastType::Finished(Finished {
                                broadcast_merkle: merkle, warmup
                            })};

                            p2p.broadcast(&training_result)?;
                            broadcasts.push((training_result.clone(), step));

                            // simulate us recving it & apply like anyone else's
                            run.apply_message(identity,  training_result)?;
                        }

                        Some(DistroBroadcastAndPayload { step, batch_id, commitment_data_hash, proof, distro_result, original_distro_result }) = rx_distro_result.recv() => {

                            let transmittable_distro_result = TransmittableDownload::DistroResult(distro_result.clone());
                            let ticket = p2p.add_downloadable(transmittable_distro_result, step).await?;
                            let hash = ticket.hash();
                            info!(
                                client_id = %identity, step = step,
                                "Broadcasting payload batch id {batch_id} hash 0x{}",
                                hex::encode(hash),
                            );

                            let signature = network_identity.raw_p2p_sign(&private_key, &commitment_data_hash);
                            let commitment = Commitment { data_hash: commitment_data_hash, signature};
                            let training_result = Broadcast { step, proof, nonce: thread_rng().next_u32(), commitment, data: BroadcastType::TrainingResult(TrainingResult { batch_id, ticket })};

                            p2p.broadcast(&training_result)?;
                            broadcasts.push((training_result.clone(), step));

                            // simulate us recving it & apply like anyone else's
                            run.apply_message(identity, training_result)?;

                            // VERY IMPORTANT -- we pass the "original" distro result, which is unquantized
                            // even if quantization is turned on (distro_result is quantized).
                            // this is because distro needs the unquantized version for lookahead
                            run.apply_distro_result(hash, distro_result, Some(original_distro_result));
                        }

                        _ = sharing_downloadable_interval.tick() => {
                            match broadcasts.len() {
                                0 => {},
                                len => {
                                    // it's possible we've disconnected from a gossip peer, but we don't know until we try and send to them.
                                    // in general, iroh-gossip doesn't guarantee delivery past 99.9%. so, we rebroadcast our live results (-2 rounds)
                                    // periodically
                                    broadcasts_rebroadcast_index = (broadcasts_rebroadcast_index + 1) % len;
                                    let (broadcast, _step) = &mut broadcasts[broadcasts_rebroadcast_index];
                                    broadcast.nonce = broadcast.nonce.wrapping_add(1);
                                    match &broadcast.data {
                                        BroadcastType::TrainingResult(training_result) => trace!(client_id = %identity, step = broadcast.step, nonce = broadcast.nonce, batch_id = %training_result.batch_id, "Rebroadcasting training result"),
                                        BroadcastType::Finished(finished) => trace!(client_id = %identity, step = broadcast.step, nonce = broadcast.nonce, warmup = finished.warmup, "Rebroadcasting finished"),
                                    }
                                    p2p.broadcast(broadcast)?;
                                }
                            }
                        }

                        _ = retry_check_interval.tick() => {
                            let tx_request_download = tx_request_download.clone();
                            let tx_params_download = tx_params_download.clone();
                            let tx_config_download = tx_config_download.clone();
                            let metrics = metrics.clone();
                            let retried_downloads = retried_downloads.clone();
                            tokio::spawn(async move {
                                let pending_retries: Vec<(psyche_network::Hash, BlobTicket, u32, DownloadType)> = retried_downloads.pending_retries().await;

                            for (hash, ticket, tag, download_type) in pending_retries {
                                    let retries = retried_downloads.update_time(hash).await;

                                    metrics.record_download_retry(hash);
                                    // We check the type of the failed download and send it to the appropriate channel to retry it
                                    match download_type {
                                        DownloadType::DistroResult(_) => {
                                            info!("Retrying download for distro result, (attempt {})", retries);
                                            let _ = tx_request_download.send((ticket, tag));
                                        },
                                        DownloadType::ModelSharing(inner) => {
                                            match inner {
                                                ModelRequestType::Parameter(parameter) => {
                                                    info!("Retrying download for model parameter: {parameter}, (attempt {})", retries);
                                                    let _ = tx_params_download.send(vec![(ticket, ModelRequestType::Parameter(parameter.clone()))]);
                                                },
                                                ModelRequestType::Config => {
                                                    info!("Retrying download for model config, (attempt {})", retries);
                                                    let _ = tx_config_download.send(ticket);
                                                }
                                            }
                                        }
                                    }
                            }
                        });
                        }

                        _ = opportunistic_witness_interval.tick() => {
                            run.try_send_opportunistic_witness().await?;
                        }

                        Some((download_ticket, tag)) = rx_request_download.recv() => {
                            let other_possible_nodes = run.coordinator_state().map(all_node_addrs_shuffled).unwrap_or_default();
                            let kind = DownloadType::DistroResult(other_possible_nodes);
                            metrics.record_download_started(download_ticket.hash(), kind.kind());
                            p2p.start_download(download_ticket, tag, kind);
                        }
                        Some(opportunistic_data) = rx_witness.recv() => {
                            metrics.record_witness_send(opportunistic_data.kind());
                            watcher.backend_mut().send_witness(opportunistic_data).await?;
                        }
                        Some(health_check) = rx_health_check.recv() => {
                            watcher.backend_mut().send_health_check(health_check).await?;
                        }
                        Some(checkpoint) = rx_checkpoint.recv() => {
                            watcher.backend_mut().send_checkpoint(checkpoint).await?;
                        }
                        Some(model) = rx_model.recv() => {
                            sharable_model.update_parameters(model)?;
                        },
                        Some((config_string, tokenizer_string)) = rx_config.recv() => {
                            let tokenizer: Tokenizer = serde_json::from_str(&tokenizer_string)?;
                            sharable_model.update_config(config_string, tokenizer)?;
                        }
                        Some((param_names, tx_params_response)) = rx_parameters_req.recv() => {
                            metrics.initialize_model_parameters_gauge(param_names.len().try_into().unwrap());
                            total_parameters = Some(param_names.len());
                            sharable_model.initialize_parameters(&param_names, tx_params_response);

                            let tx_params_download = tx_params_download.clone();
                            let router = p2p.router();

                            let peer_manager = peer_manager.clone();
                            let param_requests_cancel_token = param_requests_cancel_token.clone();
                            let handle: JoinHandle<anyhow::Result<()>> = tokio::spawn(async move {
                                // We use std mutex implementation here and call `.unwrap()` when acquiring the lock since there
                                // is no chance of mutex poisoning; locks are acquired only to insert or remove items from them
                                // and dropped immediately
                                let parameter_blob_tickets = Arc::new(std::sync::Mutex::new(Vec::new()));
                                let mut request_handles = Vec::new();
                                let peer_manager = peer_manager.clone();

                                for param_name in param_names {
                                    let router = router.clone();

                                    let request_handle = tokio::spawn(
                                        blob_ticket_param_request_task(
                                            ModelRequestType::Parameter(param_name),
                                            router,
                                            parameter_blob_tickets.clone(),
                                            peer_manager.clone(),
                                            param_requests_cancel_token.clone()
                                        )
                                    );

                                    // Check if we reached the max number of concurrent requests, and if that is the case,
                                    // await for all of them to complete and start downloading the blobs
                                    if request_handles.len() == max_concurrent_parameter_requests - 1 {
                                        let mut max_concurrent_request_futures = std::mem::take(&mut request_handles);
                                        max_concurrent_request_futures.push(request_handle);
                                        // We don't care about the errors because we are already handling them inside the task
                                        join_all(max_concurrent_request_futures).await;
                                        let current_parameter_blob_tickets: Vec<(BlobTicket, ModelRequestType)> = {
                                            let mut parameter_blob_tickets_lock = parameter_blob_tickets.lock().unwrap();
                                            parameter_blob_tickets_lock.drain(..).collect()
                                        };
                                        tx_params_download.send(current_parameter_blob_tickets)?;
                                        continue;
                                    }
                                    request_handles.push(request_handle);
                                }

                                // All parameters have been requested, wait all the remaining request futures to complete
                                // and download the blobs
                                join_all(request_handles).await;
                                let parameter_blob_tickets: Vec<(BlobTicket, ModelRequestType)> = {
                                    let mut parameter_blob_tickets_lock = parameter_blob_tickets.lock().unwrap();
                                    parameter_blob_tickets_lock.drain(..).collect()
                                };
                                tx_params_download.send(parameter_blob_tickets)?;
                                Ok(())
                            });
                            drop(handle);
                        },
                        Some(tx_model_config_response) = rx_request_model_config.recv() => {
                            sharable_model.tx_model_config_response = Some(tx_model_config_response);
                            let Some(coordinator_state) = watcher.coordinator_state() else {
                                warn!("Coordinator state not yet registered, nothing to do");
                                return Ok(());
                            };

                            let me = NodeId::from_bytes(identity.get_p2p_public_key())?;
                            let peer_ids: Vec<NodeId> = participating_node_ids(&coordinator_state)
                                .into_iter()
                                .filter(|peer_id| peer_id != &me)
                                .collect();

                            let peer_manager = peer_manager.clone();
                            peer_manager.set_peers(peer_ids);
                            let router = p2p.router().clone();
                            let tx_config_download = tx_config_download.clone();
                            let param_requests_cancel_token = param_requests_cancel_token.clone();
                            tokio::spawn(async move {
                                if let Ok(config_blob_ticket) = get_blob_ticket_to_download(router.clone(), ModelRequestType::Config, peer_manager, param_requests_cancel_token).await {
                                    tx_config_download.send(config_blob_ticket).expect("Failed to send config blob ticket");
                                } else {
                                    error!("Error getting the config blob ticket, we'll not proceed with the download");
                                }
                            });
                        }
                        Some(param_blob_tickets) = rx_params_download.recv() => {
                            for (ticket, request_type) in param_blob_tickets {
                                let kind = DownloadType::ModelSharing(request_type);
                                metrics.record_download_started(ticket.hash(), kind.kind());
                                // tag 0 means when we enter a train step, it'll get wiped.
                                p2p.start_download(ticket, 0, kind);
                            }
                        }
                        Some(config_blob_ticket) = rx_config_download.recv() => {
                            let kind = DownloadType::ModelSharing(ModelRequestType::Config);
                            metrics.record_download_started(config_blob_ticket.hash(), kind.kind());
                            // tag 0 means when we enter a train step, it'll get wiped.
                            p2p.start_download(config_blob_ticket, 0, kind);
                        }
                        _ = param_requests_cancel_token.cancelled() => bail!("Peers were unreachable for P2P parameter requests. Try joining again"),
                        _ = check_connection_interval.tick() => {
                            let Some(run_state) = run.coordinator_state() else {continue;};
                            if run_state.halted() {
                                continue;
                            }

                            {
                                let remote_infos: Vec<_> = p2p
                                    .remote_infos()
                                    .into_iter()
                                    .filter(|info| !matches!(info.0.conn_type, psyche_network::ConnectionType::None))
                                    .map(|info| {
                                        PeerConnection {
                                            node_id: info.0.node_id.to_string(),
                                            connection_type: match info.0.conn_type {
                                                psyche_network::ConnectionType::Direct(..) => psyche_metrics::ConnectionType::Direct,
                                                psyche_network::ConnectionType::Relay(..) => psyche_metrics::ConnectionType::Relay,
                                                psyche_network::ConnectionType::Mixed(..) => psyche_metrics::ConnectionType::Mixed,
                                                psyche_network::ConnectionType::None => unreachable!(),
                                            },
                                            latency: info.0.latency.map(|l| l.as_secs_f32()).unwrap_or(0.0)
                                        }
                                    })
                                    .collect();
                                metrics.update_peer_connections(&remote_infos);
                            }
                            ensure_gossip_connected(run_state, &mut p2p, &mut last_gossip_connection_time);
                        }
                        else => break
                    }
                }

                info!("Main client loop ended");

                let p2p_shutdown = p2p.shutdown();

                if wait_for_checkpoint {
                    info!("Waiting for checkpoint to finish");
                    if let Some(checkpoint) = rx_checkpoint.recv().await {
                        watcher.backend_mut().send_checkpoint(checkpoint).await?;
                    }
                    info!("Checkpoint finished, exiting main client loop");
                }

                p2p_shutdown.await
            }
        });

        Self {
            _t: Default::default(),
            cancel,
            req_tui_state,
            rx_tui,
            join,
        }
    }

    pub fn finished(&mut self) -> &mut JoinHandle<Result<(), Error>> {
        &mut self.join
    }

    pub fn shutdown(&self) {
        self.cancel.cancel();
    }

    pub async fn tui_states(&self) -> TUIStates {
        self.req_tui_state.notify_one();
        self.rx_tui.borrow().clone()
    }
}

fn ensure_gossip_connected<T: NodeIdentity>(
    run_state: &Coordinator<T>,
    p2p: &mut NC,
    last_connection_attempt: &mut SystemTime,
) {
    // don't try to connect to anyone if we're paused
    if run_state.halted() {
        return;
    }

    // if we tried too recently, don't bother.
    if SystemTime::now()
        .duration_since(*last_connection_attempt)
        .unwrap_or(Duration::ZERO)
        < Duration::from_secs(6)
    {
        return;
    }

    let my_node_id = p2p.node_id();

    let run_participating_node_ids = participating_node_ids(run_state);

    // only connect to peers after we become part of the set of current clients
    if !run_participating_node_ids.contains(&my_node_id) {
        return;
    }

    *last_connection_attempt = SystemTime::now();

    // TODO: maybe don't force connections if we're trying to join new peers already
    // see https://github.com/PsycheFoundation/psyche/issues/78
    let gossip_neighbors: BTreeSet<_> = p2p.neighbors().collect();
    if gossip_neighbors.is_empty() {
        warn!("Not connected to any gossip peers! Trying to connect to some...");
    }

    const MAX_NUM_BOOTSTRAP_PEERS: usize = 3;
    // we only want to bootstrap gossip;
    // only connect to enough peers to bring our total peer count to at MOST MAX_NUM_BOOTSTRAP_PEERS.
    // if we already have that many or more, don't send any gossip joins
    // because gossip joins this way can force-disconnect other peers.
    let num_peers_to_add = MAX_NUM_BOOTSTRAP_PEERS.saturating_sub(gossip_neighbors.len());

    if num_peers_to_add == 0 {
        return;
    }

    let mut to_connect = run_participating_node_ids
        .iter()
        .filter(|node_id| *node_id != &my_node_id)
        .filter(|node_id| !gossip_neighbors.contains(*node_id))
        .collect::<Vec<_>>();
    to_connect.shuffle(&mut thread_rng());
    let to_connect = to_connect
        .into_iter()
        .take(num_peers_to_add)
        .cloned()
        .collect::<Vec<_>>();

    if !to_connect.is_empty() {
        info!(num_new_peers = to_connect.len(), "Connecting to new peers");
        p2p.add_peers(to_connect);
    }
}

pub struct P2PNodeInfo {
    pub ips: Vec<String>,
    pub bandwidth: f64,
}

async fn get_p2p_info<B, D>(
    p2p: &NetworkConnection<B, D>,
) -> anyhow::Result<HashMap<String, P2PNodeInfo>>
where
    B: Networkable,
    D: Networkable,
{
    let remotes = p2p.remote_infos();
    let node_addr = p2p.node_addr().await?;
    Ok(remotes
        .into_iter()
        .map(|(x, bandwidth)| {
            (
                x.node_id.to_string(),
                P2PNodeInfo {
                    ips: x
                        .addrs
                        .into_iter()
                        .map(|y| y.addr.to_string())
                        .collect::<Vec<_>>(),
                    bandwidth,
                },
            )
        })
        .chain(std::iter::once((
            node_addr.node_id.to_string(),
            P2PNodeInfo {
                ips: node_addr
                    .direct_addresses
                    .iter()
                    .map(|x| x.to_string())
                    .collect::<Vec<_>>(),
                bandwidth: 0.0,
            },
        )))
        .collect())
}

fn participating_node_ids<T: NodeIdentity>(state: &Coordinator<T>) -> Vec<NodeId> {
    state
        .epoch_state
        .clients
        .iter()
        .map(|c| NodeId::from_bytes(c.id.get_p2p_public_key()).unwrap())
        .collect()
}

fn all_node_addrs_shuffled<T: NodeIdentity>(state: &Coordinator<T>) -> Vec<NodeAddr> {
    let mut addrs = participating_node_ids(state)
        .into_iter()
        .map(|node_id| node_id.into())
        .collect::<Vec<_>>();
    addrs.shuffle(&mut thread_rng());
    addrs
}

async fn get_blob_ticket_to_download(
    router: Arc<Router>,
    request_type: ModelRequestType,
    peer_manager: Arc<PeerManagerHandle>,
    cancellation_token: CancellationToken,
) -> Result<BlobTicket, anyhow::Error> {
    let blob_ticket = Arc::new(std::sync::Mutex::new(Vec::with_capacity(1)));

    blob_ticket_param_request_task(
        request_type.clone(),
        router,
        blob_ticket.clone(),
        peer_manager,
        cancellation_token.clone(),
    )
    .await;

    let ticket_result = {
        let blob_ticket_lock = blob_ticket.lock().unwrap();
        blob_ticket_lock
            .first()
            .map(|a| a.0.clone())
            .ok_or(anyhow::anyhow!(
                "No blob ticket found trying to download {request_type:?}"
            ))?
    };

    Ok(ticket_result)
}<|MERGE_RESOLUTION|>--- conflicted
+++ resolved
@@ -1,24 +1,24 @@
 use crate::{
-    Broadcast, BroadcastType, ClientTUIState, Finished, IntegrationTestLogMarker, NC,
-    RunInitConfig, RunInitConfigAndIO, TrainingResult,
     state::{ApplyMessageOutcome, DistroBroadcastAndPayload, FinishedBroadcast, RunManager},
+    Broadcast, BroadcastType, ClientTUIState, Finished, IntegrationTestLogMarker, RunInitConfig,
+    RunInitConfigAndIO, TrainingResult, NC,
 };
-use anyhow::{Error, Result, bail};
+use anyhow::{bail, Error, Result};
 use futures::future::join_all;
 use psyche_coordinator::{Commitment, CommitteeSelection, Coordinator, RunState};
 use psyche_core::NodeIdentity;
 use psyche_metrics::{ClientMetrics, ClientRoleInRound, PeerConnection};
 use psyche_network::{
+    allowlist, blob_ticket_param_request_task, raw_p2p_verify, router::Router,
     AuthenticatableIdentity, BlobTicket, DownloadComplete, DownloadRetryInfo, DownloadType,
-    MAX_DOWNLOAD_RETRIES, ModelRequestType, NetworkConnection, NetworkEvent, NetworkTUIState,
-    Networkable, NodeAddr, NodeId, PeerManagerHandle, RetriedDownloadsHandle, SharableModel,
-    TransmittableDownload, allowlist, blob_ticket_param_request_task, raw_p2p_verify,
-    router::Router,
+    ModelRequestType, NetworkConnection, NetworkEvent, NetworkTUIState, Networkable, NodeAddr,
+    NodeId, PeerManagerHandle, RetriedDownloadsHandle, SharableModel, TransmittableDownload,
+    MAX_DOWNLOAD_RETRIES,
 };
 use psyche_watcher::{Backend, BackendWatcher};
 use tokenizers::Tokenizer;
 
-use rand::{RngCore, seq::SliceRandom, thread_rng};
+use rand::{seq::SliceRandom, thread_rng, RngCore};
 use std::{
     collections::{BTreeSet, HashMap},
     marker::PhantomData,
@@ -27,7 +27,7 @@
 };
 use tokio::{
     select,
-    sync::{Notify, mpsc, watch},
+    sync::{mpsc, watch, Notify},
     task::JoinHandle,
     time::interval,
 };
@@ -60,11 +60,7 @@
         allowlist: allowlist::AllowDynamic,
         mut p2p: NC,
         init_config: RunInitConfig<T, A>,
-<<<<<<< HEAD
         mut metrics: ClientMetrics,
-=======
-        metrics: Arc<ClientMetrics>,
->>>>>>> 44efe051
     ) -> Self {
         let cancel = CancellationToken::new();
         let (tx_tui, rx_tui) = watch::channel::<TUIStates>(Default::default());
