use crate::{
    state::{DistroBroadcastAndPayload, FinishedBroadcast, RunManager},
    Broadcast, BroadcastType, ClientTUIState, Finished, IntegrationTestLogMarker, RunInitConfig,
    RunInitConfigAndIO, TrainingResult, NC,
};
use anyhow::{bail, Error, Result};
use futures::future::join_all;
use psyche_coordinator::{Commitment, Coordinator, RunState};
use psyche_core::NodeIdentity;
use psyche_network::{
    allowlist, param_request_task, raw_p2p_verify, AuthenticatableIdentity, BlobTicket,
    DownloadComplete, DownloadType, ModelRequestType, NetworkConnection, NetworkEvent,
    NetworkTUIState, Networkable, NodeAddr, NodeId, SharableModel, TransmittableDownload,
};
use psyche_watcher::{Backend, BackendWatcher};
use tokenizers::Tokenizer;

use rand::{seq::SliceRandom, thread_rng, RngCore};
use std::{
    collections::{BTreeSet, HashMap, VecDeque},
    marker::PhantomData,
    sync::Arc,
    time::{Duration, Instant},
};
use tokio::{
    select,
    sync::{mpsc, watch, Mutex, Notify},
    task::JoinHandle,
    time::interval,
};
use tokio_util::sync::CancellationToken;
use tracing::{debug, info, trace, warn};

pub type TUIStates = (ClientTUIState, NetworkTUIState);

pub struct Client<T: NodeIdentity, A: AuthenticatableIdentity, B: Backend<T> + 'static> {
    rx_tui: watch::Receiver<TUIStates>,
    req_tui_state: Arc<Notify>,
    cancel: CancellationToken,
    join: JoinHandle<Result<()>>,
    _t: PhantomData<(T, A, B)>,
}

#[derive(Clone)]
struct DownloadRetryInfo {
    retries: usize,
    retry_time: Option<Instant>,
    ticket: BlobTicket,
    tag: u32,
    r#type: DownloadType,
}

const MAX_DOWNLOAD_RETRIES: usize = 3;
const REBROADCAST_SHAREABLE: Duration = Duration::from_secs(2);
const DOWNLOAD_RETRY_BACKOFF_BASE: Duration = Duration::from_secs(2);
const DOWNLOAD_RETRY_CHECK_INTERVAL: Duration = Duration::from_secs(1);
const OPPROTUNISTIC_WITNESS_INTERVAL: Duration = Duration::from_millis(500);
const CHECK_CONNECTION_INTERVAL: Duration = Duration::from_secs(10);

impl<T: NodeIdentity, A: AuthenticatableIdentity + 'static, B: Backend<T> + 'static>
    Client<T, A, B>
{
    #[allow(clippy::too_many_arguments)]
    pub fn new(
        backend: B,
        allowlist: allowlist::AllowDynamic,
        mut p2p: NC,
        init_config: RunInitConfig<T, A>,
    ) -> Self {
        let cancel = CancellationToken::new();
        let (tx_tui, rx_tui) = watch::channel::<TUIStates>(Default::default());
        let req_tui_state = Arc::new(Notify::new());

        let identity = init_config.identity;
        let network_identity = init_config.network_identity.clone();
        let private_key = init_config.private_key.clone();
        let param_requests_cancel_token = CancellationToken::new();
        let join = tokio::spawn({
            let cancel = cancel.clone();
            let param_requests_cancel_token = param_requests_cancel_token.clone();
            let req_tui_state = req_tui_state.clone();
            async move {
                #[cfg(not(feature = "parallelism"))]
                if init_config.tensor_parallelism != 1 {
                    anyhow::bail!("Tensor parallelism was set but this build does not support it (must be built with --features=parallelism)")
                }

                let mut watcher = BackendWatcher::new(backend);

                // From Run
                let (tx_witness, mut rx_witness) = mpsc::unbounded_channel();
                let (tx_health_check, mut rx_health_check) = mpsc::unbounded_channel();
                let (tx_checkpoint, mut rx_checkpoint) = mpsc::unbounded_channel();
                let (tx_model, mut rx_model) = mpsc::unbounded_channel();
                let (tx_distro_result, mut rx_distro_result) = mpsc::unbounded_channel();
                let (tx_request_download, mut rx_request_download) = mpsc::unbounded_channel();
                let (tx_parameters_req, mut rx_parameters_req) = mpsc::unbounded_channel();
                let (tx_config, mut rx_config) = mpsc::unbounded_channel();
                let (tx_params_download, mut rx_params_download) = mpsc::unbounded_channel();
                let (tx_request_model_config, mut rx_request_model_config) =
                    mpsc::unbounded_channel();
                let (tx_broadcast_finished, mut rx_broadcast_finished) = mpsc::unbounded_channel();

                let max_concurrent_downloads = init_config.max_concurrent_parameter_requests;

                let mut run = RunManager::<T, A>::new(RunInitConfigAndIO {
                    init_config,

                    tx_witness,
                    tx_health_check,
                    tx_checkpoint,
                    tx_model,
                    tx_parameters_req,
                    tx_config,
                    tx_distro_result,
                    tx_request_download,
                    tx_request_model_config,
                    tx_broadcast_finished,
                });

                let mut retried_downloads: HashMap<psyche_network::Hash, DownloadRetryInfo> =
                    HashMap::new();
                let mut sharable_model = SharableModel::empty();
                let mut broadcasts = vec![];
                let mut broadcasts_rebroadcast_index = 0;
                let mut sharing_downloadable_interval = interval(REBROADCAST_SHAREABLE);
                let mut retry_check_interval = interval(DOWNLOAD_RETRY_CHECK_INTERVAL);
                let mut opprotunistic_witness_interval = interval(OPPROTUNISTIC_WITNESS_INTERVAL);
                let mut check_connection_interval = interval(CHECK_CONNECTION_INTERVAL);
                let mut wait_for_checkpoint = false;
                debug!("Starting client loop");

                loop {
                    select! {
                        _ = cancel.cancelled() => {
                            info!("Got request to cancel main client loop");
                            if run.doing_checkpoint() {
                                wait_for_checkpoint = true;
                            }
                            break;
                        }

                         _ = req_tui_state.notified() => {
                            let network_tui_state = (&p2p).into();
                            let client_tui_state = (&run).into();
                            tx_tui.send((client_tui_state, network_tui_state))?;
                        },

                        state = watcher.poll_next() => {
                            let (old_state, new_state) = state?;
                            let old_run_state = old_state
                                .map(|s| s.run_state.to_string())
                                .unwrap_or_else(|| String::from(" - "));

                            info!(
                                integration_test_log_marker = %IntegrationTestLogMarker::StateChange,
                                client_id = %identity,
                                old_state = old_run_state,
                                new_state = %new_state.run_state,
                                epoch = new_state.progress.epoch,
                                step = new_state.progress.step,
                                "applying state epoch {} step {} ({} -> {})",
                                new_state.progress.epoch,
                                new_state.progress.step,
                                old_run_state,
                                new_state.run_state
                            );

<<<<<<< HEAD
                            let connected_p2p_nodes: BTreeSet<_> = p2p.neighbors().collect();
                            if !new_state.halted()
                            {
                                let run_participating_node_ids = participating_node_ids(new_state);
                                allowlist.set(run_participating_node_ids.iter().copied());

                                let my_node_id = p2p.node_id();

                                // only connect to peers after we become part of the set of current clients
                                if run_participating_node_ids.contains(&my_node_id) {
                                    const MAX_NUM_BOOTSTRAP_PEERS: usize = 3;
                                    // we only want to bootstrap gossip;
                                    // only connect to enough peers to bring our total peer count to at MOST MAX_NUM_BOOTSTRAP_PEERS.
                                    // if we already have that many or more, don't send any gossip joins
                                    // because gossip joins this way can force-disconnect other peers.
                                    let num_peers_to_add = MAX_NUM_BOOTSTRAP_PEERS.saturating_sub(connected_p2p_nodes.len());

                                    let mut to_connect = run_participating_node_ids
                                        .iter()
                                        .filter(|node_id| *node_id != &my_node_id)
                                        .filter(|node_id| !connected_p2p_nodes.contains(*node_id))
                                        .collect::<Vec<_>>();
                                    to_connect.shuffle(&mut thread_rng());
                                    let to_connect = to_connect.into_iter().take(num_peers_to_add).cloned().collect::<Vec<_>>();

                                    if !to_connect.is_empty() {
                                        info!(num_new_peers = to_connect.len(), "Connecting to new peers");
                                        p2p.add_peers(to_connect);
                                    }
                                }
                            }
=======
                            let run_participating_node_ids = participating_node_ids(new_state);
                            allowlist.set(run_participating_node_ids);
                            ensure_gossip_connected(new_state, &mut p2p);
>>>>>>> d1b6d928

                            if old_state.map(|s| s.run_state) != Some(new_state.run_state) && new_state.run_state == RunState::RoundTrain {
                                trace!("Updating p2p");
                                let last_needed_step_blobs = new_state.progress.step.saturating_sub(2);
                                p2p.remove_blobs_with_tag_less_than(last_needed_step_blobs);
                                let p2p_info = get_p2p_info(&p2p).await?;
                                if let Err(e) = run.set_node_info(p2p_info) {
                                    warn!("failed to set p2p info: {e}");
                                }
                                broadcasts.retain(|(_, step)| *step >= last_needed_step_blobs);
                                sharable_model.clear_cache(); // IMPORTANT -- any cached blobs are now invalid
                            }

                            run.apply_state(*new_state).await?;
                        }

                        res = p2p.poll_next() => {
                            if let Some(message) = res? {
                                match message {
                                    NetworkEvent::MessageReceived((from, broadcast)) => {
                                        trace!("NetworkEvent::MessageReceived");
                                        if let Some(client) = watcher.get_client_for_p2p_public_key(from.as_bytes()) {
                                            if raw_p2p_verify(from.as_bytes(), &broadcast.commitment.data_hash, &broadcast.commitment.signature) {
                                                match &broadcast.data {
                                                    BroadcastType::TrainingResult(training_result) => {
                                                        trace!("Got training result gossip message from {from}: step {} batch id {}", broadcast.step, training_result.batch_id);
                                                    }
                                                    BroadcastType::Finished(_) => {
                                                        trace!("Got finished gossip message from {from}: step {}", broadcast.step);
                                                    }
                                                }
                                                run.apply_message(client.id, broadcast)?;
                                            } else {
                                                debug!(from=from.fmt_short(), "Invalid signature on commitment from {}", from.fmt_short());
                                            }
                                        } else {
                                            debug!("Got broadcast from unknown client {}", from);
                                        }
                                    }
                                    NetworkEvent::DownloadComplete(DownloadComplete {
                                        data: download_data, hash, ..
                                    }) => {
                                        trace!("NetworkEvent::DownloadComplete({})", hex::encode(hash));
                                        if retried_downloads.remove(&hash).is_some() {
                                            debug!("Successfully downloaded previously failed blob {}", hex::encode(hash));
                                        }
                                        match download_data {
                                            TransmittableDownload::DistroResult(distro_result) => {
                                                trace!("Download complete: step {} batch id {}", distro_result.step, distro_result.batch_id);
                                                run.apply_distro_result(hash, distro_result, None).await;
                                            },
                                            TransmittableDownload::ModelParameter(parameter) => {
                                                info!("Download complete: parameter {}", parameter.name()?);
                                                sharable_model.add_parameter(parameter).await?;
                                                if sharable_model.is_download_complete() {
                                                    sharable_model.send_init_parameters()?;
                                                }
                                            },
                                            TransmittableDownload::ModelConfig(config) => {
                                                info!("Download complete: model config");
                                                sharable_model.add_config(config)?;
                                                sharable_model.send_config()?;
                                            },
                                        }
                                    }
                                    NetworkEvent::DownloadFailed(dl) => {
                                        trace!("NetworkEvent::DownloadFailed({:?})", dl.error);
                                        let hash = dl.blob_ticket.hash();
                                        let info = retried_downloads.get(&hash);
                                        let retries = info.map(|i| i.retries).unwrap_or(0);

                                        if retries >= MAX_DOWNLOAD_RETRIES {
                                            warn!("Download failed (not retrying): {}", dl.error);
                                            retried_downloads.remove(&hash);
                                        } else {
                                            let backoff_duration = DOWNLOAD_RETRY_BACKOFF_BASE.mul_f32(2_f32.powi(retries as i32));
                                            let retry_time = Some(std::time::Instant::now() + backoff_duration);

                                            info!(
                                                "Download failed (will retry in {:?}): {}",
                                                backoff_duration,
                                                dl.error
                                            );

                                            let blob_ticket_to_retry = if let DownloadType::ModelSharing(request_type) = dl.download_type.clone() {
                                                    let me = NodeId::from_bytes(identity.get_p2p_public_key())?;
                                                    let Some(coordinator_state) = watcher.coordinator_state() else {
                                                        bail!("Coordinator state not yet registered, nothing to do. Try joining the run again.");
                                                    };
                                                    let mut peer_ids: Vec<NodeId> = participating_node_ids(&coordinator_state).into_iter().filter(|peer_id| peer_id != &me).collect();
                                                    peer_ids.retain(|a| a != &dl.blob_ticket.node_addr().node_id);
                                                    let new_blob_ticket = get_blob_ticket_to_download(&p2p, peer_ids, &param_requests_cancel_token, request_type.clone()).await?;

                                                    // We remove the old hash because we're getting the blob from a new peer that has its own version of the model parameter or config blob
                                                    retried_downloads.remove(&hash);
                                                    new_blob_ticket
                                            } else {
                                                dl.blob_ticket
                                            };

                                            retried_downloads.insert(blob_ticket_to_retry.hash(), DownloadRetryInfo {
                                                retries: retries + 1,
                                                retry_time,
                                                ticket: blob_ticket_to_retry,
                                                tag: dl.tag,
                                                r#type: dl.download_type,
                                            });

                                        }
                                    }
                                    NetworkEvent::ParameterRequest(parameter_name, protocol_req_tx) => {
                                        // TODO: We should validate that the parameter is requested while we are in RunState::Warmup.
                                        trace!("NetworkEvent::ParameterRequest({parameter_name})");
                                        match sharable_model.get_transmittable_parameter(&parameter_name, &mut p2p, 0).await {
                                            Err(e) => {
                                                if let Err(e) = protocol_req_tx.send(Err(e)) {
                                                    warn!("Could not send model parameter {parameter_name} blob ticket. Error: {e:?}");
                                                }
                                            },
                                            Ok(ticket) => {
                                                info!(parameter = parameter_name, "Sending requested model parameter blob ticket");
                                                if let Err(e) = protocol_req_tx.send(Ok(ticket)) {
                                                    warn!("Could not send model parameter {parameter_name} blob ticket. Error: {e:?}");
                                                };
                                            }
                                        }
                                    },
                                    NetworkEvent::ModelConfigRequest(protocol_req_tx) => {
                                        trace!("NetworkEvent::ModelConfigRequest");
                                        match sharable_model.get_transmittable_config(&mut p2p, 0).await {
                                            Err(e) => {
                                                if let Err(e) = protocol_req_tx.send(Err(e)) {
                                                    warn!("Could not send model config blob ticket. Error: {e:?}");
                                                }
                                            },
                                            Ok(config_ticket) => {
                                                info!("Sending requested model config blob ticket");
                                                if let Err(e) = protocol_req_tx.send(Ok(config_ticket)) {
                                                    warn!("Could not send model config blob ticket. Error: {e:?}");
                                                }
                                            }
                                        }
                                    }
                                }
                            }
                        }

                        Some(FinishedBroadcast { step, merkle, commitment_data_hash, proof, warmup }) = rx_broadcast_finished.recv() => {
                            trace!(
                                client_id = %identity, step = step,
                                "Broadcasting finished step merkle 0x{}",
                                hex::encode(merkle.inner),
                            );

                            let signature = network_identity.raw_p2p_sign(&private_key, &commitment_data_hash);
                            let commitment = Commitment { data_hash: commitment_data_hash, signature};
                            let training_result = Broadcast { step, proof, nonce: thread_rng().next_u32(), commitment, data: BroadcastType::Finished(Finished {
                                broadcast_merkle: merkle, warmup
                            })};

                            p2p.broadcast(&training_result)?;
                            broadcasts.push((training_result.clone(), step));

                            // simulate us recving it & apply like anyone else's
                            run.apply_message(identity,  training_result)?;
                        }

                        Some(DistroBroadcastAndPayload { step, batch_id, commitment_data_hash, proof, distro_result, original_distro_result }) = rx_distro_result.recv() => {

                            let transmittable_distro_result = TransmittableDownload::DistroResult(distro_result.clone());
                            let ticket = p2p.add_downloadable(transmittable_distro_result, step).await?;
                            let hash = ticket.hash();
                            trace!(
                                client_id = %identity, step = step,
                                "Broadcasting payload batch id {batch_id} hash 0x{}",
                                hex::encode(hash),
                            );

                            let signature = network_identity.raw_p2p_sign(&private_key, &commitment_data_hash);
                            let commitment = Commitment { data_hash: commitment_data_hash, signature};
                            let training_result = Broadcast { step, proof, nonce: thread_rng().next_u32(), commitment, data: BroadcastType::TrainingResult(TrainingResult { batch_id, ticket })};

                            p2p.broadcast(&training_result)?;
                            broadcasts.push((training_result.clone(), step));

                            // simulate us recving it & apply like anyone else's
                            {
                                run.apply_message(identity, training_result)?;

                                // VERY IMPORTANT -- we pass the "original" distro result, which is unquantized
                                // even if quantization is turned on (distro_result is quantized).
                                // this is because distro needs the unquantized version for lookahead
                                run.apply_distro_result(hash, distro_result, Some(original_distro_result)).await;
                            }
                        }

                        _ = sharing_downloadable_interval.tick() => {
                            match broadcasts.len() {
                                0 => {},
                                len => {
                                    // it's possible we've disconnected from a gossip peer, but we don't know until we try and send to them.
                                    // in general, iroh-gossip doesn't guarantee delivery past 99.9%. so, we rebroadcast our live results (-2 rounds)
                                    // periodically
                                    broadcasts_rebroadcast_index = (broadcasts_rebroadcast_index + 1) % len;
                                    let (broadcast, _step) = &mut broadcasts[broadcasts_rebroadcast_index];
                                    broadcast.nonce = broadcast.nonce.wrapping_add(1);
                                    match &broadcast.data {
                                        BroadcastType::TrainingResult(training_result) => trace!(client_id = %identity, step = broadcast.step, nonce = broadcast.nonce, batch_id = %training_result.batch_id, "Rebroadcasting training result"),
                                        BroadcastType::Finished(finished) => trace!(client_id = %identity, step = broadcast.step, nonce = broadcast.nonce, warmup = finished.warmup, "Rebroadcasting finished"),
                                    }
                                    p2p.broadcast(broadcast)?;
                                }
                            }
                        }

                        _ = retry_check_interval.tick() => {
                            let now = Instant::now();
                            let pending_retries: Vec<(psyche_network::Hash, BlobTicket, u32, DownloadType)> = retried_downloads.iter()
                                .filter(|(_, info)| info.retry_time.map(|retry_time| now >= retry_time).unwrap_or(false) && info.retries <= MAX_DOWNLOAD_RETRIES)
                                .map(|(hash, info)| (*hash, info.ticket.clone(), info.tag, info.r#type.clone()))
                                .collect();

                            for (hash, ticket, tag, download_type) in pending_retries {
                                if let Some(info) = retried_downloads.get_mut(&hash) {
                                    info.retry_time = None;

                                    debug!("Retrying download for blob {} (attempt {})",
                                        hex::encode(hash), info.retries);

<<<<<<< HEAD
                                    let other_possible_nodes = run.coordinator_state().map(all_node_addrs_shuffled).unwrap_or_default();
                                    p2p.start_download(ticket, tag, other_possible_nodes);
=======
                                    p2p.start_download(ticket, tag, download_type).await?;
>>>>>>> d1b6d928
                                }
                            }
                        }

                        _ = opprotunistic_witness_interval.tick() => {
                            run.try_send_opportunistic_witness().await?;
                        }

                        Some((download_ticket, tag)) = rx_request_download.recv() => {
                            let other_possible_nodes = run.coordinator_state().map(all_node_addrs_shuffled).unwrap_or_default();
<<<<<<< HEAD
                            p2p.start_download(download_ticket, tag, other_possible_nodes);
=======
                            p2p.start_download(download_ticket, tag, DownloadType::DistroResult(other_possible_nodes)).await?;
>>>>>>> d1b6d928
                        }
                        Some(opportunistic_data) = rx_witness.recv() => {
                            watcher.backend_mut().send_witness(opportunistic_data).await?;
                        }
                        Some(health_check) = rx_health_check.recv() => {
                            watcher.backend_mut().send_health_check(health_check).await?;
                        }
                        Some(checkpoint) = rx_checkpoint.recv() => {
                            watcher.backend_mut().send_checkpoint(checkpoint).await?;
                        }
                        Some(model) = rx_model.recv() => {
                            sharable_model.update_parameters(model)?;
                        },
                        Some((config_string, tokenizer_string)) = rx_config.recv() => {
                            let tokenizer: Tokenizer = serde_json::from_str(&tokenizer_string)?;
                            sharable_model.update_config(config_string, tokenizer)?;
                        }
                        Some((param_names, tx_params_response)) = rx_parameters_req.recv() => {
                            sharable_model.initialize_parameters(&param_names, tx_params_response);
                            let Some(coordinator_state) = watcher.coordinator_state() else {
                                bail!("Coordinator state not yet registered, nothing to do. Try joining the run again.");
                            };

                            let tx_params_download = tx_params_download.clone();
                            let router = p2p.router();

                            let me = NodeId::from_bytes(identity.get_p2p_public_key()).unwrap();
                            let peer_ids: Vec<NodeId> = all_node_addrs_shuffled(&coordinator_state)
                                .into_iter()
                                .map(|node_addr| node_addr.node_id)
                                .filter(|peer_id| peer_id != &me)
                                .collect();

                            if peer_ids.is_empty() {
                                bail!("There are no peers to request parameters from. Try joining the run again.");
                            }
                            let num_peers = peer_ids.len();
                            let param_requests_cancel_token = param_requests_cancel_token.clone();
                            let handle: JoinHandle<anyhow::Result<()>> = tokio::spawn(async move {
                                // We use std mutex implementation here and call `.unwrap()` when acquiring the lock since there
                                // is no chance of mutex poisoning; locks are acquired only to insert or remove items from them
                                // and dropped immediately
                                let parameter_blob_tickets = Arc::new(std::sync::Mutex::new(Vec::new()));
                                let errored_peers = Arc::new(std::sync::Mutex::new(HashMap::new()));
                                let peer_cycle = Arc::new(Mutex::new(VecDeque::from(peer_ids)));
                                let mut request_handles = Vec::new();

                                for param_name in param_names {
                                    let router = router.clone();
                                    let errored_peers = errored_peers.clone();
                                    let peer_cycle = peer_cycle.clone();

                                    let request_handle = tokio::spawn(
                                        param_request_task(
                                            ModelRequestType::Parameter(param_name),
                                            router,
                                            parameter_blob_tickets.clone(),
                                            peer_cycle,
                                            errored_peers,
                                            num_peers,
                                            param_requests_cancel_token.clone()
                                        )
                                    );

                                    // Check if we reached the max number of concurrent requests, and if that is the case,
                                    // await for all of them to complete and start downloading the blobs
                                    if request_handles.len() == max_concurrent_downloads - 1 {
                                        let mut max_concurrent_request_futures = std::mem::take(&mut request_handles);
                                        max_concurrent_request_futures.push(request_handle);
                                        join_all(max_concurrent_request_futures).await;
                                        let current_parameter_blob_tickets: Vec<(BlobTicket, ModelRequestType)> = {
                                            let mut parameter_blob_tickets_lock = parameter_blob_tickets.lock().unwrap();
                                            parameter_blob_tickets_lock.drain(..).collect()
                                        };
                                        tx_params_download.send(current_parameter_blob_tickets)?;
                                        continue;
                                    }
                                    request_handles.push(request_handle);
                                }

                                // All parameters have been requested, wait all the remaining request futures to complete
                                // and download the blobs
                                join_all(request_handles).await;
                                let parameter_blob_tickets: Vec<(BlobTicket, ModelRequestType)> = {
                                    let mut parameter_blob_tickets_lock = parameter_blob_tickets.lock().unwrap();
                                    parameter_blob_tickets_lock.drain(..).collect()
                                };
                                tx_params_download.send(parameter_blob_tickets)?;
                                Ok(())
                            });
                            drop(handle);
                        },
                        Some(tx_model_config_response) = rx_request_model_config.recv() => {
                            sharable_model.tx_model_config_response = Some(tx_model_config_response);
                            let Some(coordinator_state) = watcher.coordinator_state() else {
                                warn!("Coordinator state not yet registered, nothing to do");
                                return Ok(());
                            };

                            let me = NodeId::from_bytes(identity.get_p2p_public_key())?;
                            let peer_ids: Vec<NodeId> = participating_node_ids(&coordinator_state)
                                .into_iter()
                                .filter(|peer_id| peer_id != &me)
                                .collect();

                            let config_blob_ticket = get_blob_ticket_to_download(&p2p, peer_ids, &param_requests_cancel_token, ModelRequestType::Config).await?;

<<<<<<< HEAD
                            for ticket in parameter_blob_tickets {
                                // tag 0 means when we enter a train step, it'll get wiped.
                                p2p.start_download(ticket, 0, Vec::new());
                            }
=======
                            // tokio::time::sleep(Duration::from_secs(5)).await;
                            // tag 0 means when we enter a train step, it'll get wiped.
                            p2p.start_download(config_blob_ticket.clone(), 0, DownloadType::ModelSharing(ModelRequestType::Config)).await?;
>>>>>>> d1b6d928

                        }
                        Some(param_blob_tickets) = rx_params_download.recv() => {
                            for (ticket, request_type) in param_blob_tickets {
                                // tag 0 means when we enter a train step, it'll get wiped.
<<<<<<< HEAD
                                p2p.start_download(ticket, 0, Vec::new());
=======
                                p2p.start_download(ticket, 0, DownloadType::ModelSharing(request_type)).await?;
>>>>>>> d1b6d928
                            }
                        }
                        _ = param_requests_cancel_token.cancelled() => bail!("Peers were unreachable for P2P parameter requests. Try joining again"),
                        _ = check_connection_interval.tick() => {
                            let Some(run_state) = run.coordinator_state() else {continue;};
                            if run_state.halted() {
                                continue;
                            }

                            ensure_gossip_connected(run_state, &mut p2p);
                        }
                        else => break
                    }
                }

                info!("Main client loop ended");

                if wait_for_checkpoint {
                    info!("Waiting for checkpoint to finish");
                    if let Some(checkpoint) = rx_checkpoint.recv().await {
                        watcher.backend_mut().send_checkpoint(checkpoint).await?;
                    }
                    info!("Checkpoint finished, exiting main client loop");
                }

                Ok(())
            }
        });

        Self {
            _t: Default::default(),
            cancel,
            req_tui_state,
            rx_tui,
            join,
        }
    }

    pub fn finished(&mut self) -> &mut JoinHandle<Result<(), Error>> {
        &mut self.join
    }

    pub fn shutdown(&self) {
        self.cancel.cancel();
    }

    pub async fn tui_states(&self) -> TUIStates {
        self.req_tui_state.notify_one();
        self.rx_tui.borrow().clone()
    }
}

fn ensure_gossip_connected<T: NodeIdentity>(run_state: &Coordinator<T>, p2p: &mut NC) {
    // don't try to connect to anyone if we're paused
    if run_state.halted() {
        return;
    }

    let my_node_id = p2p.node_id();

    let run_participating_node_ids = participating_node_ids(run_state);

    // only connect to peers after we become part of the set of current clients
    if !run_participating_node_ids.contains(&my_node_id) {
        return;
    }

    // TODO: maybe don't force connections if we're trying to join new peers already
    // see https://github.com/PsycheFoundation/psyche/issues/78
    let gossip_neighbors: BTreeSet<_> = p2p.neighbors().collect();
    if gossip_neighbors.is_empty() {
        warn!("Not connected to any gossip peers! Trying to connect to some...");
    }

    const MAX_NUM_BOOTSTRAP_PEERS: usize = 3;
    // we only want to bootstrap gossip;
    // only connect to enough peers to bring our total peer count to at MOST MAX_NUM_BOOTSTRAP_PEERS.
    // if we already have that many or more, don't send any gossip joins
    // because gossip joins this way can force-disconnect other peers.
    let num_peers_to_add = MAX_NUM_BOOTSTRAP_PEERS.saturating_sub(gossip_neighbors.len());

    if num_peers_to_add == 0 {
        return;
    }

    let mut to_connect = run_participating_node_ids
        .iter()
        .filter(|node_id| *node_id != &my_node_id)
        .filter(|node_id| !gossip_neighbors.contains(*node_id))
        .collect::<Vec<_>>();
    to_connect.shuffle(&mut thread_rng());
    let to_connect = to_connect
        .into_iter()
        .take(num_peers_to_add)
        .cloned()
        .collect::<Vec<_>>();

    if !to_connect.is_empty() {
        info!(num_new_peers = to_connect.len(), "Connecting to new peers");
        p2p.add_peers(to_connect);
    }
}

pub struct P2PNodeInfo {
    pub ips: Vec<String>,
    pub bandwidth: f64,
}

async fn get_p2p_info<B, D>(
    p2p: &NetworkConnection<B, D>,
) -> anyhow::Result<HashMap<String, P2PNodeInfo>>
where
    B: Networkable,
    D: Networkable,
{
    let remotes = p2p.remote_infos();
    let node_addr = p2p.node_addr().await?;
    Ok(remotes
        .into_iter()
        .map(|(x, bandwidth)| {
            (
                x.node_id.to_string(),
                P2PNodeInfo {
                    ips: x
                        .addrs
                        .into_iter()
                        .map(|y| y.addr.to_string())
                        .collect::<Vec<_>>(),
                    bandwidth,
                },
            )
        })
        .chain(std::iter::once((
            node_addr.node_id.to_string(),
            P2PNodeInfo {
                ips: node_addr
                    .direct_addresses
                    .iter()
                    .map(|x| x.to_string())
                    .collect::<Vec<_>>(),
                bandwidth: 0.0,
            },
        )))
        .collect())
}

fn participating_node_ids<T: NodeIdentity>(state: &Coordinator<T>) -> Vec<NodeId> {
    state
        .epoch_state
        .clients
        .iter()
        .map(|c| NodeId::from_bytes(c.id.get_p2p_public_key()).unwrap())
        .collect()
}

fn all_node_addrs_shuffled<T: NodeIdentity>(state: &Coordinator<T>) -> Vec<NodeAddr> {
    let mut addrs = participating_node_ids(state)
        .into_iter()
        .map(|node_id| node_id.into())
        .collect::<Vec<_>>();
    addrs.shuffle(&mut thread_rng());
    addrs
}

async fn get_blob_ticket_to_download(
    p2p: &NC,
    peer_ids: Vec<NodeId>,
    param_requests_cancel_token: &CancellationToken,
    request_type: ModelRequestType,
) -> Result<BlobTicket, anyhow::Error> {
    let router = p2p.router();
    // initialize variables to request model config
    let config_blob_tickets = Arc::new(std::sync::Mutex::new(Vec::with_capacity(1)));
    let errored_peers = Arc::new(std::sync::Mutex::new(HashMap::new()));
    let num_peers = peer_ids.len();
    let peer_cycle = Arc::new(Mutex::new(VecDeque::from(peer_ids)));

    if num_peers == 0 {
        return Err(anyhow::anyhow!("No peers available to request the model"));
    }

    param_request_task(
        request_type,
        router,
        config_blob_tickets.clone(),
        peer_cycle,
        errored_peers,
        num_peers,
        param_requests_cancel_token.clone(),
    )
    .await;

    let (config_blob_ticket, _) = {
        let mut config_blob_tickets_lock = config_blob_tickets.lock().unwrap();
        let mut a: Vec<(BlobTicket, ModelRequestType)> =
            config_blob_tickets_lock.drain(..).collect();
        a.pop().unwrap()
    };

    Ok(config_blob_ticket)
}<|MERGE_RESOLUTION|>--- conflicted
+++ resolved
@@ -166,43 +166,9 @@
                                 new_state.run_state
                             );
 
-<<<<<<< HEAD
-                            let connected_p2p_nodes: BTreeSet<_> = p2p.neighbors().collect();
-                            if !new_state.halted()
-                            {
-                                let run_participating_node_ids = participating_node_ids(new_state);
-                                allowlist.set(run_participating_node_ids.iter().copied());
-
-                                let my_node_id = p2p.node_id();
-
-                                // only connect to peers after we become part of the set of current clients
-                                if run_participating_node_ids.contains(&my_node_id) {
-                                    const MAX_NUM_BOOTSTRAP_PEERS: usize = 3;
-                                    // we only want to bootstrap gossip;
-                                    // only connect to enough peers to bring our total peer count to at MOST MAX_NUM_BOOTSTRAP_PEERS.
-                                    // if we already have that many or more, don't send any gossip joins
-                                    // because gossip joins this way can force-disconnect other peers.
-                                    let num_peers_to_add = MAX_NUM_BOOTSTRAP_PEERS.saturating_sub(connected_p2p_nodes.len());
-
-                                    let mut to_connect = run_participating_node_ids
-                                        .iter()
-                                        .filter(|node_id| *node_id != &my_node_id)
-                                        .filter(|node_id| !connected_p2p_nodes.contains(*node_id))
-                                        .collect::<Vec<_>>();
-                                    to_connect.shuffle(&mut thread_rng());
-                                    let to_connect = to_connect.into_iter().take(num_peers_to_add).cloned().collect::<Vec<_>>();
-
-                                    if !to_connect.is_empty() {
-                                        info!(num_new_peers = to_connect.len(), "Connecting to new peers");
-                                        p2p.add_peers(to_connect);
-                                    }
-                                }
-                            }
-=======
                             let run_participating_node_ids = participating_node_ids(new_state);
                             allowlist.set(run_participating_node_ids);
                             ensure_gossip_connected(new_state, &mut p2p);
->>>>>>> d1b6d928
 
                             if old_state.map(|s| s.run_state) != Some(new_state.run_state) && new_state.run_state == RunState::RoundTrain {
                                 trace!("Updating p2p");
@@ -432,12 +398,7 @@
                                     debug!("Retrying download for blob {} (attempt {})",
                                         hex::encode(hash), info.retries);
 
-<<<<<<< HEAD
-                                    let other_possible_nodes = run.coordinator_state().map(all_node_addrs_shuffled).unwrap_or_default();
-                                    p2p.start_download(ticket, tag, other_possible_nodes);
-=======
-                                    p2p.start_download(ticket, tag, download_type).await?;
->>>>>>> d1b6d928
+                                    p2p.start_download(ticket, tag, download_type);
                                 }
                             }
                         }
@@ -448,11 +409,7 @@
 
                         Some((download_ticket, tag)) = rx_request_download.recv() => {
                             let other_possible_nodes = run.coordinator_state().map(all_node_addrs_shuffled).unwrap_or_default();
-<<<<<<< HEAD
-                            p2p.start_download(download_ticket, tag, other_possible_nodes);
-=======
-                            p2p.start_download(download_ticket, tag, DownloadType::DistroResult(other_possible_nodes)).await?;
->>>>>>> d1b6d928
+                            p2p.start_download(download_ticket, tag, DownloadType::DistroResult(other_possible_nodes));
                         }
                         Some(opportunistic_data) = rx_witness.recv() => {
                             watcher.backend_mut().send_witness(opportunistic_data).await?;
@@ -560,26 +517,15 @@
 
                             let config_blob_ticket = get_blob_ticket_to_download(&p2p, peer_ids, &param_requests_cancel_token, ModelRequestType::Config).await?;
 
-<<<<<<< HEAD
-                            for ticket in parameter_blob_tickets {
-                                // tag 0 means when we enter a train step, it'll get wiped.
-                                p2p.start_download(ticket, 0, Vec::new());
-                            }
-=======
                             // tokio::time::sleep(Duration::from_secs(5)).await;
                             // tag 0 means when we enter a train step, it'll get wiped.
-                            p2p.start_download(config_blob_ticket.clone(), 0, DownloadType::ModelSharing(ModelRequestType::Config)).await?;
->>>>>>> d1b6d928
+                            p2p.start_download(config_blob_ticket.clone(), 0, DownloadType::ModelSharing(ModelRequestType::Config));
 
                         }
                         Some(param_blob_tickets) = rx_params_download.recv() => {
                             for (ticket, request_type) in param_blob_tickets {
                                 // tag 0 means when we enter a train step, it'll get wiped.
-<<<<<<< HEAD
-                                p2p.start_download(ticket, 0, Vec::new());
-=======
-                                p2p.start_download(ticket, 0, DownloadType::ModelSharing(request_type)).await?;
->>>>>>> d1b6d928
+                                p2p.start_download(ticket, 0, DownloadType::ModelSharing(request_type));
                             }
                         }
                         _ = param_requests_cancel_token.cancelled() => bail!("Peers were unreachable for P2P parameter requests. Try joining again"),
