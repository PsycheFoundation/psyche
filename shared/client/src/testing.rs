--- conflicted
+++ resolved
@@ -10,12 +10,9 @@
     SolanaSubscription,
     WitnessElected,
     Error,
-<<<<<<< HEAD
-    CheckpointType,
-=======
     DataProviderFetchSuccess,
     DataProviderFetchError,
->>>>>>> 30065935
+    CheckpointType,
 }
 
 impl std::fmt::Display for IntegrationTestLogMarker {
@@ -32,12 +29,9 @@
                 Self::SolanaSubscription => "solana_subscription",
                 Self::WitnessElected => "witness_elected",
                 Self::Error => "error",
-<<<<<<< HEAD
-                Self::CheckpointType => "checkpoint_type",
-=======
                 Self::DataProviderFetchSuccess => "data_provider_fetch_success",
                 Self::DataProviderFetchError => "data_provider_fetch_error",
->>>>>>> 30065935
+                Self::CheckpointType => "checkpoint_type",
             }
         )
     }
@@ -56,12 +50,9 @@
             "solana_subscription" => Self::SolanaSubscription,
             "witness_elected" => Self::WitnessElected,
             "error" => Self::Error,
-<<<<<<< HEAD
-            "checkpoint_type" => Self::CheckpointType,
-=======
             "data_provider_fetch_success" => Self::DataProviderFetchSuccess,
             "data_provider_fetch_error" => Self::DataProviderFetchError,
->>>>>>> 30065935
+            "checkpoint_type" => Self::CheckpointType,
             _ => return Err(()),
         })
     }
