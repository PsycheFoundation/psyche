--- conflicted
+++ resolved
@@ -1,9 +1,5 @@
-<<<<<<< HEAD
-use anyhow::{bail, Result};
-use psyche_coordinator::{get_batch_ids_for_node, Coordinator};
-=======
+use anyhow::{Result, bail};
 use psyche_coordinator::{Coordinator, get_batch_ids_for_node};
->>>>>>> bf795449
 use psyche_core::{BatchId, NodeIdentity};
 use psyche_data_provider::{DataProvider, TokenizedDataProvider};
 use psyche_modeling::{Batch, BatchData, BatchDataCPU};
@@ -19,13 +15,9 @@
     task::JoinHandle,
     time::sleep,
 };
-<<<<<<< HEAD
-use tracing::{debug, error, info, trace, trace_span, warn, Instrument};
+use tracing::{Instrument, debug, error, info, trace, trace_span, warn};
 
 use crate::IntegrationTestLogMarker;
-=======
-use tracing::{Instrument, debug, error, trace, trace_span, warn};
->>>>>>> bf795449
 
 pub type BatchStep = u32;
 pub type BatchIdSet = HashSet<BatchId>;
@@ -109,7 +101,6 @@
                             }
                         };
 
-<<<<<<< HEAD
                         let mut batch_option = None;
                         let start_idx = *last_successful_provider_idx.lock().await; // Read the last successful index
 
@@ -145,8 +136,8 @@
                                             attempt = retry_count,
                                             max_retries = MAX_RETRIES,
                                             error = %err,
-                                            "Data fetch error with provider {}. Retrying in {}ms",
-                                            provider_idx, delay_ms.as_millis()
+                                            "Data fetch error for batch_id={} (attempt {}/{}) with provider {} \"{:#}\". Retrying in {}ms",
+                                            provider_idx, batch_id, retry_count, MAX_RETRIES, err, delay_ms.as_millis()
                                         );
                                         sleep(delay_ms).await;
                                         continue; // Continue retry loop
@@ -162,25 +153,6 @@
                                         );
                                         break; // Break retry loop, provider failed permanently for this batch
                                     }
-=======
-                        let mut retry_count = 0;
-                        let batch = loop {
-                            match data_provider.lock().await.get_samples(batch_id).await {
-                                Ok(batch) => break batch,
-                                Err(err) if retry_count < MAX_RETRIES => {
-                                    retry_count += 1;
-                                    let delay_ms = BASE_DELAY_MS * (retry_count as u64 - 1);
-                                    warn!(
-                                        "Data fetch error for batch_id={} (attempt {}/{}): \"{:#}\". Retrying in {}ms",
-                                        batch_id, retry_count, MAX_RETRIES, err, delay_ms
-                                    );
-                                    sleep(Duration::from_millis(delay_ms)).await;
-                                    continue;
-                                }
-                                Err(err) => {
-                                    error!("Data fetch failed for batch_id={} after {} attempts: {err:#}", batch_id, MAX_RETRIES);
-                                    return;
->>>>>>> bf795449
                                 }
                             } // End retry loop
 
@@ -195,7 +167,7 @@
                         let batch = match batch_option {
                             Some(b) => b,
                             None => {
-                                error!(batch_id = %batch_id, "Failed to fetch batch after trying all data providers.");
+                                error!(batch_id = %batch_id, "Failed to fetch batch {} after {} attempts after trying all data providers.", batch_id, MAX_RETRIES);
                                 continue; // Skip this batch and try the next assigned ID
                             }
                         };
