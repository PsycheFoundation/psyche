--- conflicted
+++ resolved
@@ -61,7 +61,6 @@
         cancel: CancellationToken,
         skip_and_step_by: Option<(usize, usize)>,
         limit: Option<usize>,
-        min_reporting_ratio: Option<f32>,
     ) {
         let result = self.task.run(
             EvalTaskOptions {
@@ -70,11 +69,7 @@
                 live_results: Some(self.results.clone()),
                 cancel: Some(cancel),
                 limit,
-<<<<<<< HEAD
-                min_reporting_ratio,
-=======
                 shared_progress_bar: None,
->>>>>>> f3204ccb
             },
             false,
         );
@@ -286,12 +281,7 @@
                                                 &mut trainer,
                                                 cancel.clone(),
                                                 Some((next_index, data_parallelism)),
-<<<<<<< HEAD
-                                                Some(10),
-                                                Some(0.1), // don't report until at least 10% of the eval is run
-=======
                                                 limit,
->>>>>>> f3204ccb
                                             );
                                             trace!("Done eval task {}", eval_task.task.name());
                                         }
