--- conflicted
+++ resolved
@@ -131,15 +131,10 @@
                 let mut model_tasks = eval_tasks
                     .into_iter()
                     .map(|task| {
-<<<<<<< HEAD
-                        let prepared = task.prepare(&tokenizer, None, eval_task_max_docs);
+                        let prepared = task.prepare(&tokenizer, eval_task_max_docs);
                         tracing::info!("Loading evaluation task: {}", &prepared.name());
 
                         Arc::new(ModelTask::new_eval_task(EvalTask {
-=======
-                        let prepared = task.prepare(&tokenizer, eval_task_max_docs);
-                        Arc::new(EvalTask {
->>>>>>> 2c6f4c8e
                             task: prepared,
                             results: Arc::new(RunningAverage::new()),
                             next_index: Arc::new(AtomicUsize::new(0)),
