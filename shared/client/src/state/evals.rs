use futures::future::try_join_all;
use psyche_core::RunningAverage;
use psyche_eval::{EvalTaskOptions, Task};
use psyche_modeling::Trainer;
use rand::{Rng, seq::SliceRandom, thread_rng};
use std::sync::Arc;
use thiserror::Error;
use tokenizers::Tokenizer;
use tokio::{
    sync::{Notify, RwLock},
    task::{JoinError, JoinHandle},
};
use tokio_util::sync::CancellationToken;
use tracing::{Level, error, info, span, trace};

use crate::state::{prompt::PromptTask, prompt_texts::PROMPT_TEXTS};
pub const PROMPT_TASK_NAME: &str = "Prompt";

#[derive(Debug)]

pub struct ModelTask {
    pub task: EnumModelTask,
}

#[derive(Debug)]
pub enum EnumModelTask {
    EvalTask(EvalTask),
    PromptTask(PromptTask),
}

#[derive(Debug)]
pub struct EvalTask {
    pub task: psyche_eval::PreparedTask,
    results: Arc<RunningAverage>,
    next_indices: std::sync::Mutex<Vec<usize>>,
}

impl ModelTask {
    pub fn new_eval_task(eval_task: EvalTask) -> Self {
        Self {
            task: EnumModelTask::EvalTask(eval_task),
        }
    }
    pub fn new_prompt_task(prompt_task: PromptTask) -> Self {
        Self {
            task: EnumModelTask::PromptTask(prompt_task),
        }
    }

    pub fn name(&self) -> &str {
        match &self.task {
            EnumModelTask::EvalTask(task) => task.task.name(),
            EnumModelTask::PromptTask(_prompt) => PROMPT_TASK_NAME,
        }
    }
}
impl EvalTask {
    pub fn run(
        &self,
        trainer: &mut Trainer,
        cancel: CancellationToken,
        skip_and_step_by: Option<(usize, usize)>,
        limit: Option<usize>,
        min_reporting_ratio: Option<f32>,
    ) {
        let result = self.task.run(
            EvalTaskOptions {
                model: trainer,
                skip_and_step_by,
                live_results: Some(self.results.clone()),
                cancel: Some(cancel),
                limit,
                min_reporting_ratio,
            },
            false,
        );
        self.next_indices
            .lock()
            .unwrap()
            .insert(0, result.next_index);
    }

    pub fn results(&self) -> &RunningAverage {
        &self.results
    }
}

#[derive(Debug)]
struct LoadingState {
    state: RwLock<LoadingStateInner>,
    loaded_notify: Notify,
}

#[derive(Debug)]
enum LoadingStateInner {
    Loading,
    Done(Vec<Arc<ModelTask>>),
    Failed(JoinError),
}

#[derive(Debug, Clone)]
pub struct ModelTaskRunner {
    tasks: Arc<LoadingState>,
    data_parallelism: usize,
}

impl ModelTaskRunner {
    pub fn new(
        eval_tasks: Vec<Task>,
        prompt_task: bool,
        tokenizer: Arc<Tokenizer>,
        eval_task_max_docs: Option<usize>,
        data_parallelism: usize,
    ) -> Self {
        let tasks = Arc::new(LoadingState {
            state: RwLock::new(LoadingStateInner::Loading),
            loaded_notify: Notify::new(),
        });
        let tasks_clone = tasks.clone();

        tokio::spawn(async move {
            let result = tokio::task::spawn_blocking(move || {
                let mut model_tasks = eval_tasks
                    .into_iter()
                    .map(|task| {
                        let prepared = task.prepare(&tokenizer, eval_task_max_docs);
                        tracing::info!("Loading evaluation task: {}", &prepared.name());

                        Arc::new(ModelTask::new_eval_task(EvalTask {
                            task: prepared,
                            results: Arc::new(RunningAverage::new()),
                            next_indices: std::sync::Mutex::new(Vec::from_iter(
                                0..data_parallelism,
                            )),
                        }))
                    })
                    .collect::<Vec<_>>();

                if prompt_task {
                    let mut rng = rand::thread_rng();

                    let prompt_index = rng.gen_range(0..PROMPT_TEXTS.len());
                    tracing::info!(
                        "Loading prompt task, selected prompt index {}",
                        prompt_index
                    );

                    let prompt_task = Arc::new(ModelTask::new_prompt_task(PromptTask::new(
                        prompt_index,
                        PROMPT_TEXTS[prompt_index].to_string(),
                        &tokenizer,
                    )));
                    model_tasks.push(prompt_task);
                }

                model_tasks
            })
            .await;

            let mut state = tasks_clone.state.write().await;
            *state = match result {
                Ok(tasks) => {
                    info!("Model tasks loaded successfully");
                    LoadingStateInner::Done(tasks)
                }
                Err(err) => {
                    error!("Failed to load eval tasks: {err:#}");
                    LoadingStateInner::Failed(err)
                }
            };
            tasks_clone.loaded_notify.notify_one();
        });

        Self {
            tasks,
            data_parallelism,
        }
    }

    async fn wait_for_tasks(
        tasks: Arc<LoadingState>,
        cancel: &CancellationToken,
    ) -> Option<Vec<Arc<ModelTask>>> {
        loop {
            // First check if already done
            {
                let state = tasks.state.read().await;
                match &*state {
                    LoadingStateInner::Done(tasks) => {
                        if tasks.is_empty() {
                            return None;
                        }
                        return Some(tasks.clone());
                    }
                    LoadingStateInner::Failed(err) => {
                        error!("Failed to load eval tasks: {err:#}");
                        return None;
                    }
                    LoadingStateInner::Loading => {
                        // Wait for either cancellation or completion
                        tokio::select! {
                            _ = cancel.cancelled() => {
                                trace!("Eval tasks early-cancelled");
                                return None;
                            }
                            _ = tasks.loaded_notify.notified() => {
                                // Loop around to see if we failed or suceeded to load
                                continue;
                            }
                        }
                    }
                }
            }
        }
    }

    pub fn tasks(&self) -> Option<Vec<Arc<ModelTask>>> {
        // Synchronous access to tasks if they're ready
        match &*self.tasks.state.try_read().ok()? {
            LoadingStateInner::Done(tasks) => Some(tasks.clone()),
            LoadingStateInner::Loading | LoadingStateInner::Failed(_) => None,
        }
    }

    pub fn start_if_not_running(&self, trainers: MaybeRunningEvals) -> RunningEvals {
        match trainers {
            MaybeRunningEvals::NotRunning(trainers) => self.start(trainers),
            MaybeRunningEvals::Running(evals) => evals,
        }
    }

    pub fn start(&self, trainers: Vec<Trainer>) -> RunningEvals {
        let cancel = CancellationToken::new();
        trace!("Starting evals!");

        RunningEvals {
            cancel: cancel.clone(),
            eval_trainers: trainers
                .into_iter()
                .map(|mut trainer| {
                    let data_parallelism = self.data_parallelism;
                    let cancel = cancel.clone();
                    let tasks = self.tasks.clone();

                    tokio::task::spawn(async move {
                        let mut model_tasks = match Self::wait_for_tasks(tasks, &cancel).await {
                            Some(tasks) => tasks,
                            None => return Ok(trainer), // Return early if cancelled or failed
                        };

                        tokio::task::spawn_blocking(move || {
                            'eval_loop: while !cancel.is_cancelled() {
                                model_tasks.shuffle(&mut thread_rng());
                                let span = span!(Level::TRACE, "eval_task").entered();
                                for model_task in &model_tasks {
                                    if cancel.is_cancelled() {
                                        break 'eval_loop;
                                    }

<<<<<<< HEAD
                                    // prompt task will run only on the first trainer to prevent parallel execution.

                                    match &model_task.task {
                                        EnumModelTask::EvalTask(eval_task) => {
                                            let next_index = {
                                                let mut next_indices =
                                                    eval_task.next_indices.lock().unwrap();
                                                next_indices.pop().unwrap()
                                            };
                                            trace!(
                                                "Running eval task {} on index {}",
                                                eval_task.task.name(),
                                                next_index
                                            );
                                            eval_task.run(
                                                &mut trainer,
                                                cancel.clone(),
                                                Some((next_index, data_parallelism)),
                                                Some(10),
                                            );
                                        }
                                        EnumModelTask::PromptTask(prompt) => {
                                            let mut is_running = prompt.is_running.lock().unwrap();
                                            if *is_running {
                                                continue;
                                            } else {
                                                *is_running = true;
                                            }
                                            drop(is_running);
                                            trace!(
                                                "Running {} task on prompt index: {}",
                                                model_task.name(),
                                                prompt.selected_prompt
                                            );

                                            prompt.run(&mut trainer, cancel.clone());
                                            *prompt.is_running.lock().unwrap() = false;
                                        }
                                    }
                                    trace!("Done model task {}", model_task.name());
=======
                                    let next_index = {
                                        let mut next_indices =
                                            eval_task.next_indices.lock().unwrap();
                                        next_indices.pop().unwrap()
                                    };
                                    trace!(
                                        "Running eval task {} on index {}",
                                        eval_task.task.name(),
                                        next_index
                                    );
                                    eval_task.run(
                                        &mut trainer,
                                        cancel.clone(),
                                        Some((next_index, data_parallelism)),
                                        Some(10),
                                        Some(0.1), // don't report until at least 10% of the eval is run
                                    );
                                    trace!("Done eval task {}", eval_task.task.name());
>>>>>>> 161ee7c2
                                }

                                drop(span);
                            }
                            trainer
                        })
                        .await
                        .map_err(EvalError::JoinError)
                    })
                })
                .collect(),
        }
    }
}

#[derive(Debug)]
pub struct RunningEvals {
    cancel: CancellationToken,
    eval_trainers: Vec<JoinHandle<Result<Trainer, EvalError>>>,
}

#[derive(Debug)]
pub enum MaybeRunningEvals {
    Running(RunningEvals),
    NotRunning(Vec<Trainer>),
}

impl MaybeRunningEvals {
    pub fn is_empty(&self) -> bool {
        match self {
            Self::Running(_) => false,
            Self::NotRunning(t) => t.is_empty(),
        }
    }
    pub async fn stop_evals(self) -> Result<Vec<Trainer>, EvalError> {
        match self {
            MaybeRunningEvals::Running(evals) => evals.stop_evals().await,
            MaybeRunningEvals::NotRunning(trainers) => Ok(trainers),
        }
    }
}

impl From<RunningEvals> for MaybeRunningEvals {
    fn from(evals: RunningEvals) -> Self {
        Self::Running(evals)
    }
}

impl From<Vec<Trainer>> for MaybeRunningEvals {
    fn from(trainers: Vec<Trainer>) -> Self {
        Self::NotRunning(trainers)
    }
}

#[derive(Debug, Error)]
pub enum EvalError {
    #[error("Failed to join thread")]
    JoinError(#[from] JoinError),
}

impl RunningEvals {
    pub async fn stop_evals(self) -> Result<Vec<Trainer>, EvalError> {
        self.cancel.cancel();

        try_join_all(self.eval_trainers)
            .await?
            .into_iter()
            .collect()
    }
}<|MERGE_RESOLUTION|>--- conflicted
+++ resolved
@@ -257,7 +257,6 @@
                                         break 'eval_loop;
                                     }
 
-<<<<<<< HEAD
                                     // prompt task will run only on the first trainer to prevent parallel execution.
 
                                     match &model_task.task {
@@ -277,7 +276,9 @@
                                                 cancel.clone(),
                                                 Some((next_index, data_parallelism)),
                                                 Some(10),
+                                                Some(0.1), // don't report until at least 10% of the eval is run
                                             );
+                                            trace!("Done eval task {}", eval_task.task.name());
                                         }
                                         EnumModelTask::PromptTask(prompt) => {
                                             let mut is_running = prompt.is_running.lock().unwrap();
@@ -298,26 +299,6 @@
                                         }
                                     }
                                     trace!("Done model task {}", model_task.name());
-=======
-                                    let next_index = {
-                                        let mut next_indices =
-                                            eval_task.next_indices.lock().unwrap();
-                                        next_indices.pop().unwrap()
-                                    };
-                                    trace!(
-                                        "Running eval task {} on index {}",
-                                        eval_task.task.name(),
-                                        next_index
-                                    );
-                                    eval_task.run(
-                                        &mut trainer,
-                                        cancel.clone(),
-                                        Some((next_index, data_parallelism)),
-                                        Some(10),
-                                        Some(0.1), // don't report until at least 10% of the eval is run
-                                    );
-                                    trace!("Done eval task {}", eval_task.task.name());
->>>>>>> 161ee7c2
                                 }
 
                                 drop(span);
