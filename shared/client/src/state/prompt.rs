--- conflicted
+++ resolved
@@ -9,12 +9,8 @@
 use tokio_util::sync::CancellationToken;
 use tracing::{debug, trace};
 
-<<<<<<< HEAD
-const MAX_CONTEXT_LENGTH: usize = 2048;
 const MAX_TOKENS_TO_GENERATE: usize = 256;
 
-=======
->>>>>>> 12f4e4ec
 #[derive(Debug)]
 pub struct PromptTask {
     pub selected_prompt: RwLock<usize>,
