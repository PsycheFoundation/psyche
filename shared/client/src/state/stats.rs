use psyche_coordinator::{
    Coordinator, MAX_TOKENS_TO_SEND, WitnessEvalResult, WitnessMetadata, model,
};
use psyche_core::{BoundedQueue, FixedVec, LearningRateSchedule, NodeIdentity};
use psyche_metrics::ClientMetrics;
use psyche_modeling::Trainer;
use std::{collections::HashMap, sync::Arc, time::Duration};
use tokenizers::Tokenizer;
use tracing::{info, warn};
use wandb::{DataValue, LogData};

use crate::{
    client::P2PNodeInfo,
    state::evals::{EnumModelTask, PROMPT_TASK_NAME},
};

use super::evals::ModelTaskRunner;

pub struct StatsLogger {
    tokenizer: Arc<Tokenizer>,
    wandb_run: Option<Arc<wandb::Run>>,
    pub metrics: Arc<ClientMetrics>,
    model_task_runner: ModelTaskRunner,

    step_durations: BoundedQueue<Duration, 16>,
    training_round_durations: BoundedQueue<Duration, 16>,

    losses: Vec<f32>,
    last_optim_stats: HashMap<String, f64>,
    eval_history: HashMap<String, Vec<f64>>,
    lr_schedule: LearningRateSchedule,

    pub node_info: HashMap<String, P2PNodeInfo>,
}

impl StatsLogger {
    pub fn new(
        tokenizer: Arc<Tokenizer>,
        model_task_runner: ModelTaskRunner,
        lr_schedule: LearningRateSchedule,
        wandb_run: Option<wandb::Run>,
        metrics: Arc<ClientMetrics>,
    ) -> Self {
        Self {
            tokenizer,
            wandb_run: wandb_run.map(Arc::new),
            losses: Vec::new(),
            step_durations: Default::default(),
            training_round_durations: Default::default(),
            model_task_runner,
            lr_schedule,
            eval_history: HashMap::new(),
            last_optim_stats: HashMap::new(),
            node_info: HashMap::new(),
            metrics,
        }
    }

    pub fn publish_round_stats<T: NodeIdentity>(&self, state: &Coordinator<T>) {
        let mut round_log = LogData::new();

        round_log.insert("_step", state.progress.step);

        // Training metrics
        if let Some(loss) = self.losses().last() {
            let loss_val = *loss;
            let perplexity_val = perplexity(loss_val);
            let confidence_val = self.confidence(loss_val);

            round_log.insert("train/loss", loss_val);
            round_log.insert("train/perplexity", perplexity_val);
            round_log.insert("train/confidence", confidence_val);

            // Log to metrics
            self.metrics.record_training_loss(loss_val as f64);
            self.metrics
                .record_training_perplexity(perplexity_val as f64);
            self.metrics
                .record_training_confidence(confidence_val as f64);
        }

        let lr = Trainer::get_lr(
            &self.lr_schedule,
            state.progress.step,
            state.get_cold_start_warmup_bounds(),
        );
        round_log.insert("train/lr", lr);
        self.metrics.record_learning_rate(lr);

        let total_tokens_val = total_tokens(state);
        let tokens_per_sec_val = self.global_tokens_per_second(state);
        let token_batch_size_val = token_batch_size(state);
        let efficiency_val = self.efficency();

        round_log.insert("train/total_tokens", total_tokens_val);
        round_log.insert("train/tokens_per_sec", tokens_per_sec_val);
        round_log.insert("train/global_token_batch_size", token_batch_size_val);
        round_log.insert("train/efficency", efficiency_val);

        self.metrics.record_total_tokens(total_tokens_val);
        self.metrics
            .record_tokens_per_second(tokens_per_sec_val as f64);
        self.metrics
            .record_token_batch_size(token_batch_size_val as u64);
        self.metrics
            .record_training_efficiency(efficiency_val as f64);
        if let Some(last_train_time) = self.training_round_durations.iter().last() {
            self.metrics
                .record_last_train_time(last_train_time.as_secs_f64());
        }
        // Coordinator metrics
        let num_clients = state.epoch_state.clients.len();
        let epoch = state.progress.epoch;
        let round_height = state.current_round().map(|x| x.height).unwrap_or_default();

        round_log.insert("coordinator/num_clients", num_clients);
        round_log.insert("coordinator/epoch", epoch);
        round_log.insert("coordinator/round", round_height);

        // Eval metrics
        for (key, val) in self.current_eval_results() {
            let formatted_key = format!(
                "eval/{}",
                key.to_lowercase()
                    .chars()
                    .map(|c| if c.is_ascii_alphanumeric() { c } else { '_' })
                    .collect::<String>()
            );
            round_log.insert(formatted_key.clone(), val);

            self.metrics.record_eval_metric(&key, val);
        }

        // Optimizer metrics
        for (name, value) in &self.last_optim_stats {
            let optim_key = format!("optim/{name}");
            round_log.insert(optim_key, *value);

            self.metrics.record_optimizer_stat(name, *value);
        }

        // P2P nodes (only for wandb, not metrics as requested)
        let p2p_nodes: HashMap<String, DataValue> = self
            .node_info
            .iter()
            .map(|(node_id, P2PNodeInfo { ips, bandwidth })| {
                (
                    node_id.to_string(),
                    HashMap::from([
                        ("ips", DataValue::from(ips.join(","))),
                        ("bandwidth", DataValue::from(*bandwidth)),
                    ])
                    .into(),
                )
            })
            .collect();

        round_log.insert("p2p/nodes", p2p_nodes);

        // Log to wandb
        if let Some(run) = self.wandb_run.clone() {
            tokio::spawn(async move {
                run.log(round_log).await;
            });
        }
    }

    pub fn get_witness_metadata<T: NodeIdentity>(&self, state: &Coordinator<T>) -> WitnessMetadata {
        let bandwidth_total: f64 = self.node_info.values().map(|v| v.bandwidth).sum();

        let evals = {
            let mut evals: FixedVec<WitnessEvalResult, 8> = Default::default();
            for (key, val) in self.current_eval_results() {
                let value = WitnessEvalResult::new_trunc_name(&key, no_nan(val as f32, 0.0));
                if evals.push(value).is_err() {
                    // fixedvec is full, that's ok! nothing we can do.
                    break;
                }
            }
            evals
        };

<<<<<<< HEAD
        // TODO see issue https://github.com/PsycheFoundation/psyche/issues/213
        let prompt_results = self.get_prompt_results();
        let prompt_index = self.get_prompt_index();
=======
        // See issue https://github.com/PsycheFoundation/psyche/issues/213
        // let prompt_results = self.get_prompt_results();
>>>>>>> 6c2012e8

        // NOTE: no NaNs allowed in borsh serialized data.
        let tokens_per_sec = self.global_tokens_per_second(state);
        WitnessMetadata {
            step: state.progress.step,
            tokens_per_sec: no_nan(tokens_per_sec, 0.0),
            bandwidth_per_sec: no_nan(bandwidth_total as f32, 0.0),
            loss: no_nan(
                self.losses().last().copied().unwrap_or(f32::INFINITY),
                f32::INFINITY,
            ),
            efficency: no_nan(self.efficency(), 0.0),
            evals,
<<<<<<< HEAD
            prompt_results,
            prompt_index,
=======
            // prompt_results,
>>>>>>> 6c2012e8
        }
    }

    pub fn push_round_stats(
        &mut self,
        round_losses: &[f32],
        training_round_duration: Duration,
        step_duration: Option<Duration>,
        optim_stats: HashMap<String, f64>,
    ) -> Option<f32> {
        let loss = if !round_losses.is_empty() {
            let loss = round_losses.iter().sum::<f32>() / round_losses.len() as f32;
            self.losses.push(loss);
            Some(loss)
        } else {
            None
        };

        self.training_round_durations.push(training_round_duration);
        if let Some(step_duration) = step_duration {
            self.step_durations.push(step_duration);
        }

        self.last_optim_stats = optim_stats;
        loss
    }

    /// only call this once per step
    /// take the current eval results and push them
    pub fn push_eval_results(&mut self) {
        for (key, value) in self.current_eval_results() {
            self.eval_history
                .entry(key.clone())
                .or_default()
                .push(value);
        }
    }

    pub fn eval_history(&self) -> &HashMap<String, Vec<f64>> {
        &self.eval_history
    }

    pub fn losses(&self) -> &[f32] {
        &self.losses
    }

    pub fn global_tokens_per_second<T: NodeIdentity>(&self, state: &Coordinator<T>) -> f32 {
        match self.step_durations.is_empty() {
            true => 0.,
            false => match &state.model {
                model::Model::LLM(_) => {
                    let tokens = state.get_target_global_batch_size(state.current_round()) as u32
                        * state.get_sequence_length()
                        * self.step_durations.len() as u32;
                    let seconds = self
                        .step_durations
                        .iter()
                        .fold(0f32, |acc, ele| acc + ele.as_secs_f32());
                    if seconds == 0.0 {
                        0.0
                    } else {
                        tokens as f32 / seconds
                    }
                }
            },
        }
    }

    pub fn efficency(&self) -> f32 {
        let step_seconds = self
            .step_durations
            .iter()
            .fold(0f32, |acc, ele| acc + ele.as_secs_f32());
        let training_round_seconds = self
            .training_round_durations
            .iter()
            .skip(self.training_round_durations.len() - self.step_durations.len())
            .fold(0f32, |acc, ele| acc + ele.as_secs_f32());
        training_round_seconds / step_seconds
    }

    pub fn current_eval_results(&self) -> HashMap<String, f64> {
        self.model_task_runner
            .tasks()
            .iter()
            .flatten()
            .filter(|model_task| model_task.name() != PROMPT_TASK_NAME)
            .flat_map(|model_task| match &model_task.task {
                EnumModelTask::EvalTask(eval_task) => {
                    let metric_name: &str = eval_task.task.main_metric_name();
                    let task_name = model_task.name();
                    match eval_task.results().sample(metric_name) {
                        Some(metric) => Some((task_name.to_owned(), metric)),
                        None => {
                            warn!("{} missing metric {}", task_name, metric_name);
                            None
                        }
                    }
                }
                EnumModelTask::PromptTask(_) => None,
            })
            .collect()
    }

    // clear tokens_to_send buffer
    pub fn get_prompt_results(&self) -> FixedVec<i32, MAX_TOKENS_TO_SEND> {
        let mut results = FixedVec::new();
<<<<<<< HEAD

=======
>>>>>>> 6c2012e8
        for eval_task in self.model_task_runner.tasks().iter().flatten() {
            if let EnumModelTask::PromptTask(prompt_task) = &eval_task.task {
                {
                    let tokens = prompt_task.tokens_to_send.read().unwrap();
                    results.extend(tokens.iter().cloned()).unwrap();
                }
                prompt_task.tokens_to_send.write().unwrap().clear();
            }
        }
<<<<<<< HEAD
        info!(
            "Final witness prompt results: {:?}",
            results.iter().collect::<Vec<_>>()
        );
        results
    }

    // Get current prompt index for witness metadata
    pub fn get_prompt_index(&self) -> u8 {
        for eval_task in self.model_task_runner.tasks().iter().flatten() {
            if let EnumModelTask::PromptTask(prompt_task) = &eval_task.task {
                return *prompt_task.selected_prompt.read().unwrap() as u8;
            }
        }
        // Default to 0 if no prompt task found
        0
=======

        results
>>>>>>> 6c2012e8
    }

    // normalized metric for how "confident" a model is, regardless of vocab size.
    // 1.0 indicates completely certain (no loss), 0.0 indicates random guessing, negative values are worse than guessing
    fn confidence(&self, loss: f32) -> f32 {
        let max_entropy = (self.tokenizer.get_vocab_size(false) as f32).log2();
        1.0 - (loss / max_entropy)
    }
}

fn total_tokens<T: NodeIdentity>(state: &Coordinator<T>) -> u64 {
    state
        .current_round()
        .map(|y| y.data_index)
        .unwrap_or_default()
        * match &state.model {
            model::Model::LLM(llm) => llm.max_seq_len as u64,
        }
}

fn perplexity(loss: f32) -> f32 {
    loss.exp()
}

fn no_nan(val: f32, replacement: f32) -> f32 {
    if val.is_nan() { replacement } else { val }
}

fn token_batch_size<T: NodeIdentity>(state: &Coordinator<T>) -> u32 {
    state.get_target_global_batch_size(state.current_round()) as u32 * state.get_sequence_length()
}<|MERGE_RESOLUTION|>--- conflicted
+++ resolved
@@ -180,14 +180,9 @@
             evals
         };
 
-<<<<<<< HEAD
         // TODO see issue https://github.com/PsycheFoundation/psyche/issues/213
         let prompt_results = self.get_prompt_results();
         let prompt_index = self.get_prompt_index();
-=======
-        // See issue https://github.com/PsycheFoundation/psyche/issues/213
-        // let prompt_results = self.get_prompt_results();
->>>>>>> 6c2012e8
 
         // NOTE: no NaNs allowed in borsh serialized data.
         let tokens_per_sec = self.global_tokens_per_second(state);
@@ -201,12 +196,8 @@
             ),
             efficency: no_nan(self.efficency(), 0.0),
             evals,
-<<<<<<< HEAD
             prompt_results,
             prompt_index,
-=======
-            // prompt_results,
->>>>>>> 6c2012e8
         }
     }
 
@@ -314,10 +305,6 @@
     // clear tokens_to_send buffer
     pub fn get_prompt_results(&self) -> FixedVec<i32, MAX_TOKENS_TO_SEND> {
         let mut results = FixedVec::new();
-<<<<<<< HEAD
-
-=======
->>>>>>> 6c2012e8
         for eval_task in self.model_task_runner.tasks().iter().flatten() {
             if let EnumModelTask::PromptTask(prompt_task) = &eval_task.task {
                 {
@@ -327,7 +314,6 @@
                 prompt_task.tokens_to_send.write().unwrap().clear();
             }
         }
-<<<<<<< HEAD
         info!(
             "Final witness prompt results: {:?}",
             results.iter().collect::<Vec<_>>()
@@ -344,10 +330,6 @@
         }
         // Default to 0 if no prompt task found
         0
-=======
-
-        results
->>>>>>> 6c2012e8
     }
 
     // normalized metric for how "confident" a model is, regardless of vocab size.
