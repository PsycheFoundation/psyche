--- conflicted
+++ resolved
@@ -12,15 +12,9 @@
 use psyche_metrics::ClientMetrics;
 use psyche_modeling::{
     AttentionImplementation, AutoConfig, AutoTokenizerError, CausalLM, CommunicatorId,
-<<<<<<< HEAD
-    DataParallel, DeepseekForCausalLM, DummyModel, LlamaConfig, LlamaForCausalLM, LocalTrainer,
-    ModelConfig, ModelLoadError, ParallelModels, PretrainedSource, Trainer, auto_tokenizer,
-    get_device_for_rank, get_optimal_device,
-=======
     DataParallel, DeepseekForCausalLM, Devices, DummyModel, LlamaConfig, LlamaForCausalLM,
     LocalTrainer, ModelConfig, ModelLoadError, ParallelModels, PretrainedSource, Trainer,
-    auto_tokenizer,
->>>>>>> 627fb223
+    auto_tokenizer, get_device_for_rank, get_optimal_device,
 };
 use psyche_network::{AuthenticatableIdentity, BlobTicket};
 use psyche_watcher::OpportunisticData;
@@ -431,36 +425,6 @@
                             init_config.data_parallelism,
                         );
 
-<<<<<<< HEAD
-                        let raw_loaded_model_type: RawLoadedModelType =
-                            if llm.architecture == model::LLMArchitecture::HfAuto {
-                                #[cfg(feature = "python")]
-                                {
-                                    let dp = init_config.data_parallelism;
-                                    let tp = init_config.tensor_parallelism;
-
-                                    tokio::task::spawn_blocking(move || {
-                                        if tp != 1 || dp != 1 {
-                                            psyche_modeling::PythonDistributedCausalLM::new(
-                                                "hf-auto".to_string(),
-                                                source.try_into()?,
-                                                get_optimal_device(),
-                                                psyche_modeling::ParallelismConfig { dp, tp },
-                                                Some(llm.max_seq_len as usize),
-                                            )
-                                            .map(RawLoadedModelType::PythonDistributed)
-                                            .map_err(InitRunError::PythonDistributedError)
-                                        } else {
-                                            psyche_modeling::PythonCausalLM::new(
-                                                "hf-auto",
-                                                &source.try_into()?,
-                                                get_optimal_device(),
-                                                None,
-                                                Some(llm.max_seq_len as usize),
-                                            )
-                                            .map(RawLoadedModelType::Python)
-                                            .map_err(InitRunError::PythonModelError)
-=======
                         let raw_loaded_model_type: RawLoadedModelType = if llm.architecture
                             == model::LLMArchitecture::HfAuto
                         {
@@ -521,58 +485,14 @@
                                         {
                                             // use varlen backend if available
                                             Some(AttentionImplementation::FlashAttention2)
->>>>>>> 627fb223
                                         }
-                                    })
-                                    .await
-                                    .map_err(InitRunError::ModelLoadingThreadCrashed)??
-                                }
-
-                                #[cfg(not(feature = "python"))]
-                                {
-                                    return Err(InitRunError::UnsupportedArchitecture(
-                                        "HfAuto".to_string(),
-                                    ));
-                                }
-                            } else {
-                                let mut futures: Vec<
-                                    JoinHandle<Result<Box<dyn CausalLM>, ModelLoadError>>,
-                                > = Vec::with_capacity(
-                                    init_config.data_parallelism * init_config.tensor_parallelism,
-                                );
-
-<<<<<<< HEAD
-                                let attn_implementation: Option<AttentionImplementation> =
-                                    match llm.data_type {
-                                        model::LLMTrainingDataType::Finetuning => {
-                                            #[cfg(feature = "parallelism")]
-                                            {
-                                                // use varlen backend if available
-                                                Some(AttentionImplementation::FlashAttention2)
-                                            }
-
-                                            #[cfg(not(feature = "parallelism"))]
-                                            None
-                                        }
-                                        model::LLMTrainingDataType::Pretraining => None,
-                                    };
-                                for dp in 0..init_config.data_parallelism {
-                                    let communicator_id: Option<CommunicatorId> =
-                                        match init_config.tensor_parallelism {
-                                            0 | 1 => None,
-                                            #[cfg(feature = "parallelism")]
-                                            _ => Some(tch::CStore::new().into()),
-                                            #[cfg(not(feature = "parallelism"))]
-                                            _ => unimplemented!(),
-                                        };
-                                    for tp in 0..init_config.tensor_parallelism {
-                                        let tensor_parallelism_world =
-                                            communicator_id.as_ref().map(|communicator_id| {
-                                                (
-                                                    communicator_id.clone(),
-                                                    tp,
-                                                    init_config.tensor_parallelism,
-=======
+
+                                        #[cfg(not(feature = "parallelism"))]
+                                        None
+                                    }
+                                    model::LLMTrainingDataType::Pretraining => None,
+                                };
+
                             for dp in 0..init_config.data_parallelism {
                                 let communicator_id: Option<CommunicatorId> =
                                     match init_config.tensor_parallelism {
@@ -608,62 +528,36 @@
                                                     Some(device),
                                                     tensor_parallelism_world,
                                                     Some(llm.max_seq_len as usize),
->>>>>>> 627fb223
                                                 )
-                                            });
-                                        let source = source.clone();
-                                        futures.push(tokio::task::spawn_blocking(move || {
-                                            // Use optimal device selection for rank
-                                            let device = if init_config.tensor_parallelism == 1 {
-                                                if dp == 0 {
-                                                    get_optimal_device()
-                                                } else {
-                                                    get_device_for_rank(dp)
-                                                }
-                                            } else {
-                                                get_device_for_rank(
-                                                    dp * init_config.tensor_parallelism + tp,
+                                                .map(|x| Box::new(x) as Box<dyn CausalLM>)
+                                            }
+                                            model::LLMArchitecture::HfDeepseek => {
+                                                DeepseekForCausalLM::from_pretrained(
+                                                    &source.try_into()?,
+                                                    Some(Kind::BFloat16),
+                                                    attn_implementation,
+                                                    Some(device),
+                                                    tensor_parallelism_world,
+                                                    Some(llm.max_seq_len as usize),
                                                 )
-                                            };
-                                            match llm.architecture {
-                                                model::LLMArchitecture::HfLlama => {
-                                                    LlamaForCausalLM::from_pretrained(
-                                                        &source.try_into()?,
-                                                        Some(Kind::BFloat16),
-                                                        attn_implementation,
-                                                        Some(device),
-                                                        tensor_parallelism_world,
-                                                        Some(llm.max_seq_len as usize),
-                                                    )
-                                                    .map(|x| Box::new(x) as Box<dyn CausalLM>)
-                                                }
-                                                model::LLMArchitecture::HfDeepseek => {
-                                                    DeepseekForCausalLM::from_pretrained(
-                                                        &source.try_into()?,
-                                                        Some(Kind::BFloat16),
-                                                        attn_implementation,
-                                                        Some(device),
-                                                        tensor_parallelism_world,
-                                                        Some(llm.max_seq_len as usize),
-                                                    )
-                                                    .map(|x| Box::new(x) as Box<dyn CausalLM>)
-                                                }
-                                                model::LLMArchitecture::HfAuto => unreachable!(),
+                                                .map(|x| Box::new(x) as Box<dyn CausalLM>)
                                             }
-                                        }));
-                                    }
+                                            model::LLMArchitecture::HfAuto => unreachable!(),
+                                        }
+                                    }));
                                 }
-
-                                let mut models: Vec<Box<dyn CausalLM>> = Vec::new();
-                                for future in futures {
-                                    let model = future
-                                        .await
-                                        .map_err(InitRunError::ModelLoadingThreadCrashed)??;
-                                    models.push(model);
-                                }
-
-                                RawLoadedModelType::ParallelNativeModels(models)
-                            };
+                            }
+
+                            let mut models: Vec<Box<dyn CausalLM>> = Vec::new();
+                            for future in futures {
+                                let model = future
+                                    .await
+                                    .map_err(InitRunError::ModelLoadingThreadCrashed)??;
+                                models.push(model);
+                            }
+
+                            RawLoadedModelType::ParallelNativeModels(models)
+                        };
 
                         debug!("Config uploaded: {}", serialized_config);
                         let serialized_tokenizer = tokenizer.to_string(false).unwrap();
