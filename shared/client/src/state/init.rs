use crate::{IntegrationTestLogMarker, WandBInfo, fetch_data::DataFetcher};
use psyche_coordinator::{
    Coordinator, HealthChecks,
    model::{self, HttpLLMTrainingDataLocation, LLMTrainingDataLocation},
};
use psyche_core::{Barrier, CancellableBarrier, NodeIdentity, Shuffle, TokenSize};
use psyche_data_provider::{
    DataProvider, DataProviderTcpClient, DummyDataProvider, PreprocessedDataProvider, Split,
    WeightedDataProvider, download_dataset_repo_async, download_model_repo_async,
    http::{FileURLs, HttpDataProvider},
};
use psyche_metrics::ClientMetrics;
use psyche_modeling::{
    AttentionImplementation, AutoConfig, AutoTokenizerError, CausalLM, CommunicatorId,
    DataParallel, DeepseekForCausalLM, Devices, DummyModel, LlamaConfig, LlamaForCausalLM,
    LocalTrainer, ModelConfig, ModelLoadError, ParallelModels, PretrainedSource, Trainer,
    auto_tokenizer,
};
use psyche_network::{AuthenticatableIdentity, BlobTicket};
use psyche_watcher::OpportunisticData;
use std::{collections::HashMap, path::PathBuf, sync::Arc};
use tch::{Kind, Tensor};
use thiserror::Error;
use tokenizers::{ModelWrapper, Tokenizer, models::wordlevel::WordLevel};
use tokio::{
    io,
    sync::{mpsc::UnboundedSender, oneshot},
    task::{JoinError, JoinHandle},
};
<<<<<<< HEAD
use tracing::{debug, info, warn};
=======
use tracing::{debug, error, info};
>>>>>>> bf795449

use super::{
    CheckpointConfig, FinishedBroadcast, cooldown::CooldownStepMetadata, evals::ModelTaskRunner,
    stats::StatsLogger, steps::StepStateMachine, train::TrainingStepMetadata,
    types::DistroBroadcastAndPayload, warmup::WarmupStepMetadata, witness::WitnessStepMetadata,
};
use iroh_blobs::api::Tag;

pub struct RunInitConfig<T: NodeIdentity, A: AuthenticatableIdentity> {
    // identity for connecting to the data server
    pub identity: T,
    pub network_identity: A,
    pub private_key: A::PrivateKey,

    // p2p model parameters sharing config
    pub max_concurrent_parameter_requests: usize,

    // model & dataload
    pub device: Devices,
    pub hub_read_token: Option<String>,
    pub hub_max_concurrent_downloads: usize,
    pub data_parallelism: usize,
    pub tensor_parallelism: usize,
    pub micro_batch_size: usize,
    pub optim_stats_every_n_steps: Option<u32>,
    pub grad_accum_in_fp32: bool,

    // evaluation
    pub eval_task_max_docs: Option<usize>,
    pub eval_tasks: Vec<psyche_eval::Task>,
    pub prompt_task: bool,

    // logging
    pub wandb_info: Option<WandBInfo>,

    // debugging
    pub write_gradients_dir: Option<PathBuf>,

    // checkpointing
    pub checkpoint_config: Option<CheckpointConfig>,

    // configurable dummy training time (in seconds) for this client - relevant just for testing
    pub dummy_training_delay_secs: Option<u64>,

    pub sidecar_port: Option<u16>,
}

#[derive(Debug, Error)]
pub enum InitRunError {
    #[error("No model provided in Coordinator state, nothing to do.")]
    NoModel,

    #[error("Model is Ephemeral, it's impossible to join this run.")]
    ModelIsEphemeral,

    #[error("failed to read local model info: {0}")]
    LocalModelLoad(#[from] io::Error),

    #[error("failed to read HF model info: {0}")]
    HfModelLoad(#[from] hf_hub::api::tokio::ApiError),

    #[error("model loading thread crashed")]
    ModelLoadingThreadCrashed(JoinError),

    #[error("failed to load model: {0}")]
    ModelLoad(#[from] ModelLoadError),

    #[error("Couldn't load tokenizer: {0}")]
    TokenizerLoad(#[from] AutoTokenizerError),

    // TODO refactor data provider for real errors
    #[error("Couldn't initialize data provider: {0}")]
    DataProviderConnect(anyhow::Error),

    #[error("wandb setup thread crashed")]
    WandbThreadCrashed(JoinError),

    #[error("wandb failed to create run: {0}")]
    WandbLoad(#[from] wandb::ApiError),

    #[error("could not parse config: {0}")]
    FailedToParseConfig(#[from] serde_json::Error),

    #[error("Unsupported architecture: {0}")]
    UnsupportedArchitecture(String),

    #[cfg(feature = "python")]
    #[error("Python distributed error: {0}")]
    PythonDistributedError(#[from] psyche_modeling::PythonDistributedCausalLMError),

    #[cfg(feature = "python")]
    #[error("Python model error: {0}")]
    PythonModelError(#[from] psyche_modeling::PythonCausalLMError),

    #[cfg(feature = "python")]
    #[error("Python distributed trainer error: {0}")]
    PythonDistributedTrainerError(#[from] psyche_modeling::PythonDistributedTrainerError),
}

enum RawLoadedModelType {
    ParallelNativeModels(Vec<Box<dyn CausalLM>>),
    #[cfg(feature = "python")]
    Python(psyche_modeling::PythonCausalLM),
    #[cfg(feature = "python")]
    PythonDistributed(psyche_modeling::PythonDistributedCausalLM),
}

struct RawLoadedModel {
    models: RawLoadedModelType,
    tokenizer: Arc<Tokenizer>,
    model_task_runner: ModelTaskRunner,
    checkpoint_extra_files: Vec<PathBuf>,
}

type OneshotModelParameterSender = oneshot::Sender<HashMap<String, Tensor>>;
type OneShotModelConfigSender = oneshot::Sender<(String, Tokenizer)>;

pub struct RunInitConfigAndIO<T: NodeIdentity, A: AuthenticatableIdentity> {
    pub init_config: RunInitConfig<T, A>,

    pub tx_health_check: UnboundedSender<HealthChecks<T>>,
    pub tx_witness: UnboundedSender<OpportunisticData>,
    pub tx_checkpoint: UnboundedSender<model::HubRepo>,
    pub tx_model: UnboundedSender<HashMap<String, Tensor>>,
    pub tx_parameters_req: UnboundedSender<(Vec<String>, OneshotModelParameterSender)>,
    pub tx_config: UnboundedSender<(String, String)>,
    pub tx_distro_result: UnboundedSender<DistroBroadcastAndPayload>,
    pub tx_request_download: UnboundedSender<(BlobTicket, Tag)>,
    pub tx_request_model_config: UnboundedSender<OneShotModelConfigSender>,
    pub tx_broadcast_finished: UnboundedSender<FinishedBroadcast>,

    pub metrics: Arc<ClientMetrics>,
}

impl<T: NodeIdentity, A: AuthenticatableIdentity + 'static> RunInitConfigAndIO<T, A> {
    /// Call this on first warmup - when we need to enter the run, we have to load the model, connect to the data server, etc
    pub async fn init_run(
        self,
        state: Coordinator<T>,
    ) -> Result<StepStateMachine<T, A>, InitRunError> {
        let Self {
            init_config,
            tx_witness,
            tx_health_check,
            tx_checkpoint,
            tx_model,
            tx_config,
            tx_parameters_req,
            tx_distro_result,
            tx_request_download,
            tx_request_model_config,
            tx_broadcast_finished,
            metrics,
        } = self;

        tch::manual_seed(1337);

        // Check device availability early
        if !init_config.device.is_probably_available() {
            return Err(InitRunError::ModelLoad(
                psyche_modeling::ModelLoadError::UnavailbleDevice(init_config.device),
            ));
        }

        let model::Model::LLM(llm) = state.model;

        let hub_read_token = init_config.hub_read_token.clone();
        let hub_max_concurrent_downloads = init_config.hub_max_concurrent_downloads;
        let data_future = async {
            debug!("Setting up data providers from {:?}", llm.data_locations);
            let mut data_providers = Vec::new();

            for data_location in llm.data_locations.iter() {
                let provider = match data_location {
                    LLMTrainingDataLocation::Server(data_server) => {
                        let client = match DataProviderTcpClient::connect(
                            data_server.into(),
                            init_config.network_identity.clone(),
                            init_config.private_key.clone(),
                        )
                        .await
                        {
                            Ok(client) => client,
                            Err(e) => {
                                warn!("Failed to connect to data server at {}: {}", data_server, e);
                                continue;
                            }
                        };
                        Some(DataProvider::Server(client))
                    }
                    LLMTrainingDataLocation::Local(_) => todo!(),
                    LLMTrainingDataLocation::Dummy(dummy_type) => Some(DataProvider::Dummy(
                        DummyDataProvider::new(TokenSize::TwoBytes, 2048, u64::MAX, *dummy_type),
                    )),
                    LLMTrainingDataLocation::Http(HttpLLMTrainingDataLocation {
                        location,
                        token_size_in_bytes,
                        shuffle,
                    }) => {
                        if let Ok(file_urls) = FileURLs::from_location(location).await {
                            if let Ok(provider) = HttpDataProvider::new(
                                file_urls,
                                *token_size_in_bytes,
                                llm.max_seq_len,
                                *shuffle,
                            ) {
                                Some(DataProvider::Http(provider))
                            } else {
                                warn!(
                                    "Failed to create HTTP data provider for location: {:?}",
                                    location
                                );
                                None
                            }
                        } else {
                            warn!(
                                "Failed to create HTTP data provider for location: {:?}",
                                location
                            );
                            None
                        }
                    }
                    LLMTrainingDataLocation::WeightedHttp(config_url) => {
                        if let Ok(provider) =
                            WeightedDataProvider::<HttpDataProvider>::from_config_url(
                                &String::from(config_url),
                                llm.max_seq_len,
                            )
                            .await
                        {
                            Some(DataProvider::WeightedHttp(provider))
                        } else {
                            warn!(
                                "Failed to create Weighted HTTP data provider for config URL: {}",
                                config_url
                            );
                            None
                        }
                    }
                };
                if let Some(provider) = provider {
                    data_providers.push(provider);
                }
<<<<<<< HEAD
            }
            if data_providers.is_empty() {
                Err(InitRunError::DataProviderConnect(anyhow::anyhow!(
                    "No valid data providers could be initialized."
                )))
            } else {
                info!("Initialized {} data providers", data_providers.len());
                Ok(data_providers)
            }
=======
                LLMTrainingDataLocation::WeightedHttp(config_url) => DataProvider::WeightedHttp(
                    WeightedDataProvider::<HttpDataProvider>::from_config_url(
                        &String::from(&config_url),
                        llm.max_seq_len,
                    )
                    .await?,
                ),
                LLMTrainingDataLocation::Preprocessed(url) => {
                    let url: String = (&url).into();
                    let dir = if std::fs::exists(&url).unwrap_or_default() {
                        PathBuf::from(url)
                    } else {
                        download_dataset_repo_async(
                            url.clone(),
                            None,
                            None,
                            hub_read_token,
                            Some(hub_max_concurrent_downloads),
                            false,
                        )
                        .await?
                        .first()
                        .ok_or(anyhow::anyhow!("No files downloaded for {url}"))?
                        .parent()
                        .unwrap()
                        .into()
                    };
                    DataProvider::Preprocessed(PreprocessedDataProvider::new_from_directory(
                        dir,
                        llm.max_seq_len as usize,
                        Shuffle::DontShuffle,
                        Some(Split::Train),
                        None,
                    )?)
                }
            };
            Ok(data_provider)
>>>>>>> bf795449
        };

        let model_future: JoinHandle<Result<RawLoadedModel, InitRunError>> = match &llm.architecture
        {
            model::LLMArchitecture::HfLlama
            | model::LLMArchitecture::HfDeepseek
            | model::LLMArchitecture::HfAuto => match &llm.checkpoint {
                model::Checkpoint::Dummy(_) => tokio::spawn(async move {
                    let tokenizer = Arc::new(Tokenizer::new(ModelWrapper::WordLevel(
                        WordLevel::builder().build().unwrap(),
                    )));

                    let model = RawLoadedModel {
                        models: RawLoadedModelType::ParallelNativeModels(
                            (0..(init_config.data_parallelism * init_config.tensor_parallelism))
                                .map(|_| {
                                    if let Some(training_delay) =
                                        init_config.dummy_training_delay_secs
                                    {
                                        Box::new(DummyModel::new(training_delay))
                                            as Box<dyn CausalLM>
                                    } else {
                                        Box::new(DummyModel::default()) as Box<dyn CausalLM>
                                    }
                                })
                                .collect(),
                        ),
                        tokenizer: tokenizer.clone(),
                        checkpoint_extra_files: vec![],
                        model_task_runner: ModelTaskRunner::new(
                            vec![],
                            false,
                            tokenizer.clone(),
                            None,
                            0,
                        ),
                    };
                    #[allow(clippy::arc_with_non_send_sync)]
                    let config = &PretrainedSource::ConfigAndTensors(
                        AutoConfig::Llama(LlamaConfig::dummy()),
                        Arc::new(psyche_modeling::get_dummy_parameters()),
                    )
                    .serialize_config()?;
                    let tokenizer = tokenizer.to_string(false).unwrap();
                    info!("Config Uploaded: {}", config);
                    tx_config.send((config.to_string(), tokenizer)).unwrap();
                    Ok(model)
                }),
                model::Checkpoint::Hub(_) | model::Checkpoint::P2P(_) => {
                    let checkpoint = llm.checkpoint;
                    tokio::spawn(async move {
                        let (source, tokenizer, checkpoint_extra_files) = match checkpoint {
                            model::Checkpoint::Hub(hub_repo) => {
                                let repo_id: String = (&hub_repo.repo_id).into();
                                let potential_local_path = PathBuf::from(repo_id.clone());
                                let revision = hub_repo.revision.map(|bytes| (&bytes).into());

                                let model_is_local = if revision.is_none()
                                    && tokio::fs::try_exists(potential_local_path.clone())
                                        .await
                                        .unwrap_or_default()
                                {
                                    let mut ret = Vec::new();
                                    let mut read_dir =
                                        tokio::fs::read_dir(potential_local_path).await?;
                                    while let Some(dir_entry) = read_dir.next_entry().await? {
                                        ret.push(dir_entry.path())
                                    }
                                    ret
                                } else {
                                    info!(
                                        "Downloading {}, revision: {:?} (if needed)",
                                        hub_repo.repo_id, revision
                                    );
                                    download_model_repo_async(
                                        &repo_id,
                                        revision,
                                        None,
                                        init_config.hub_read_token,
                                        Some(init_config.hub_max_concurrent_downloads),
                                        false,
                                    )
                                    .await?
                                };
                                let repo_files = model_is_local;
                                let checkpoint_extra_files = repo_files
                                    .iter()
                                    .filter(|file| {
                                        file.ends_with("config.json")
                                            || file.ends_with("tokenizer.json")
                                            || file.ends_with("tokenizer_config.json")
                                            || file.ends_with("special_tokens_map.json")
                                            || file.ends_with("generation_config.json")
                                            || file.ends_with(".py")
                                    })
                                    .cloned()
                                    .collect();
                                let tokenizer = Arc::new(auto_tokenizer(&repo_files)?);
                                (
                                    PretrainedSource::<AutoConfig>::RepoFiles(repo_files),
                                    tokenizer,
                                    checkpoint_extra_files,
                                )
                            }
                            model::Checkpoint::P2P(_) => {
                                let (tx_model_config_response, rx_model_config_response) =
                                    oneshot::channel();
                                info!("Checkpoint is p2p, requesting model config over network");

                                tx_request_model_config
                                    .send(tx_model_config_response)
                                    .unwrap();

                                let (model_config, tokenizer) =
                                    rx_model_config_response.await.unwrap();
                                debug!("Got p2p info, model_config: {}", model_config);

                                let model_config = match llm.architecture {
                                    model::LLMArchitecture::HfLlama => {
                                        AutoConfig::Llama(serde_json::from_str(&model_config)?)
                                    }
                                    model::LLMArchitecture::HfDeepseek => {
                                        AutoConfig::Deepseek(serde_json::from_str(&model_config)?)
                                    }
                                    model::LLMArchitecture::HfAuto => {
                                        #[cfg(feature = "python")]
                                        {
                                            AutoConfig::Auto(serde_json::from_str::<
                                                psyche_modeling::PythonModelConfig,
                                            >(
                                                &model_config
                                            )?)
                                        }

                                        #[cfg(not(feature = "python"))]
                                        {
                                            return Err(InitRunError::UnsupportedArchitecture(
                                                "HfAuto".to_string(),
                                            ));
                                        }
                                    }
                                };
                                let parameter_names = model_config.get_parameter_names();
                                info!(
                                    "Requesting {} parameters over p2p network",
                                    parameter_names.len()
                                );

                                let (tx_params_response, rx_params_response) = oneshot::channel();
                                tx_parameters_req
                                    .send((parameter_names, tx_params_response))
                                    .unwrap();
                                #[allow(clippy::arc_with_non_send_sync)]
                                let parameters = Arc::new(rx_params_response.await.unwrap());

                                (
                                    PretrainedSource::<AutoConfig>::ConfigAndTensors(
                                        model_config,
                                        parameters,
                                    ),
                                    Arc::new(tokenizer),
                                    vec![],
                                )
                            }
                            _ => unreachable!(),
                        };

                        info!("Loading model...");

                        let model_task_runner = ModelTaskRunner::new(
                            init_config.eval_tasks,
                            init_config.prompt_task,
                            tokenizer.clone(),
                            init_config.eval_task_max_docs,
                            // if doing python fsdp we only have one effective dp rank for inference
                            if init_config.data_parallelism > 1
                                && llm.architecture == model::LLMArchitecture::HfAuto
                            {
                                1
                            } else {
                                init_config.data_parallelism
                            },
                        );

                        let serialized_config = source.serialize_config()?;
                        let attn_implementation: Option<AttentionImplementation> =
                            match llm.data_type {
                                model::LLMTrainingDataType::Finetuning => {
                                    #[cfg(feature = "parallelism")]
                                    {
                                        // use varlen backend if available
                                        Some(AttentionImplementation::FlashAttention2)
                                    }

                                    #[cfg(not(feature = "parallelism"))]
                                    None
                                }
                                model::LLMTrainingDataType::Pretraining => None,
                            };

                        let raw_loaded_model_type: RawLoadedModelType =
                            if llm.architecture == model::LLMArchitecture::HfAuto {
                                #[cfg(feature = "python")]
                                {
                                    let dp = init_config.data_parallelism;
                                    let tp = init_config.tensor_parallelism;

                                    tokio::task::spawn_blocking(move || {
                                        if tp != 1 || dp != 1 {
                                            psyche_modeling::PythonDistributedCausalLM::new(
                                                "hf-auto".to_string(),
                                                source.try_into()?,
                                                tch::Device::cuda_if_available(),
                                                attn_implementation.unwrap_or_default(),
                                                psyche_modeling::ParallelismConfig { dp, tp },
                                                Some(llm.max_seq_len as usize),
                                                init_config.sidecar_port,
                                                None,
                                            )
                                            .map(RawLoadedModelType::PythonDistributed)
                                            .map_err(InitRunError::PythonDistributedError)
                                        } else {
                                            let device = init_config
                                                .device
                                                .device_for_rank(0)
                                                .ok_or_else(|| {
                                                    ModelLoadError::NoDeviceForRank(
                                                        0,
                                                        init_config.device,
                                                    )
                                                })?;
                                            psyche_modeling::PythonCausalLM::new(
                                                "hf-auto",
                                                &source.try_into()?,
                                                device,
                                                attn_implementation.unwrap_or_default(),
                                                None,
                                                Some(llm.max_seq_len as usize),
                                            )
                                            .map(RawLoadedModelType::Python)
                                            .map_err(InitRunError::PythonModelError)
                                        }
                                    })
                                    .await
                                    .map_err(InitRunError::ModelLoadingThreadCrashed)??
                                }

                                #[cfg(not(feature = "python"))]
                                {
                                    return Err(InitRunError::UnsupportedArchitecture(
                                        "HfAuto".to_string(),
                                    ));
                                }
                            } else {
                                let mut futures: Vec<
                                    JoinHandle<Result<Box<dyn CausalLM>, ModelLoadError>>,
                                > = Vec::with_capacity(
                                    init_config.data_parallelism * init_config.tensor_parallelism,
                                );
                                let devices = init_config.device.clone();

                                for dp in 0..init_config.data_parallelism {
                                    let communicator_id: Option<CommunicatorId> =
                                        match init_config.tensor_parallelism {
                                            0 | 1 => None,
                                            #[cfg(feature = "parallelism")]
                                            _ => Some(tch::CStore::new().into()),
                                            #[cfg(not(feature = "parallelism"))]
                                            _ => unimplemented!(),
                                        };
                                    for tp in 0..init_config.tensor_parallelism {
                                        let tensor_parallelism_world =
                                            communicator_id.as_ref().map(|communicator_id| {
                                                (
                                                    communicator_id.clone(),
                                                    tp,
                                                    init_config.tensor_parallelism,
                                                )
                                            });
                                        let source = source.clone();
                                        let rank = dp * init_config.tensor_parallelism + tp;
                                        let devices = devices.clone();
                                        let device = devices.device_for_rank(rank);
                                        futures.push(tokio::task::spawn_blocking(move || {
                                            let device = device.ok_or_else(|| {
                                                ModelLoadError::NoDeviceForRank(rank, devices)
                                            })?;
                                            match llm.architecture {
                                                model::LLMArchitecture::HfLlama => {
                                                    LlamaForCausalLM::from_pretrained(
                                                        &source.try_into()?,
                                                        Some(Kind::BFloat16),
                                                        attn_implementation,
                                                        Some(device),
                                                        tensor_parallelism_world,
                                                        Some(llm.max_seq_len as usize),
                                                    )
                                                    .map(|x| Box::new(x) as Box<dyn CausalLM>)
                                                }
                                                model::LLMArchitecture::HfDeepseek => {
                                                    DeepseekForCausalLM::from_pretrained(
                                                        &source.try_into()?,
                                                        Some(Kind::BFloat16),
                                                        attn_implementation,
                                                        Some(device),
                                                        tensor_parallelism_world,
                                                        Some(llm.max_seq_len as usize),
                                                    )
                                                    .map(|x| Box::new(x) as Box<dyn CausalLM>)
                                                }
                                                model::LLMArchitecture::HfAuto => unreachable!(),
                                            }
                                        }));
                                    }
                                }

                                let mut models: Vec<Box<dyn CausalLM>> = Vec::new();
                                for future in futures {
                                    let model = future
                                        .await
                                        .map_err(InitRunError::ModelLoadingThreadCrashed)??;
                                    models.push(model);
                                }

                                RawLoadedModelType::ParallelNativeModels(models)
                            };

                        debug!("Config uploaded: {}", serialized_config);
                        let serialized_tokenizer = tokenizer.to_string(false).unwrap();
                        tx_config
                            .send((serialized_config.clone(), serialized_tokenizer))
                            .unwrap();

                        info!(
                            integration_test_log_marker = %IntegrationTestLogMarker::LoadedModel,
                            checkpoint = %llm.checkpoint,
                            gpus = init_config.data_parallelism * init_config.tensor_parallelism,
                            dp = init_config.data_parallelism,
                            tp = init_config.tensor_parallelism,
                            "loaded_model",
                        );

                        Ok(RawLoadedModel {
                            models: raw_loaded_model_type,
                            tokenizer,
                            model_task_runner,
                            checkpoint_extra_files,
                        })
                    })
                }
                model::Checkpoint::Ephemeral => return Err(InitRunError::ModelIsEphemeral),
            },
        };

        let wandb_future: JoinHandle<Result<Option<wandb::Run>, wandb::ApiError>> = tokio::spawn({
            let run_id = String::from(&state.run_id);
            async move {
                match init_config.wandb_info {
                    Some(wandb_info) => {
                        let wandb =
                            wandb::WandB::new(wandb::BackendOptions::new(wandb_info.api_key));
                        let mut run_info = wandb::RunInfo::new(wandb_info.project)
                            .name(wandb_info.run)
                            .config((
                                (
                                    "global_batch_size_start",
                                    state.config.global_batch_size_start,
                                ),
                                ("global_batch_size_end", state.config.global_batch_size_end),
                                (
                                    "global_batch_size_warmup_tokens",
                                    state.config.global_batch_size_warmup_tokens,
                                ),
                                ("total_steps", state.config.total_steps),
                                ("run_id", run_id),
                            ));
                        if let Some(entity) = wandb_info.entity {
                            run_info = run_info.entity(entity);
                        }
                        if let Some(group) = wandb_info.group {
                            run_info = run_info.group(group);
                        }
                        match wandb.new_run(run_info.build()?).await {
                            Ok(run) => Ok(Some(run)),
                            Err(e) => {
                                error!(
                                    "[init_run] Could not connect to wandb. Will continue training without it."
                                );
                                debug!("[init_run] wandb error: {:?}", e);
                                Ok(None)
                            }
                        }
                    }
                    None => {
                        info!(
                            "[init_run] No wandb info provided. Will continue training without it."
                        );
                        Ok(None)
                    }
                }
            }
        });

        let (data, models, wandb_run) = tokio::join!(data_future, model_future, wandb_future);
        let RawLoadedModel {
            models,
            tokenizer,
            checkpoint_extra_files,
            model_task_runner,
        } = models.map_err(InitRunError::ModelLoadingThreadCrashed)??;

        // TODO add data fetching for verifying, too..
<<<<<<< HEAD
        let data_providers = data?;

=======
        let data_provider = data.map_err(InitRunError::DataProviderConnect)?;
>>>>>>> bf795449
        let data_fetcher =
            DataFetcher::<T, A>::new(data_providers, init_config.data_parallelism * 2);

        let trainers: Vec<Trainer> = match models {
            RawLoadedModelType::ParallelNativeModels(models) => {
                let mut tp_models: Vec<Vec<Box<dyn CausalLM>>> = Vec::new();
                for model in models {
                    if tp_models
                        .last()
                        .map(|x| x.len() == init_config.tensor_parallelism)
                        .unwrap_or(true)
                    {
                        tp_models.push(Vec::with_capacity(init_config.tensor_parallelism));
                    }
                    tp_models.last_mut().unwrap().push(model);
                }

                let data_parallel: Option<Vec<(CommunicatorId, Arc<dyn Barrier>)>> =
                    if init_config.data_parallelism > 1 {
                        #[cfg(feature = "parallelism")]
                        {
                            Some(
                                (0..init_config.tensor_parallelism)
                                    .map(|_| {
                                        (
                                            tch::CStore::new().into(),
                                            Arc::new(CancellableBarrier::new(
                                                init_config.tensor_parallelism,
                                            ))
                                                as Arc<dyn Barrier>,
                                        )
                                    })
                                    .collect(),
                            )
                        }

                        #[cfg(not(feature = "parallelism"))]
                        {
                            unimplemented!()
                        }
                    } else {
                        None
                    };

                tp_models
                    .into_iter()
                    .enumerate()
                    .map(|(dp, models)| {
                        let data_parallel = data_parallel.as_ref().map(|data_parallel| {
                            data_parallel
                                .iter()
                                .map(|(id, barrier)| DataParallel {
                                    id: id.clone(),
                                    barrier: barrier.clone(),
                                    rank: dp,
                                    world_size: init_config.data_parallelism,
                                })
                                .collect()
                        });
                        let barrier =
                            Arc::new(CancellableBarrier::new(init_config.tensor_parallelism))
                                as Arc<dyn Barrier>;
                        LocalTrainer::new(
                            ParallelModels {
                                models,
                                barrier,
                                data_parallel,
                            },
                            llm.lr_schedule,
                            llm.optimizer,
                            init_config.micro_batch_size,
                            init_config.optim_stats_every_n_steps,
                            init_config.grad_accum_in_fp32,
                        )
                        .into()
                    })
                    .collect()
            }
            #[cfg(feature = "python")]
            RawLoadedModelType::Python(model) => {
                vec![
                    psyche_modeling::LocalTrainer::new(
                        ParallelModels {
                            models: vec![Box::new(model) as Box<dyn CausalLM>],
                            barrier: Arc::new(psyche_modeling::NopBarrier) as Arc<dyn Barrier>,
                            data_parallel: None,
                        },
                        llm.lr_schedule,
                        llm.optimizer,
                        init_config.micro_batch_size,
                        init_config.optim_stats_every_n_steps,
                        init_config.grad_accum_in_fp32,
                    )
                    .into(),
                ]
            }
            #[cfg(feature = "python")]
            RawLoadedModelType::PythonDistributed(model) => {
                vec![
                    psyche_modeling::PythonDistributedTrainer::new(
                        model,
                        llm.lr_schedule,
                        llm.optimizer,
                        init_config.micro_batch_size,
                        init_config.optim_stats_every_n_steps,
                        init_config.grad_accum_in_fp32,
                    )?
                    .into(),
                ]
            }
        };

        let wandb_run = wandb_run.map_err(InitRunError::WandbThreadCrashed)??;

        let stats_logger = StatsLogger::new(
            tokenizer,
            model_task_runner.clone(),
            llm.lr_schedule,
            wandb_run,
            metrics,
        );

        let warmup = WarmupStepMetadata {
            model_task_runner: model_task_runner.clone(),
        };

        let training = TrainingStepMetadata {
            data_fetcher: data_fetcher.map_err(InitRunError::DataProviderConnect)?,
            identity: init_config.identity,
            write_gradients_dir: init_config.write_gradients_dir,
            tx_health_check,
            tx_distro_result,

            model_task_runner: model_task_runner.clone(),
        };

        let witness = WitnessStepMetadata {
            model_task_runner: model_task_runner.clone(),
            identity: init_config.identity,
            tx_witness: tx_witness.clone(),
        };

        let cooldown = CooldownStepMetadata::new(
            tx_checkpoint,
            tx_model,
            init_config.checkpoint_config,
            checkpoint_extra_files,
            model_task_runner,
        );

        Ok(StepStateMachine::new(
            init_config.identity,
            warmup,
            training,
            witness,
            cooldown,
            trainers,
            state,
            tx_request_download,
            tx_witness,
            tx_broadcast_finished,
            stats_logger,
        ))
    }
}<|MERGE_RESOLUTION|>--- conflicted
+++ resolved
@@ -27,11 +27,7 @@
     sync::{mpsc::UnboundedSender, oneshot},
     task::{JoinError, JoinHandle},
 };
-<<<<<<< HEAD
-use tracing::{debug, info, warn};
-=======
-use tracing::{debug, error, info};
->>>>>>> bf795449
+use tracing::{debug, error, info, warn};
 
 use super::{
     CheckpointConfig, FinishedBroadcast, cooldown::CooldownStepMetadata, evals::ModelTaskRunner,
@@ -271,11 +267,60 @@
                             None
                         }
                     }
+
+                    LLMTrainingDataLocation::Preprocessed(url) => {
+                        let url: String = (url).into();
+                        let dir: anyhow::Result<PathBuf> =
+                            if std::fs::exists(&url).unwrap_or_default() {
+                                Ok(PathBuf::from(url.clone()))
+                            } else {
+                                let dataset_download = download_dataset_repo_async(
+                                    url.clone(),
+                                    None,
+                                    None,
+                                    hub_read_token.clone(),
+                                    Some(hub_max_concurrent_downloads),
+                                    false,
+                                )
+                                .await
+                                .map_err(|e| {
+                                    anyhow::anyhow!("Failed to download repo for {url}: {e:?}")
+                                });
+                                let file_in_repo = dataset_download.and_then(|r| {
+                                    r.into_iter()
+                                        .nth(0)
+                                        .ok_or(anyhow::anyhow!("No files downloaded for {url}"))
+                                });
+                                file_in_repo.and_then(|f| {
+                                    f.parent()
+                                        .map(|p| p.to_owned())
+                                        .ok_or(anyhow::anyhow!("Path has no parent"))
+                                })
+                            };
+                        let provider = dir.and_then(|dir| {
+                            PreprocessedDataProvider::new_from_directory(
+                                dir,
+                                llm.max_seq_len as usize,
+                                Shuffle::DontShuffle,
+                                Some(Split::Train),
+                                None,
+                            )
+                        });
+                        match provider {
+                            Ok(provider) => Some(DataProvider::Preprocessed(provider)),
+                            Err(err) => {
+                                warn!(
+                                    "Failed to create Preprocessed data provider for URL: {}\n{:?}",
+                                    url, err
+                                );
+                                None
+                            }
+                        }
+                    }
                 };
                 if let Some(provider) = provider {
                     data_providers.push(provider);
                 }
-<<<<<<< HEAD
             }
             if data_providers.is_empty() {
                 Err(InitRunError::DataProviderConnect(anyhow::anyhow!(
@@ -285,45 +330,6 @@
                 info!("Initialized {} data providers", data_providers.len());
                 Ok(data_providers)
             }
-=======
-                LLMTrainingDataLocation::WeightedHttp(config_url) => DataProvider::WeightedHttp(
-                    WeightedDataProvider::<HttpDataProvider>::from_config_url(
-                        &String::from(&config_url),
-                        llm.max_seq_len,
-                    )
-                    .await?,
-                ),
-                LLMTrainingDataLocation::Preprocessed(url) => {
-                    let url: String = (&url).into();
-                    let dir = if std::fs::exists(&url).unwrap_or_default() {
-                        PathBuf::from(url)
-                    } else {
-                        download_dataset_repo_async(
-                            url.clone(),
-                            None,
-                            None,
-                            hub_read_token,
-                            Some(hub_max_concurrent_downloads),
-                            false,
-                        )
-                        .await?
-                        .first()
-                        .ok_or(anyhow::anyhow!("No files downloaded for {url}"))?
-                        .parent()
-                        .unwrap()
-                        .into()
-                    };
-                    DataProvider::Preprocessed(PreprocessedDataProvider::new_from_directory(
-                        dir,
-                        llm.max_seq_len as usize,
-                        Shuffle::DontShuffle,
-                        Some(Split::Train),
-                        None,
-                    )?)
-                }
-            };
-            Ok(data_provider)
->>>>>>> bf795449
         };
 
         let model_future: JoinHandle<Result<RawLoadedModel, InitRunError>> = match &llm.architecture
@@ -736,12 +742,8 @@
         } = models.map_err(InitRunError::ModelLoadingThreadCrashed)??;
 
         // TODO add data fetching for verifying, too..
-<<<<<<< HEAD
         let data_providers = data?;
 
-=======
-        let data_provider = data.map_err(InitRunError::DataProviderConnect)?;
->>>>>>> bf795449
         let data_fetcher =
             DataFetcher::<T, A>::new(data_providers, init_config.data_parallelism * 2);
 
