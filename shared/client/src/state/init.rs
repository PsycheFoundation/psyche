--- conflicted
+++ resolved
@@ -450,80 +450,6 @@
                                 model::LLMTrainingDataType::Pretraining => None,
                             };
 
-<<<<<<< HEAD
-                        let raw_loaded_model_type: RawLoadedModelType = if llm.architecture
-                            == model::LLMArchitecture::HfAuto
-                        {
-                            #[cfg(feature = "python")]
-                            {
-                                let dp = init_config.data_parallelism;
-                                let tp = init_config.tensor_parallelism;
-
-                                tokio::task::spawn_blocking(move || {
-                                    let device =
-                                        init_config.device.device_for_rank(0).ok_or_else(|| {
-                                            ModelLoadError::NoDeviceForRank(0, init_config.device)
-                                        })?;
-                                    if tp != 1 || dp != 1 {
-                                        psyche_modeling::PythonDistributedCausalLM::new(
-                                            "hf-auto".to_string(),
-                                            source.try_into()?,
-                                            device,
-                                            attn_implementation.unwrap_or_default(),
-                                            psyche_modeling::ParallelismConfig { dp, tp },
-                                            Some(llm.max_seq_len as usize),
-                                            init_config.sidecar_port,
-                                        )
-                                        .map(RawLoadedModelType::PythonDistributed)
-                                        .map_err(InitRunError::PythonDistributedError)
-                                    } else {
-                                        psyche_modeling::PythonCausalLM::new(
-                                            "hf-auto",
-                                            &source.try_into()?,
-                                            device,
-                                            attn_implementation.unwrap_or_default(),
-                                            None,
-                                            Some(llm.max_seq_len as usize),
-                                        )
-                                        .map(RawLoadedModelType::Python)
-                                        .map_err(InitRunError::PythonModelError)
-                                    }
-                                })
-                                .await
-                                .map_err(InitRunError::ModelLoadingThreadCrashed)??
-                            }
-
-                            #[cfg(not(feature = "python"))]
-                            {
-                                return Err(InitRunError::UnsupportedArchitecture(
-                                    "HfAuto".to_string(),
-                                ));
-                            }
-                        } else {
-                            let mut futures: Vec<
-                                JoinHandle<Result<Box<dyn CausalLM>, ModelLoadError>>,
-                            > = Vec::with_capacity(
-                                init_config.data_parallelism * init_config.tensor_parallelism,
-                            );
-                            let devices = init_config.device.clone();
-
-                            for dp in 0..init_config.data_parallelism {
-                                let communicator_id: Option<CommunicatorId> =
-                                    match init_config.tensor_parallelism {
-                                        0 | 1 => None,
-                                        #[cfg(feature = "parallelism")]
-                                        _ => Some(tch::CStore::new().into()),
-                                        #[cfg(not(feature = "parallelism"))]
-                                        _ => unimplemented!(),
-                                    };
-                                for tp in 0..init_config.tensor_parallelism {
-                                    let tensor_parallelism_world =
-                                        communicator_id.as_ref().map(|communicator_id| {
-                                            (
-                                                communicator_id.clone(),
-                                                tp,
-                                                init_config.tensor_parallelism,
-=======
                         let raw_loaded_model_type: RawLoadedModelType =
                             if llm.architecture == model::LLMArchitecture::HfAuto {
                                 #[cfg(feature = "python")]
@@ -541,7 +467,6 @@
                                                 psyche_modeling::ParallelismConfig { dp, tp },
                                                 Some(llm.max_seq_len as usize),
                                                 None,
->>>>>>> 13fb0abe
                                             )
                                             .map(RawLoadedModelType::PythonDistributed)
                                             .map_err(InitRunError::PythonDistributedError)
