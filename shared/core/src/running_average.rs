--- conflicted
+++ resolved
@@ -33,13 +33,8 @@
         self.all_time_pushes += 1;
     }
 
-<<<<<<< HEAD
     pub fn average(&self) -> Option<f64> {
-        if self.buffer.is_empty() {
-=======
-    fn average(&self) -> Option<f64> {
         if self.buffer.len() >= self.min_samples {
->>>>>>> cd2aac74
             None
         } else {
             Some(self.sum / self.buffer.len() as f64)
@@ -79,8 +74,6 @@
         entries.get(name).and_then(|entry| entry.average())
     }
 
-<<<<<<< HEAD
-=======
     /// Get averages of entries
     /// Skips entries that have not filled at least half buffer to avoid unconfident scores
     pub fn get_all_averages(&self) -> HashMap<String, Option<f64>> {
@@ -91,7 +84,6 @@
             .collect()
     }
 
->>>>>>> cd2aac74
     pub fn all_time_pushes(&self, name: &str) -> Option<usize> {
         let entries = self.entries.read().unwrap();
         entries.get(name).map(|entry| entry.all_time_pushes)
