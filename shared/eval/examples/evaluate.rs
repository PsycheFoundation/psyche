--- conflicted
+++ resolved
@@ -103,23 +103,6 @@
         args.seed,
         python,
     )?;
-<<<<<<< HEAD
-    for task in tasks {
-        let name = format!("{task}");
-        let result = task.prepare(&tokenizer, None).run(
-            EvalTaskOptions {
-                model: model.as_mut(),
-                skip_and_step_by: None,
-                live_results: None,
-                cancel: None,
-                limit: None,
-                min_reporting_ratio: None,
-            },
-            !args.quiet,
-        );
-
-        println!("{}: {:?}", name, result.scores);
-=======
     Ok(())
 }
 
@@ -260,7 +243,6 @@
             .map(|(key, value)| (key, value.unwrap_or(0.0)))
             .collect::<HashMap<String, f64>>();
         println!("{task_name}: {final_scores:?}");
->>>>>>> f3204ccb
     }
 
     Ok(())
