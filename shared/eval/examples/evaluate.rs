--- conflicted
+++ resolved
@@ -2,8 +2,8 @@
 use clap::Parser;
 use psyche_core::RunningAverage;
 use psyche_data_provider::download_model_repo_sync;
-use psyche_eval::{ALL_TASK_NAMES, EvalTaskOptions, Task, tasktype_from_name};
-use psyche_modeling::{CausalLM, auto_model_for_causal_lm_from_pretrained, auto_tokenizer};
+use psyche_eval::{tasktype_from_name, EvalTaskOptions, Task, ALL_TASK_NAMES};
+use psyche_modeling::{auto_model_for_causal_lm_from_pretrained, auto_tokenizer, CausalLM};
 use std::collections::HashMap;
 use std::path::PathBuf;
 use std::sync::Arc;
@@ -155,6 +155,7 @@
                         "hf-auto".to_string(),
                         psyche_modeling::PretrainedSource::RepoFiles(repo),
                         device,
+                        psyche_modeling::AttentionImplementation::default(),
                         psyche_modeling::ParallelismConfig {
                             dp: data_parallelism,
                             tp: 1,
@@ -181,12 +182,7 @@
             for (task_idx, (task_name, num_fewshot, seed)) in task_info.into_iter().enumerate() {
                 let task_type = tasktype_from_name(&task_name)?;
                 let task = Task::new(task_type, num_fewshot, seed + task_idx as u64);
-<<<<<<< HEAD
                 let _ = task.prepare(&tokenizer, None).run(
-=======
-
-                task.prepare(&tokenizer, None).run(
->>>>>>> 31761bea
                     EvalTaskOptions {
                         model: model.as_mut(),
                         skip_and_step_by: Some((gpu_id, threads)),
