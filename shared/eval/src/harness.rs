--- conflicted
+++ resolved
@@ -1,20 +1,20 @@
-use crate::traits::{Document, LogLikelihoodTask};
+use crate::traits::{Document, GenerateUntilTask, LogLikelihoodTask};
+use crate::{
+    ASCII_UPPERCASE, ArcChallenge, ArcEasy, BoolQ, Hellaswag, MMLU, MMLUPro, OpenbookQA, PIQA,
+};
 use indicatif::{ProgressBar, ProgressStyle};
 use psyche_core::RunningAverage;
-use psyche_modeling::CausalLM;
+use psyche_modeling::{CausalLM, LogitsProcessor, Sampling};
 use rand::{SeedableRng, seq::SliceRandom};
 use rand_chacha::ChaCha8Rng;
-use std::{
-    collections::HashMap,
-    fmt::{Debug, Display},
-    sync::Arc,
-};
+use regex::Regex;
+use std::fmt::Debug;
+use std::sync::RwLock;
+use std::{collections::HashMap, fmt::Display, sync::Arc};
 use tch::{Kind, Tensor};
 use tokenizers::Tokenizer;
 use tokio_util::sync::CancellationToken;
 use tracing::info;
-<<<<<<< HEAD
-=======
 const GENERATE_UNTIL_MAX_TOKENS: usize = 1024;
 
 pub const PROGRESS_BAR_TEMPLATE: &str =
@@ -33,16 +33,17 @@
     OpenbookQA::name(),
     PIQA::name(),
 ];
->>>>>>> f3204ccb
 
 pub enum TaskType {
     LogLikelihood(Box<dyn LogLikelihoodTask>),
+    GenerateUntil(Box<dyn GenerateUntilTask>),
 }
 
 impl Debug for TaskType {
     fn fmt(&self, f: &mut std::fmt::Formatter<'_>) -> std::fmt::Result {
         match self {
             TaskType::LogLikelihood(x) => write!(f, "Log likelihood task"),
+            TaskType::GenerateUntil(x) => write!(f, "Generate until task"),
         }
     }
 }
@@ -70,17 +71,16 @@
     fn fmt(&self, f: &mut std::fmt::Formatter<'_>) -> std::fmt::Result {
         match &self.task_type {
             TaskType::LogLikelihood(x) => write!(f, "{x}"),
-        }
-    }
-}
-
+            TaskType::GenerateUntil(x) => write!(f, "{x}"),
+        }
+    }
+}
+#[allow(clippy::large_enum_variant)]
 #[derive(Debug)]
 enum PreparedTaskType {
     LogLikelihood {
         docs: Vec<TokenizedLLHDocument>,
     },
-<<<<<<< HEAD
-=======
     GenerateUntil {
         requests: Vec<TokenizedGenerateUntilDocument>,
         tokenizer: Tokenizer,
@@ -90,7 +90,6 @@
         stop_tokens: Vec<String>,
         answer_extraction_regex: Regex,
     },
->>>>>>> f3204ccb
 }
 
 #[derive(Debug)]
@@ -112,6 +111,13 @@
     answer: usize,
     choices_token_len: Vec<usize>,
     requests: Vec<Vec<i64>>,
+}
+
+#[derive(Debug)]
+pub struct TokenizedGenerateUntilDocument {
+    _request_str: String,
+    request: Vec<i64>,
+    answer: usize,
 }
 
 impl TokenizedLLHDocument {
@@ -231,8 +237,6 @@
                     prepared_task_type: PreparedTaskType::LogLikelihood { docs },
                 }
             }
-<<<<<<< HEAD
-=======
             TaskType::GenerateUntil(gu_docs) => {
                 let mut docs = gu_docs.get_documents();
                 docs.shuffle(&mut self.rand);
@@ -328,7 +332,6 @@
                     },
                 }
             }
->>>>>>> f3204ccb
         }
     }
 }
@@ -339,11 +342,7 @@
     pub live_results: Option<Arc<RunningAverage>>,
     pub cancel: Option<CancellationToken>,
     pub limit: Option<usize>,
-<<<<<<< HEAD
-    pub min_reporting_ratio: Option<f32>,
-=======
     pub shared_progress_bar: Option<Arc<ProgressBar>>,
->>>>>>> f3204ccb
 }
 
 impl PreparedTask {
@@ -369,12 +368,6 @@
         };
 
         match &self.prepared_task_type {
-<<<<<<< HEAD
-            PreparedTaskType::LogLikelihood {
-                docs,
-                tokenized_fewshot,
-            } => Self::run_log_likelihood(options, docs, tokenized_fewshot, pbar),
-=======
             PreparedTaskType::LogLikelihood { docs } => {
                 Self::run_log_likelihood(&self.name, options, docs, pbar)
             }
@@ -394,23 +387,30 @@
                 answer_extraction_regex,
                 pbar,
             ),
->>>>>>> f3204ccb
         }
     }
 
     fn run_log_likelihood(
+        eval_name: &String,
         options: EvalTaskOptions,
         docs: &[TokenizedLLHDocument],
         pbar: Option<Arc<ProgressBar>>,
     ) -> PreparedTaskResult {
         let results = options.live_results.unwrap_or_default();
         let (mut skip, step_by) = options.skip_and_step_by.unwrap_or((0, 1));
-        let min_samples = options
-            .min_reporting_ratio
-            .map(|x| (x * docs.len() as f32) as usize);
+        // if pbar is some we are running examples evaluate crate
+        let min_samples = if pbar.is_some() {
+            None
+        } else {
+            min_reporting_ratio(eval_name).map(|x| (x * docs.len() as f32) as usize)
+        };
+
         results.add_entry_if_needed("acc", docs.len(), min_samples);
-        results.add_entry_if_needed("acc_norm", docs.len(), min_samples);
+        if TASKS_WITH_ACC_NORM.contains(&eval_name.as_str()) {
+            results.add_entry_if_needed("acc_norm", docs.len(), min_samples);
+        }
         let mut next_index = skip;
+
         let fast_forward = (skip / docs.len()) * docs.len();
         skip -= fast_forward;
         let mut cancelled = false;
@@ -511,22 +511,23 @@
                     false => 0.,
                 },
             );
-            results.push(
-                "acc_norm",
-                match selected_norm as usize == doc.answer {
-                    true => 1.,
-                    false => 0.,
-                },
-            );
+
+            if TASKS_WITH_ACC_NORM.contains(&eval_name.as_str()) {
+                results.push(
+                    "acc_norm",
+                    match selected_norm as usize == doc.answer {
+                        true => 1.,
+                        false => 0.,
+                    },
+                );
+            }
 
             if let Some(pbar) = &pbar {
-                pbar.set_message(format!(
-                    "acc_norm: {:.3}",
-                    results.sample("acc_norm").unwrap()
-                ));
+                pbar.set_message(format!("acc: {:.3}", results.sample("acc").unwrap()));
                 pbar.inc(1);
             };
         }
+
         PreparedTaskResult {
             scores: results
                 .get_all_averages()
@@ -538,8 +539,6 @@
         }
     }
 
-<<<<<<< HEAD
-=======
     #[allow(clippy::too_many_arguments)]
     fn run_generate_until(
         eval_name: &String,
@@ -753,17 +752,33 @@
         }
     }
 
->>>>>>> f3204ccb
     pub fn name(&self) -> &str {
         &self.name
     }
 
     pub fn main_metric_name(&self) -> &str {
-        match &self.prepared_task_type {
-            PreparedTaskType::LogLikelihood {
-                docs: _,
-                tokenized_fewshot: _,
-            } => "acc_norm",
-        }
+        if TASKS_WITH_ACC_NORM.contains(&self.name()) {
+            "acc_norm"
+        } else {
+            "acc"
+        }
+    }
+}
+
+fn min_reporting_ratio(eval_name: &String) -> Option<f32> {
+    if eval_name == MMLUPro::name() {
+        Some(0.1)
+    } else if eval_name == ArcChallenge::name()
+        || eval_name == BoolQ::name()
+        || eval_name == ArcEasy::name()
+        || eval_name == Hellaswag::name()
+        || eval_name == OpenbookQA::name()
+        || eval_name == MMLU::name()
+        || eval_name == PIQA::name()
+    {
+        Some(0.5)
+    } else {
+        tracing::warn!("eval name min_reporting_ratio not defined");
+        None
     }
 }