--- conflicted
+++ resolved
@@ -366,18 +366,14 @@
     ) -> PreparedTaskResult {
         let results = options.live_results.unwrap_or_default();
         let (mut skip, step_by) = options.skip_and_step_by.unwrap_or((0, 1));
-<<<<<<< HEAD
-        results.add_entry_if_needed("acc", docs.len());
-        if TASKS_WITH_ACC_NORM.contains(&eval_name.as_str()) {
-            results.add_entry_if_needed("acc_norm", docs.len());
-        }
-=======
         let min_samples = options
             .min_reporting_ratio
             .map(|x| (x * docs.len() as f32) as usize);
+
         results.add_entry_if_needed("acc", docs.len(), min_samples);
-        results.add_entry_if_needed("acc_norm", docs.len(), min_samples);
->>>>>>> cd2aac74
+        if TASKS_WITH_ACC_NORM.contains(&eval_name.as_str()) {
+            results.add_entry_if_needed("acc_norm", docs.len(), min_samples);
+        }
         let mut next_index = skip;
 
         let fast_forward = (skip / docs.len()) * docs.len();
@@ -515,7 +511,7 @@
     ) -> PreparedTaskResult {
         let results = options.live_results.unwrap_or_default();
         let (mut skip, step_by) = options.skip_and_step_by.unwrap_or((0, 1));
-        results.add_entry_if_needed("acc", requests.len());
+        results.add_entry_if_needed("acc", requests.len(), None);
         let fast_forward = (skip / requests.len()) * requests.len();
         skip -= fast_forward;
         let mut cancelled = false;
