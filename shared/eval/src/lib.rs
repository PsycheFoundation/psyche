--- conflicted
+++ resolved
@@ -5,16 +5,11 @@
 mod tasks;
 mod traits;
 
-<<<<<<< HEAD
-pub use harness::{EvalTaskOptions, PreparedTask, PreparedTaskResult, Task, TaskType};
-pub use tasks::{ArcChallenge, ArcEasy, BoolQ, CEval, Hellaswag, MMLU, MMLUPro, OpenbookQA, PIQA};
-=======
 pub use harness::{
     EvalTaskOptions, PROGRESS_BAR_TEMPLATE, PreparedTask, PreparedTaskResult, Task, TaskType,
     progress_bar_template_with_task,
 };
-pub use tasks::{ArcChallenge, ArcEasy, BoolQ, Hellaswag, MMLU, MMLUPro, OpenbookQA, PIQA};
->>>>>>> 6e8be102
+pub use tasks::{ArcChallenge, ArcEasy, BoolQ, CEval, Hellaswag, MMLU, MMLUPro, OpenbookQA, PIQA};
 
 pub const ASCII_UPPERCASE: [&str; 26] = [
     "A", "B", "C", "D", "E", "F", "G", "H", "I", "J", "K", "L", "M", "N", "O", "P", "Q", "R", "S",
