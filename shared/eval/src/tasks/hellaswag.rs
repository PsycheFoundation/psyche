--- conflicted
+++ resolved
@@ -80,11 +80,8 @@
             text,
             choices,
             answer,
-<<<<<<< HEAD
-=======
             category: Some(activity_label),
             cot_content: None,
->>>>>>> f3204ccb
         }
     }
 }
