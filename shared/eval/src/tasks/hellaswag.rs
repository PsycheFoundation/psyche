/**
   hf (pretrained=meta-llama/Meta-Llama-3.1-8B,dtype=bfloat16), gen_kwargs: (None), limit: None, num_fewshot: None, batch_size: 1
   |  Tasks  |Version|Filter|n-shot| Metric |   |Value |   |Stderr|
   |---------|------:|------|-----:|--------|---|-----:|---|-----:|
   |hellaswag|      1|none  |     0|acc     |↑  |0.6008|±  |0.0049|
   |         |       |none  |     0|acc_norm|↑  |0.7893|±  |0.0041|

   Hellaswag: {"acc": 0.59151566, "acc_norm": 0.76508665}
*/
use crate::{
    TaskType, load_dataset,
    traits::{Document, LogLikelihoodTask},
};
use anyhow::Result;
use psyche_data_provider::{Dataset, ListAccessor, Row, RowAccessor, Split};
use regex::Regex;
use std::{collections::HashMap, fmt::Display};

fn preprocess(text: &str) -> String {
    let mut processed = text.trim().to_string();
    processed = processed.replace(" [title]", ". ");
    let re = Regex::new(r"\[.*?\]").unwrap();
    processed = re.replace_all(&processed, "").to_string();
    processed = processed.replace("  ", " ");
    processed
}

fn capitalize(s: &str) -> String {
    let mut c = s.chars();
    match c.next() {
        None => String::new(),
        Some(f) => f.to_uppercase().collect::<String>() + c.as_str(),
    }
}

pub struct Hellaswag {
    train_dataset: Dataset,
    validation_dataset: Dataset,
}

impl Hellaswag {
    pub fn load() -> Result<TaskType> {
        let ret = Self {
            train_dataset: load_dataset("Rowan/hellaswag", None, Split::Train, None)?,
            validation_dataset: load_dataset("Rowan/hellaswag", None, Split::Validation, None)?,
        };
        Ok(TaskType::LogLikelihood(Box::new(ret)))
    }

    pub const fn name() -> &'static str {
        "Hellaswag"
    }

    fn row_to_document(dataset: &Dataset, row: Row) -> Document {
        let activity_label = row
            .get_string(dataset.get_column_id("activity_label").unwrap())
            .unwrap()
            .to_owned();
        let ctx_a = row
            .get_string(dataset.get_column_id("ctx_a").unwrap())
            .unwrap()
            .to_owned();
        let ctx_b = capitalize(
            row.get_string(dataset.get_column_id("ctx_b").unwrap())
                .unwrap(),
        );
        let text = preprocess(&format!("{activity_label}: {ctx_a} {ctx_b}"));
        let endings = row
            .get_list(dataset.get_column_id("endings").unwrap())
            .unwrap();
        let choices = (0..endings.len())
            .map(|i| preprocess(endings.get_string(i).unwrap()))
            .collect::<Vec<_>>();
        let answer: usize = row
            .get_string(dataset.get_column_id("label").unwrap())
            .unwrap()
            .parse()
            .unwrap();
        Document {
            text,
            choices,
            answer,
<<<<<<< HEAD
            category: None,
=======
            category: Some(activity_label),
>>>>>>> a9675709
            cot_content: None,
        }
    }
}

impl LogLikelihoodTask for Hellaswag {
    fn get_documents(&self) -> Vec<Document> {
        self.validation_dataset
            .iter()
            .map(|row| Hellaswag::row_to_document(&self.validation_dataset, row))
            .collect()
    }

    fn get_fewshot_documents(&self) -> HashMap<String, Vec<Document>> {
        let mut fewshot_documents = HashMap::new();
        self.train_dataset.iter().for_each(|row| {
            let doc = Hellaswag::row_to_document(&self.train_dataset, row);
            if let Some(category) = &doc.category {
                fewshot_documents
                    .entry(category.clone())
                    .or_insert_with(Vec::new)
                    .push(doc);
            }
        });
        fewshot_documents
    }
}

impl Display for Hellaswag {
    fn fmt(&self, f: &mut std::fmt::Formatter<'_>) -> std::fmt::Result {
        write!(f, "{}", Self::name())
    }
}<|MERGE_RESOLUTION|>--- conflicted
+++ resolved
@@ -80,11 +80,7 @@
             text,
             choices,
             answer,
-<<<<<<< HEAD
-            category: None,
-=======
             category: Some(activity_label),
->>>>>>> a9675709
             cot_content: None,
         }
     }
