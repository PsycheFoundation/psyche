use crate::{
    ASCII_UPPERCASE, TaskType, load_dataset,
    traits::{Document, LogLikelihoodTask},
};
use anyhow::Result;
use psyche_data_provider::{Dataset, ListAccessor, Row, RowAccessor, Split};
use std::{collections::HashMap, fmt::Display};

pub struct MMLU {
    test_dataset: Dataset,
    validation_dataset: Dataset,
}

impl MMLU {
    pub fn load() -> Result<TaskType> {
        let ret = Self {
            test_dataset: load_dataset("cais/mmlu", None, Split::Test, Some("all".to_owned()))?,
            validation_dataset: load_dataset(
                "cais/mmlu",
                None,
                Split::Validation,
                Some("all".to_owned()),
            )?,
        };
        Ok(TaskType::LogLikelihood(Box::new(ret)))
    }

    pub const fn name() -> &'static str {
        "MMLU"
    }

    fn row_to_document(dataset: &Dataset, row: Row) -> Document {
        let subject = row
            .get_string(dataset.get_column_id("subject").unwrap())
            .unwrap()
            .replace("_", " ");
        let question = row
            .get_string(dataset.get_column_id("question").unwrap())
            .unwrap()
            .trim_start()
            .trim_end()
            .to_owned();

        let options = row
            .get_list(dataset.get_column_id("choices").unwrap())
            .unwrap();
        let options = (0..options.len())
            .map(|i| format!("{}. {}", ASCII_UPPERCASE[i], options.get_string(i).unwrap()))
            .collect::<Vec<_>>();
        let choices = (0..options.len())
            .map(|i| ASCII_UPPERCASE[i].to_owned())
            .collect::<Vec<_>>();
        let text = format!(
            "The following are multiple choice questions (with answers) about {}.\n\n{}\n{}\nAnswer:",
            subject,
            question,
            options.join("\n")
        );
        let answer = row
            .get_long(dataset.get_column_id("answer").unwrap())
            .unwrap() as usize;

        Document {
            text,
            choices,
            answer,
<<<<<<< HEAD
=======
            category: Some(subject),
            cot_content: None,
>>>>>>> f3204ccb
        }
    }
}

impl LogLikelihoodTask for MMLU {
    fn get_documents(&self) -> Vec<Document> {
        self.test_dataset
            .iter()
            .map(|row| MMLU::row_to_document(&self.test_dataset, row))
            .collect()
    }

    fn get_fewshot_documents(&self) -> HashMap<String, Vec<Document>> {
        let mut fewshot_documents = HashMap::new();
        self.validation_dataset.iter().for_each(|row| {
            let doc = MMLU::row_to_document(&self.validation_dataset, row);
            if let Some(category) = &doc.category {
                fewshot_documents
                    .entry(category.clone())
                    .or_insert_with(Vec::new)
                    .push(doc);
            }
        });
        fewshot_documents
    }
}

impl Display for MMLU {
    fn fmt(&self, f: &mut std::fmt::Formatter<'_>) -> std::fmt::Result {
        write!(f, "{}", Self::name())
    }
}<|MERGE_RESOLUTION|>--- conflicted
+++ resolved
@@ -64,11 +64,8 @@
             text,
             choices,
             answer,
-<<<<<<< HEAD
-=======
             category: Some(subject),
             cot_content: None,
->>>>>>> f3204ccb
         }
     }
 }
