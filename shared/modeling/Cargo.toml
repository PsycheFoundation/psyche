--- conflicted
+++ resolved
@@ -17,22 +17,6 @@
 tracing.workspace = true
 byteorder = "1.4.3"
 safetensors = "0.3.0"
-<<<<<<< HEAD
-half = { version = "2.3.1", features = [
-    "num-traits",
-    "use-intrinsics",
-    "rand_distr",
-], optional = true }
-cudarc = { version = "0.12.1", features = [
-    "std",
-    "f16",
-    "cuda-12040",
-    "dynamic-linking",
-    "nccl",
-    "driver",
-], default-features = false, optional = true }
-=======
->>>>>>> a11de704
 
 # for examples
 [dev-dependencies]
