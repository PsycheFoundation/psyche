use crate::{
    AllReduce, AttentionImplementation, Communicator, CommunicatorId, ModelConfig, ModelLoadError,
    PretrainedSource, ReduceType, RoPEConfig, StableVarStoreIterator, StableVariableIterator,
};
use std::sync::Arc;
use std::sync::atomic::Ordering;
use std::{fmt::Debug, sync::atomic::AtomicBool};
use tch::{
    Device, Kind, Tensor,
    nn::{self, Module},
};

#[cfg(feature = "parallelism")]
use tch::CNCCL;

#[derive(Debug, Clone, serde::Deserialize, serde::Serialize)]
#[serde(untagged)]
pub enum EosToks {
    Single(i64),
    Multiple(Vec<i64>),
}

/// This trait is for any Causal Language Model that can be inferred,
/// and thus can have backprop run on it.
/// Its internal implementation is completely hidden, so this can be impl'd
/// for a wrapper struct that does something like data parallelism.
pub trait CausalLM: Send {
    fn forward(
        &self,
        x: &Tensor,
        labels: Option<&Tensor>,
        position_ids: Option<&Tensor>,
        sequence_lengths: Option<&Vec<Vec<i32>>>,
        num_logits_to_keep: Option<i64>,
        loss_scale: Option<f64>,
    ) -> (Tensor, Option<Tensor>);
    fn bos_token_id(&self) -> Option<i64>;
    fn eos_token_ids(&self) -> Option<EosToks>;
    fn device(&self) -> Device;
    fn max_context_length(&self) -> usize;
    fn variables(&self) -> StableVariableIterator;
    fn communicator(&self) -> Option<Arc<Communicator>>;
<<<<<<< HEAD
    fn prepare_for_training(&mut self);
    fn clip_grad_norm(&mut self, max_grad_norm: f64);
    fn is_dummy_model(&self) -> bool {
        false
    }
=======
    fn prepare_for_training(&self);
    fn clip_grad_norm(&self, max_grad_norm: f64);
    fn shutdown(&self) {}
>>>>>>> f3204ccb
}

pub trait LanguageModelForward: Send + Debug {
    fn forward(
        &self,
        x: &Tensor,
        position_ids: Option<&Tensor>,
        sequence_lengths: Option<&Vec<Vec<i32>>>,
        training: bool,
    ) -> Tensor;
}

pub trait LanguageModelConfig: ModelConfig + Send + Debug + serde::de::DeserializeOwned {
    fn tie_word_embeddings(&self) -> bool;
    fn set_max_position_embeddings(&mut self, set: usize);
    fn hidden_size(&self) -> usize;
    fn vocab_size(&self) -> usize;

    fn rope_config(&self) -> Option<RoPEConfig>;
    fn num_attention_heads(&self) -> usize;
    fn rope_theta(&self) -> f32;
    fn max_position_embeddings(&self) -> usize;
    fn bos_token_id(&self) -> Option<i64>;
    fn eos_token_ids(&self) -> Option<EosToks>;
}

#[derive(Debug)]
pub struct CausalLanguageModel<M: LanguageModelForward, C: LanguageModelConfig> {
    pub model: M,
    pub config: C,
    pub variables: StableVarStoreIterator,
    pub device: Device,
    pub lm_head: nn::Linear,
    pub comm: Option<Arc<Communicator>>,
    pub training: AtomicBool,
}

// this is absolutely unsafe, if you use it across threads with NCCL you will have a bad day
unsafe impl<M: LanguageModelForward, C: LanguageModelConfig> Send for CausalLanguageModel<M, C> {}

pub type LanguageModelBuilder<M, C> = fn(
    vs: nn::Path,
    config: &C,
    attn_implementation: Option<AttentionImplementation>,
    comm: Option<Arc<Communicator>>,
) -> Result<M, ModelLoadError>;

impl<M: LanguageModelForward, C: LanguageModelConfig> CausalLanguageModel<M, C> {
    pub fn from_builder(
        builder: LanguageModelBuilder<M, C>,
        source: &PretrainedSource<C>,
        kind: Option<Kind>,
        attn_implementation: Option<AttentionImplementation>,
        device: Option<Device>,
        tensor_parallelism_world: Option<(CommunicatorId, usize, usize)>,
        override_max_position_embeddings: Option<usize>,
    ) -> Result<Self, ModelLoadError> {
        let mut config = source.get_config()?;

        if config.tie_word_embeddings() {
            return Err(ModelLoadError::ModelHasTiedEmbeddings);
        }

        if let Some(override_max_position_embeddings) = override_max_position_embeddings {
            config.set_max_position_embeddings(override_max_position_embeddings);
        }

        let device = device.unwrap_or(Device::cuda_if_available());

        #[cfg(feature = "parallelism")]
        let comm = match tensor_parallelism_world {
            #[allow(clippy::arc_with_non_send_sync)]
            // TODO: analyze how we're using Arc here, is this right?
            Some((id, rank, world_size)) => Some(Arc::new(
                CNCCL::new(
                    match id {
                        CommunicatorId::NCCL(cstore) => cstore,
                        _ => return Err(ModelLoadError::CommunicatorMismatch),
                    },
                    rank as i64,
                    world_size as i64,
                    device,
                )
                .map_err(ModelLoadError::TensorParallelismFailedInit)?
                .into(),
            )),
            None => None,
        };

        #[cfg(not(feature = "parallelism"))]
        let comm = match tensor_parallelism_world {
            Some(_) => return Err(ModelLoadError::TensorParallelismNotEnabled),
            None => None,
        };
        let mut variables: nn::VarStore = nn::VarStore::new(device);
        if let Some(kind) = kind {
            variables.set_kind(kind);
        }
        let (model, lm_head) = {
            let _no_grad = tch::no_grad_guard();
            let model = builder(variables.root(), &config, attn_implementation, comm.clone())?;
            let c = nn::LinearConfig {
                bias: false,
                ..Default::default()
            };
            let lm_head = nn::linear(
                &variables.root() / "lm_head",
                config.hidden_size() as i64,
                config.vocab_size() as i64,
                c,
            );

            source.load(&mut variables)?;

            (model, lm_head)
        };
        let variables = StableVarStoreIterator::new(&variables, comm.clone());
        Ok(Self {
            model,
            config,
            variables,
            device,
            lm_head,
            comm,
            training: AtomicBool::new(false),
        })
    }
}

impl<M: LanguageModelForward, C: LanguageModelConfig> CausalLM for CausalLanguageModel<M, C> {
    fn forward(
        &self,
        x: &Tensor,
        labels: Option<&Tensor>,
        position_ids: Option<&Tensor>,
        sequence_lengths: Option<&Vec<Vec<i32>>>,
        num_logits_to_keep: Option<i64>,
        loss_scale: Option<f64>,
    ) -> (Tensor, Option<Tensor>) {
        let (_, t) = x.size2().unwrap();
        let mut x = self.model.forward(
            x,
            position_ids,
            sequence_lengths,
            self.training.load(Ordering::Relaxed),
        );
        if let Some(num_logits_to_keep) = num_logits_to_keep {
            // Only compute necessary logits, and do not upcast them to float if we are not computing the loss
            x = x.slice(1, t - num_logits_to_keep, t, 1);
        }
        let mut logits = self.lm_head.forward(&x);
        let loss = match labels {
            Some(labels) => {
                // Upcast to float if we need to compute the loss to avoid potential precision issues
                logits = logits.to_kind(Kind::Float);
                // Shift so that tokens < n predict n
                let shift_logits = logits.slice(1, 0, -1, 1).contiguous();
                let shift_labels = labels.slice(1, 1, None, 1).contiguous();
                let shift_logits = shift_logits.view([-1i64, self.config.vocab_size() as i64]);
                let shift_targets = shift_labels.view(-1).to_kind(Kind::Int64);
                let mut loss = shift_logits.cross_entropy_loss::<Tensor>(
                    &shift_targets,
                    None,
                    tch::Reduction::Mean,
                    -100,
                    0.0,
                );
                if let Some(loss_scale) = loss_scale {
                    loss /= loss_scale;
                }
                Some(loss)
            }
            None => None,
        };
        (logits, loss)
    }

    fn bos_token_id(&self) -> Option<i64> {
        self.config.bos_token_id()
    }

    fn eos_token_ids(&self) -> Option<EosToks> {
        self.config.eos_token_ids()
    }

    fn device(&self) -> Device {
        self.device
    }

    fn max_context_length(&self) -> usize {
        self.config.max_position_embeddings()
    }

    fn variables(&self) -> StableVariableIterator {
        Box::new(self.variables.clone())
    }

    fn communicator(&self) -> Option<Arc<Communicator>> {
        self.comm.clone()
    }

    fn prepare_for_training(&self) {
        self.training.store(true, Ordering::Relaxed);
    }

    /// Clips gradient norm, properly handling tensor-parallel parameters.
    ///
    /// For a model with both sharded and replicated parameters, the true L2 norm is:
    /// sqrt(||w_shared||^2 + ||w_replicated||^2) where:
    /// - w_shared are parameters sharded across ranks (like TP linear layers)
    /// - w_replicated are parameters replicated on all ranks (like layernorms)
    ///
    /// For sharded parameters, since each rank has an orthogonal slice of the full parameter:
    /// ||w_shared||^2 = ||w_shared_1||^2 + ||w_shared_2||^2 + ... + ||w_shared_n||^2
    /// where w_shared_i is the shard on rank i. We compute this via all_reduce_sum of local squared norms.
    ///
    /// For replicated parameters:
    /// ||w_replicated||^2 is identical on all ranks, so we compute it locally.
    ///
    /// The orthogonality of sharded parameters across ranks ensures that:
    /// total_norm = sqrt(all_reduce(||w_shared_local||^2) + ||w_replicated||^2)
    /// gives us the correct global L2 norm as if all parameters were on a single device.
    fn clip_grad_norm(&self, max_norm: f64) {
        let mut sharded_norm_sq = Tensor::zeros([], (Kind::Float, self.device));
        let mut replicated_norm_sq = Tensor::zeros([], (Kind::Float, self.device));

        for var in self.variables() {
            let grad = var.logical_tensor().grad();
            if grad.defined() {
                let local_norm = grad.norm();
                let local_norm_sq = &local_norm * &local_norm;

                if var.is_sharded() {
                    sharded_norm_sq += local_norm_sq
                } else {
                    replicated_norm_sq += local_norm_sq
                }
            }
        }

        sharded_norm_sq.all_reduce(&self.comm, ReduceType::Sum);

        let total_norm: f64 = (sharded_norm_sq + replicated_norm_sq)
            .sqrt()
            .try_into()
            .unwrap();

        if total_norm > max_norm {
            let scale = max_norm / (total_norm + 1e-6);
            for var in self.variables() {
                let mut grad = var.logical_tensor().grad();
                if grad.defined() {
                    let _t = grad.g_mul_scalar_(scale);
                }
            }
        }
    }
}

impl EosToks {
    pub fn contains(&self, token: i64) -> bool {
        match self {
            EosToks::Single(x) => *x == token,
            EosToks::Multiple(items) => items.contains(&token),
        }
    }
}<|MERGE_RESOLUTION|>--- conflicted
+++ resolved
@@ -40,17 +40,12 @@
     fn max_context_length(&self) -> usize;
     fn variables(&self) -> StableVariableIterator;
     fn communicator(&self) -> Option<Arc<Communicator>>;
-<<<<<<< HEAD
-    fn prepare_for_training(&mut self);
-    fn clip_grad_norm(&mut self, max_grad_norm: f64);
     fn is_dummy_model(&self) -> bool {
         false
     }
-=======
     fn prepare_for_training(&self);
     fn clip_grad_norm(&self, max_grad_norm: f64);
     fn shutdown(&self) {}
->>>>>>> f3204ccb
 }
 
 pub trait LanguageModelForward: Send + Debug {
