use crate::{
    ApplyDistroResultError, Batch, BatchData, CausalLM, Communicator, EosToks, LocalTrainer,
    ParallelModels, PythonDistributedCausalLM, ReduceType, StableVariableIterator,
    TorchDistributedCommunicator, TrainOutput, Trainer, TrainerThreadCommunicationError,
    python_causal_lm::WrappedPythonCausalLM, trainer::DistroResults,
};

use psyche_core::{Barrier, CancelledBarrier, LearningRateSchedule, OptimizerDefinition};
use pyo3::{PyErr, PyResult};
use std::{
    collections::HashMap,
    sync::{
        Arc,
        atomic::{AtomicUsize, Ordering},
    },
};
use tch::{Device, Kind, Tensor};
use thiserror::Error;
use tokio_util::sync::CancellationToken;
use tracing::{debug, trace};

#[derive(Debug)]
pub struct PythonDistributedTrainer {
    model: PythonDistributedCausalLM,
    local: Box<LocalTrainer>,
    comm: TorchDistributedCommunicator,
    iteration: Arc<AtomicUsize>,
    device: Device,
}

#[derive(Debug, Error)]
pub enum PythonDistributedTrainerError {
    #[error("No communicator")]
    NoCommunicator,

    #[error("Communicator not a TorchDistributedCommunicator")]
    WrongCommunicator,

    #[error("Python error: {0}")]
    PythonError(#[from] PyErr),

    #[error("Serialization error: {0}")]
    SerializationError(#[from] serde_json::Error),
}

#[derive(Debug)]
pub struct NopBarrier;

impl Barrier for NopBarrier {
    fn wait(&self) -> Result<(), CancelledBarrier> {
        Ok(())
    }

    fn cancel(&self) {}

    fn reset(&self) {}

    fn is_cancelled(&self) -> bool {
        false
    }
}

impl Default for NopBarrier {
    fn default() -> Self {
        Self
    }
}

impl PythonDistributedTrainer {
    pub fn new(
        model: PythonDistributedCausalLM,
        lr_scheduler: LearningRateSchedule,
        optimizer: OptimizerDefinition,
        mut micro_batch_size: usize,
        stats: Option<u32>,
        grad_accum_in_fp32: bool,
    ) -> Result<Self, PythonDistributedTrainerError> {
        let comm = match model.communicator() {
            Some(comm) => match comm.as_ref() {
                Communicator::TorchDistributed(torch) => torch.clone(),
                _ => return Err(PythonDistributedTrainerError::NoCommunicator),
            },
            None => return Err(PythonDistributedTrainerError::WrongCommunicator),
        };

        if model.parallelism.dp > 1 {
            debug!(
                "Increasing micro batch size from {} to {} to account for FSDP sharding size of {}",
                micro_batch_size,
                micro_batch_size * model.parallelism.dp,
                model.parallelism.dp
            );

            micro_batch_size *= model.parallelism.dp;
        }

        let hyperparameters = serde_json::json!({
            "operation": "hyperparameters",
            "lr_scheduler": lr_scheduler,
            "optimizer": optimizer,
            "micro_batch_size": micro_batch_size,
            "grad_accum_in_fp32": grad_accum_in_fp32
        });

        let iteration = model.iteration().fetch_add(1, Ordering::Relaxed);
        let device = model.device();

        trace!(
            "Sending hyperparameters operation to Python clients, iteration = {}",
            iteration
        );
        comm.set(&iteration.to_string(), &hyperparameters.to_string())?;

        // barrier to ensure everyone has seen the broadcast
        let dummy = Tensor::zeros([], (Kind::Float, device));
        comm.all_reduce(&dummy, ReduceType::Sum)?;

        let it = model.iteration();
        let local: WrappedPythonCausalLM = model.local.clone();
        let local = Box::new(LocalTrainer::new(
            ParallelModels {
                models: vec![Box::new(local) as Box<dyn CausalLM>],
                barrier: Arc::new(NopBarrier) as Arc<dyn Barrier>,
                data_parallel: None,
            },
            lr_scheduler,
            optimizer,
            micro_batch_size,
            stats,
            grad_accum_in_fp32,
        ));

        comm.delete(&iteration.to_string())?;

        Ok(Self {
            model,
            local,
            comm,
            device,
            iteration: it,
        })
    }

    #[allow(clippy::too_many_arguments)]
    pub fn train(
        self,
        step: u32,
        mut data: Batch,
        warmup_lr_between: Option<(u32, u32)>,
        zero_optim: bool,
        rollback: Vec<(u32, Vec<DistroResults>)>,
        prev_self_distro_results: Option<Vec<DistroResults>>,
        cancel_training: CancellationToken,
    ) -> Result<TrainOutput, TrainerThreadCommunicationError> {
        let world_size = self.comm.size();
        let original_batch_size = data.data.size();

        // Pad the batch if necessary for FSDP
        if world_size > 1 {
            trace!(
                "Checking batch padding: original batch size = {}, world_size = {}",
                original_batch_size, world_size
            );

            data.pad(world_size);

            let new_size = data.data.size();
            if new_size != original_batch_size {
                debug!(
                    "FSDP: Padded batch from {} to {} samples (world_size={})",
                    original_batch_size, new_size, world_size
                );
            }
        }

        let data = data.gpu(self.device);
        debug!("Training on device: {:?}", self.device);
        let batch_data = match &data.data {
            BatchData::GPU(batch_data) => batch_data,
            _ => unreachable!(),
        };

        let padded_bs = batch_data.input_ids.size()[0] as f64;

        let results_len = match &prev_self_distro_results {
            // we assume (as we do else where) that each result is identically shaped
            Some(distro_results) => distro_results.len(),
            None => 0,
        };

        let operation = serde_json::json!({
            "operation": "train",
            "step": step,
            "batch_id": (data.id.0.start, data.id.0.end),
            "batch_shape": batch_data.input_ids.size(),
            "batch_has_labels": batch_data.labels.is_some(),
            "batch_has_position_ids": batch_data.position_ids.is_some(),
            "batch_sequence_lengths": batch_data.sequence_lengths,
            "warmup_lr_between": warmup_lr_between,
            "zero_optim": zero_optim,
            "results_len": results_len,
            "results_metadata": prev_self_distro_results.as_ref().map(|r| Self::distro_results_metadata(r)),
        });

        let iteration = self.iteration.fetch_add(1, Ordering::Relaxed);
        trace!(
            "Sending train operation to Python clients, iteration = {}",
            iteration
        );

        self.comm
            .set(&iteration.to_string(), &operation.to_string())?;

        // barrier to ensure everyone has seen the broadcast
        let dummy = Tensor::zeros([], (Kind::Float, self.device));
        self.comm.all_reduce(&dummy, ReduceType::Sum)?;

        if results_len > 0 {
            self.broadcast_distro_results(prev_self_distro_results.as_ref().unwrap())?;
        }

        self.comm.broadcast(&batch_data.input_ids)?;
        if let Some(labels) = &batch_data.labels {
            self.comm.broadcast(labels)?;
        }
        if let Some(position_ids) = &batch_data.position_ids {
            self.comm.broadcast(position_ids)?;
        }

        let ret = self.local.train(
            step,
            data,
            warmup_lr_between,
            zero_optim,
            rollback,
            prev_self_distro_results,
            cancel_training,
        )?;

        // reduce the loss across all shards
        let loss = Tensor::from_slice(&[ret.loss])
            .to_kind(Kind::Float)
            .to_device(self.device);
        let _ = self.comm.all_reduce(&loss, ReduceType::Sum);

        let mut loss: f32 = loss.try_into().unwrap();
        loss /= self.comm.size() as f32; // average from all reduced sums of loss above
        loss *= padded_bs as f32 / original_batch_size as f32; // undilute for padding

<<<<<<< HEAD
=======
        trace!("Train operation complete on all Python clients");
        self.comm.delete(&iteration.to_string())?;

>>>>>>> 9d04817d
        Ok(TrainOutput {
            trainer: Self {
                local: match ret.trainer {
                    Trainer::Local(local_trainer) => Box::new(local_trainer),
                    Trainer::PythonDistributed(_) => unreachable!(),
                },
                comm: self.comm,
                device: self.device,
                iteration: self.iteration,
                model: self.model,
            }
            .into(),
            loss,
            ..ret
        })
    }

    pub fn optimize(
        self,
        step: u32,
        warmup_lr_between: Option<(u32, u32)>,
        distro_results: Option<Vec<DistroResults>>,
    ) -> Result<Self, ApplyDistroResultError> {
        let _no_grad = tch::no_grad_guard();

        let results_len = match &distro_results {
            // we assume (as we do else where) that each result is identically shaped
            Some(distro_results) => distro_results.len(),
            None => 0,
        };

        let operation = serde_json::json!({
            "operation": "optimize",
            "step": step,
            "warmup_lr_between": warmup_lr_between,
            "results_len": results_len,
            "results_metadata": distro_results.as_ref().map(|r| Self::distro_results_metadata(r)),
        });

        let iteration = self.iteration.fetch_add(1, Ordering::Relaxed);
        trace!(
            "Sending optimize operation to Python clients, iteration = {}",
            iteration
        );

        self.comm
            .set(&iteration.to_string(), &operation.to_string())?;

        // barrier to ensure everyone has seen the broadcast
        let dummy = Tensor::zeros([], (Kind::Float, self.device));
        self.comm.all_reduce(&dummy, ReduceType::Sum)?;

        if results_len > 0 {
            self.broadcast_distro_results(distro_results.as_ref().unwrap())?;
        }

        let result = self.local.optimize(step, warmup_lr_between, distro_results);

        trace!("Optimize operation complete on all Python clients");
        self.comm.delete(&iteration.to_string())?;

        result.map(|x| Self {
            local: Box::new(x),
            comm: self.comm,
            iteration: self.iteration,
            device: self.device,
            model: self.model,
        })
    }

    pub fn extract(&mut self) -> Result<HashMap<String, Tensor>, TrainerThreadCommunicationError> {
        let operation = serde_json::json!({
            "operation": "extract",
        });

        let iteration = self.iteration.fetch_add(1, Ordering::Relaxed);
        trace!(
            "Sending extract operation to Python clients, iteration = {}",
            iteration
        );

        self.comm
            .set(&iteration.to_string(), &operation.to_string())?;

        // barrier to ensure everyone has seen the broadcast
        let dummy = Tensor::zeros([], (Kind::Float, self.device));
        self.comm.all_reduce(&dummy, ReduceType::Sum)?;

        let result = self.local.extract();

        trace!("Extract operation complete on all Python clients");
        self.comm.delete(&iteration.to_string())?;

        result
    }

    fn broadcast_distro_results(&self, distro_results: &[DistroResults]) -> PyResult<()> {
        let first = distro_results.first().unwrap();
        let params = first.len();
        for param_index in 0..params {
            let sparse_idx = distro_results
                .iter()
                .map(|x| &x[param_index].sparse_idx)
                .collect::<Vec<_>>();
            let sparse_val = distro_results
                .iter()
                .map(|x| &x[param_index].sparse_val)
                .collect::<Vec<_>>();
            let sparse_idx = Tensor::stack(&sparse_idx, 0).to(self.device);
            self.comm.broadcast(&sparse_idx)?;
            let sparse_val = Tensor::stack(&sparse_val, 0).to(self.device);
            self.comm.broadcast(&sparse_val)?;
        }
        Ok(())
    }

    fn distro_results_metadata(distro_results: &[DistroResults]) -> serde_json::Value {
        serde_json::json!({
            "sparse_idx_size": distro_results.first().map(|y| y.iter().map(|z| z.sparse_idx.size()).collect::<Vec<_>>()),
            "sparse_idx_dtype": distro_results.first().map(|y| y.first().map(|z| z.sparse_idx.kind().c_int())),
            "sparse_val_size": distro_results.first().map(|y| y.iter().map(|z| z.sparse_val.size()).collect::<Vec<_>>()),
            "sparse_val_dtype": distro_results.first().map(|y| y.first().map(|z| z.sparse_val.kind().c_int())),
            "xshape": distro_results.first().map(|y| y.iter().map(|z| z.xshape.clone()).collect::<Vec<_>>()),
            "totalk": distro_results.first().map(|y| y.iter().map(|z| z.totalk).collect::<Vec<_>>()),
        })
    }

    pub fn can_do_inference(&self) -> bool {
        self.local.can_do_inference()
    }
}

impl From<PythonDistributedTrainer> for Trainer {
    fn from(value: PythonDistributedTrainer) -> Self {
        Self::PythonDistributed(value)
    }
}

impl CausalLM for PythonDistributedTrainer {
    fn forward(
        &self,
        x: &Tensor,
        labels: Option<&Tensor>,
        position_ids: Option<&Tensor>,
        sequence_lengths: Option<&Vec<Vec<i32>>>,
        num_logits_to_keep: Option<i64>,
        loss_scale: Option<f64>,
    ) -> (Tensor, Option<Tensor>) {
        self.model.forward(
            x,
            labels,
            position_ids,
            sequence_lengths,
            num_logits_to_keep,
            loss_scale,
        )
    }

    fn bos_token_id(&self) -> Option<i64> {
        self.model.bos_token_id()
    }

    fn eos_token_ids(&self) -> Option<EosToks> {
        self.model.eos_token_ids()
    }

    fn device(&self) -> Device {
        self.device
    }

    fn variables(&self) -> StableVariableIterator {
        self.model.variables()
    }

    fn communicator(&self) -> Option<Arc<Communicator>> {
        self.model.communicator()
    }

    fn prepare_for_training(&self) {
        self.model.prepare_for_training();
    }

    fn clip_grad_norm(&self, max_grad_norm: f64) {
        self.model.clip_grad_norm(max_grad_norm);
    }

    fn max_context_length(&self) -> usize {
        self.model.max_context_length()
    }

    fn shutdown(&self) {
        self.model.shutdown();
    }
}<|MERGE_RESOLUTION|>--- conflicted
+++ resolved
@@ -247,12 +247,9 @@
         loss /= self.comm.size() as f32; // average from all reduced sums of loss above
         loss *= padded_bs as f32 / original_batch_size as f32; // undilute for padding
 
-<<<<<<< HEAD
-=======
         trace!("Train operation complete on all Python clients");
         self.comm.delete(&iteration.to_string())?;
 
->>>>>>> 9d04817d
         Ok(TrainOutput {
             trainer: Self {
                 local: match ret.trainer {
