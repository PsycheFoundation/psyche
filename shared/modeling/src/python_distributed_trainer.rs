--- conflicted
+++ resolved
@@ -177,14 +177,11 @@
             "results_metadata": prev_self_distro_results.as_ref().map(|r| Self::distro_results_metadata(r)),
         });
 
-<<<<<<< HEAD
-=======
         trace!(
             "Sending train operation to Python clients, iteration = {}",
             self.iteration
         );
 
->>>>>>> 2033b917
         self.comm
             .set(&self.iteration.to_string(), &operation.to_string())?;
 
