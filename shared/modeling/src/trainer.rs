--- conflicted
+++ resolved
@@ -351,11 +351,8 @@
 
         assert!(!models.is_empty());
         let first_model_device = models[0].device();
-<<<<<<< HEAD
         let is_dummy_model = models[0].is_dummy_model();
-=======
         let first_model_max_context_length = models[0].max_context_length();
->>>>>>> 1ef3f420
 
         let mut ret = Vec::with_capacity(models.len());
 
