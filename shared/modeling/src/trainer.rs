--- conflicted
+++ resolved
@@ -419,11 +419,8 @@
     first_model_max_context_length: usize,
     barrier: Arc<dyn Barrier>,
     data_parallel: Option<Vec<DataParallel>>,
-<<<<<<< HEAD
     is_dummy_model: bool,
-=======
     can_do_inferences: Vec<Arc<AtomicBool>>,
->>>>>>> cd45d425
 }
 
 #[derive(Debug, Error)]
@@ -517,11 +514,8 @@
             first_model_max_context_length,
             barrier,
             data_parallel,
-<<<<<<< HEAD
             is_dummy_model,
-=======
             can_do_inferences,
->>>>>>> cd45d425
         }
     }
 
