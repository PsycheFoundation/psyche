use crate::{CausalLM, EosToks, StableVarStoreIterator, StableVariableIterator};
use std::{
    collections::HashMap,
    sync::{Arc, Mutex},
    time::Duration,
};
use tch::{
    Device, Kind, Tensor,
    nn::{VarStore, Variables},
};

#[derive(Debug)]
pub struct DummyModel {
    var_store: VarStore,
    training_delay_secs: Duration,
}

pub fn get_dummy_parameters() -> HashMap<String, Tensor> {
    // You may tweak these numbers if you want less/more dummy training and p2p blob size
    [
        ("model.norm.weight", vec![4096]),
        ("model.layers.0.mlp.up_proj.weight", vec![4096, 4096]),
        ("model.layers.0.post_attention_layernorm.weight", vec![4096]),
        ("model.layers.0.self_attn.q_proj.weight", vec![4096, 4096]),
        ("model.embed_tokens.weight", vec![4096, 4096]),
        ("model.layers.0.self_attn.o_proj.weight", vec![4096, 4096]),
        ("model.layers.0.self_attn.v_proj.weight", vec![4096, 4096]),
        ("model.layers.0.self_attn.k_proj.weight", vec![4096, 4096]),
        ("model.layers.0.mlp.gate_proj.weight", vec![4096, 4096]),
        ("model.layers.0.mlp.down_proj.weight", vec![4096, 4096]),
        ("lm_head.weight", vec![4096, 4096]),
        ("model.layers.0.input_layernorm.weight", vec![4096]),
    ]
    .into_iter()
    .map(|(name, shape)| {
        (
            name.to_string(),
            Tensor::zeros(shape, (tch::Kind::Float, tch::Device::Cpu)),
        )
    })
    .collect()
}

impl Default for DummyModel {
    fn default() -> Self {
        Self::new(500)
    }
}

impl DummyModel {
    pub fn new(training_delay: u64) -> Self {
        let parameters = get_dummy_parameters();
        let variables = Variables {
            named_variables: parameters,
            shards: HashMap::new(),
            trainable_variables: Vec::new(),
        };
        let mut var_store = VarStore::new(Device::Cpu);
        var_store.variables_ = Arc::new(Mutex::new(variables));
        Self {
            var_store,
            training_delay_secs: Duration::from_secs(training_delay),
        }
    }
}

impl CausalLM for DummyModel {
    fn forward(
        &self,
        _x: &tch::Tensor,
        _labels: Option<&tch::Tensor>,
        _position_ids: Option<&tch::Tensor>,
        _sequence_lengths: Option<&Vec<Vec<i32>>>,
        _num_logits_to_keep: Option<i64>,
        loss_scale: Option<f64>,
<<<<<<< HEAD
    ) -> (tch::Tensor, Option<tch::Tensor>) {
        let shape = vec![1, 1, 1];
        let cpu_device = tch::Device::Cpu;

        let result = tch::Tensor::zeros(&shape, (Kind::BFloat16, cpu_device));
        let loss = tch::Tensor::zeros([1], (Kind::BFloat16, cpu_device));
=======
    ) -> (Option<tch::Tensor>, Option<tch::Tensor>) {
        let result = tch::Tensor::zeros([1], (Kind::BFloat16, x.device()));
        let loss = tch::Tensor::zeros([1], (Kind::BFloat16, x.device()));
>>>>>>> c4615328
        let loss = loss.set_requires_grad(true);
        let loss = loss.g_add_scalar(1.0);
        let loss = match loss_scale {
            Some(loss_scale) => loss / loss_scale,
            None => loss,
        };

        std::thread::sleep(self.training_delay_secs);
        (Some(result), Some(loss))
    }

    fn bos_token_id(&self) -> Option<i64> {
        None
    }

    fn eos_token_ids(&self) -> Option<EosToks> {
        None
    }

    fn device(&self) -> tch::Device {
        Device::cuda_if_available()
    }

    fn max_context_length(&self) -> usize {
        2048
    }

    fn variables(&self) -> StableVariableIterator {
        Box::new(StableVarStoreIterator::new(&self.var_store, None))
    }

    fn communicator(&self) -> Option<std::sync::Arc<crate::Communicator>> {
        None
    }

    fn prepare_for_training(&self) {}

    fn is_dummy_model(&self) -> bool {
        true
    }
    fn clip_grad_norm(&self, _max_grad_norm: f64) {}
}<|MERGE_RESOLUTION|>--- conflicted
+++ resolved
@@ -67,24 +67,15 @@
 impl CausalLM for DummyModel {
     fn forward(
         &self,
-        _x: &tch::Tensor,
+        x: &tch::Tensor,
         _labels: Option<&tch::Tensor>,
         _position_ids: Option<&tch::Tensor>,
         _sequence_lengths: Option<&Vec<Vec<i32>>>,
         _num_logits_to_keep: Option<i64>,
         loss_scale: Option<f64>,
-<<<<<<< HEAD
-    ) -> (tch::Tensor, Option<tch::Tensor>) {
-        let shape = vec![1, 1, 1];
-        let cpu_device = tch::Device::Cpu;
-
-        let result = tch::Tensor::zeros(&shape, (Kind::BFloat16, cpu_device));
-        let loss = tch::Tensor::zeros([1], (Kind::BFloat16, cpu_device));
-=======
     ) -> (Option<tch::Tensor>, Option<tch::Tensor>) {
         let result = tch::Tensor::zeros([1], (Kind::BFloat16, x.device()));
         let loss = tch::Tensor::zeros([1], (Kind::BFloat16, x.device()));
->>>>>>> c4615328
         let loss = loss.set_requires_grad(true);
         let loss = loss.g_add_scalar(1.0);
         let loss = match loss_scale {
