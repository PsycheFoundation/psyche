--- conflicted
+++ resolved
@@ -258,13 +258,8 @@
             })
         };
         let pid = format!("{}", std::process::id());
-<<<<<<< HEAD
-        tracing::debug!("Spawned local model load, pid is {pid}");
+        debug!("Spawned local model load, pid is {pid}");
         let children: Result<Vec<Child>, _> = (1..num_local_ranks)
-=======
-        debug!("Spawned local model load, pid is {pid}");
-        let children: Result<Vec<Child>, _> = (1..world_size)
->>>>>>> 8067e281
             .map(|rank| {
                 let res = Command::new("python")
                     .arg("-m")
@@ -283,13 +278,8 @@
                     .arg(format!("{rank}"))
                     .spawn();
                 match res.as_ref() {
-<<<<<<< HEAD
-                    Ok(child) => tracing::info!("Spawned sidecar process {}", child.id()),
-                    Err(err) => tracing::error!("{err}"),
-=======
                     Ok(child) => debug!("Spawned sidecar process {}", child.id()),
                     Err(err) => error!("{err}"),
->>>>>>> 8067e281
                 };
                 res
             })
