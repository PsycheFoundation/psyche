--- conflicted
+++ resolved
@@ -219,11 +219,8 @@
         attn_implementation: AttentionImplementation,
         parallelism: ParallelismConfig,
         override_max_position_embeddings: Option<usize>,
-<<<<<<< HEAD
         port: u16,
-=======
         num_local_ranks: Option<i64>,
->>>>>>> 13fb0abe
     ) -> Result<Self, PythonDistributedCausalLMError> {
         if !tch::Cuda::is_available() {
             return Err(PythonDistributedCausalLMError::NonCUDADevice);
@@ -247,11 +244,7 @@
             _ => return Err(PythonDistributedCausalLMError::NonCUDADevice),
         };
         let backend = "nccl".to_string();
-<<<<<<< HEAD
         let init_method = format!("tcp://127.0.0.1:{}", port);
-=======
-        let init_method = "tcp://0.0.0.0:34567".to_string();
->>>>>>> 13fb0abe
         let local: JoinHandle<Result<_, PythonDistributedCausalLMError>> = {
             let backend = backend.clone();
             let init_method = init_method.clone();
