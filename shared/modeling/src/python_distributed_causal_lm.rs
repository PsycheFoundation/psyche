--- conflicted
+++ resolved
@@ -425,7 +425,26 @@
     fn max_context_length(&self) -> usize {
         self.local.max_context_length()
     }
-<<<<<<< HEAD
+
+    fn shutdown(&self) {
+        let operation = serde_json::json!({
+            "operation": "exit",
+        });
+
+        let iteration = self.iteration.fetch_add(1, Ordering::Relaxed);
+        trace!(
+            "Sending exit operation to Python clients, iteration = {}",
+            iteration
+        );
+
+        self.comm
+            .set(&iteration.to_string(), &operation.to_string())
+            .unwrap();
+
+        // barrier to ensure everyone has seen the broadcast
+        let dummy = Tensor::zeros([], (Kind::Float, self.device()));
+        self.comm.all_reduce(&dummy, ReduceType::Sum).unwrap();
+    }
 }
 
 use std::path::Path;
@@ -442,26 +461,4 @@
     }
     // If we can't contract it, return as is
     path.to_str().unwrap_or_default().to_string()
-=======
-
-    fn shutdown(&self) {
-        let operation = serde_json::json!({
-            "operation": "exit",
-        });
-
-        let iteration = self.iteration.fetch_add(1, Ordering::Relaxed);
-        trace!(
-            "Sending exit operation to Python clients, iteration = {}",
-            iteration
-        );
-
-        self.comm
-            .set(&iteration.to_string(), &operation.to_string())
-            .unwrap();
-
-        // barrier to ensure everyone has seen the broadcast
-        let dummy = Tensor::zeros([], (Kind::Float, self.device()));
-        self.comm.all_reduce(&dummy, ReduceType::Sum).unwrap();
-    }
->>>>>>> 7e6139e6
 }