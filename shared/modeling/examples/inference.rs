use anyhow::{Error, Result, anyhow};
use clap::{Parser, ValueEnum};
use psyche_data_provider::download_model_repo_sync;
use psyche_modeling::{
    AttentionImplementation, CausalLM, CommunicatorId, Devices, LogitsProcessor, Sampling,
    TokenOutputStream, auto_model_for_causal_lm_from_pretrained, auto_tokenizer,
};
use std::{
    io::Write,
    path::PathBuf,
    sync::{Arc, Barrier},
};
use tch::{Kind, Tensor};
use tokenizers::Tokenizer;

const DEFAULT_PROMPT: &str = r"
EDWARD:
I wonder how our princely father 'scaped,
Or whether he be 'scaped away or no
From Clifford's and Northumberland's pursuit:
Had he been ta'en, we should have heard the news;
Had he been slain, we should have heard the news;
Or had he 'scaped, methinks we should have heard
The happy tidings of his good escape.
How fares my brother? why is he so sad?

RICHARD:
I cannot joy, until I be resolved
Where our right valiant father is become.
I saw him in the battle range about;
And watch'd him how he singled Clifford forth.
Methought he bore him in the thickest troop
As doth a lion in a herd of neat;
Or as a bear, encompass'd round with dogs,
Who having pinch'd a few and made them cry,
The rest stand all aloof, and bark at him.
So fared our father with his enemies;
So fled his enemies my warlike father:
Methinks, 'tis prize enough to be his son.
See how the morning opes her golden gates,
And takes her farewell of the glorious sun!
How well resembles it the prime of youth,
Trimm'd like a younker prancing to his love!

EDWARD:
Dazzle mine eyes, or do I see three suns?

RICHARD:
Three glorious suns, each one a perfect sun;
Not separated with the racking clouds,
But sever'd in a pale clear-shining sky.
See, see! they join, embrace, and seem to kiss,
As if they vow'd some league inviolable:
Now are they but one lamp, one light, one sun.
In this the heaven figures some event.

EDWARD:
'Tis wondrous strange, the like yet never heard of.
I think it cites us, brother, to the field,
That we, the sons of brave Plantagenet,
Each one already blazing by our meeds,
Should notwithstanding join our lights together
And over-shine the earth as this the world.
Whate'er it bodes, henceforward will I bear
Upon my target three fair-shining suns.
";

#[derive(ValueEnum, Clone, Debug)]
enum AttnImpl {
    Eager,
    Sdpa,
    #[cfg(feature = "parallelism")]
    FlashAttention2,
}

impl From<AttnImpl> for AttentionImplementation {
    fn from(val: AttnImpl) -> Self {
        match val {
            AttnImpl::Eager => AttentionImplementation::Eager,
            AttnImpl::Sdpa => AttentionImplementation::Sdpa,
            #[cfg(feature = "parallelism")]
            AttnImpl::FlashAttention2 => AttentionImplementation::FlashAttention2,
        }
    }
}

#[derive(Parser, Debug, Clone)]
struct Args {
    #[arg(long, default_value = "NousResearch/Llama-2-7b-hf")]
    model: String,

    #[arg(long)]
    revision: Option<String>,

    #[arg(long, default_value_t = 0.6)]
    temperature: f64,

    #[arg(long)]
    top_p: Option<f64>,

    #[arg(long)]
    top_k: Option<usize>,

    #[arg(long)]
    max_tokens: Option<usize>,

    #[arg(long)]
    seed: Option<u64>,

    #[arg(long)]
    tensor_parallelism: Option<usize>,

    #[arg(long)]
    attn_implementation: Option<AttnImpl>,

    #[arg(
        long,
        help = "Device(s) to use: auto, cpu, mps, cuda, cuda:N, cuda:X,Y,Z",
        default_value = "auto"
    )]
    device: Devices,

    #[cfg(feature = "python")]
    #[clap(long)]
    python: bool,

    prompt: Option<String>,
}

fn inference(
    repo_files: Vec<PathBuf>,
    tensor_parallelism: Option<(CommunicatorId, usize, usize, Arc<Barrier>)>,
    args: Args,
    seed: u64,
    mut tokens: Vec<i64>,
    tokenizer: Tokenizer,
) -> Result<()> {
    let rank = tensor_parallelism
        .as_ref()
        .map(|(_, rank, _, _)| *rank)
        .unwrap_or(0);
    let device = args.device.device_for_rank(rank).ok_or_else(|| {
        anyhow!(
            "device not available for rank {rank} with devices {}",
            args.device
        )
    })?;

    #[cfg(feature = "python")]
    let python = args.python;
    #[cfg(not(feature = "python"))]
    let python = false;
    let model: Box<dyn CausalLM> = if python {
        #[cfg(feature = "python")]
        {
            let tp = args.tensor_parallelism.unwrap_or(1);

            psyche_python_extension_impl::init_embedded_python();

            let source = psyche_modeling::PretrainedSource::RepoFiles(repo_files);
<<<<<<< HEAD
            if tp == 1 {
                Box::new(psyche_modeling::PythonCausalLM::new(
                    "hf-auto", &source, device, None, None,
                )?) as Box<dyn CausalLM>
            } else {
                tracing::info!("Faking TP with FSDP");
                Box::new(psyche_modeling::PythonDistributedCausalLM::new(
                    "hf-auto".to_string(),
                    source,
                    device,
                    psyche_modeling::ParallelismConfig { dp: tp, tp: 1 },
                    None,
                )?) as Box<dyn CausalLM>
            }
=======
            Box::new(psyche_modeling::PythonCausalLM::new(
                "hf-auto",
                &source,
                device,
                args.attn_implementation
                    .map(|x| x.into())
                    .unwrap_or_default(),
                None,
                None,
            )?) as Box<dyn CausalLM>
>>>>>>> 31761bea
        }
        #[cfg(not(feature = "python"))]
        unreachable!();
    } else {
        auto_model_for_causal_lm_from_pretrained(
            repo_files,
            Some(Kind::BFloat16),
            args.attn_implementation.map(|x| x.into()),
            tensor_parallelism.as_ref().map(|_| device),
            tensor_parallelism
                .as_ref()
                .map(|(id, rank, size, _)| (id.clone(), *rank, *size)),
            None,
        )?
    };

    let eos_token_ids = model.eos_token_ids();

    let mut logits_processor = {
        let temperature = args.temperature;
        let sampling = if temperature <= 0. {
            Sampling::ArgMax
        } else {
            match (args.top_k, args.top_p) {
                (None, None) => Sampling::All { temperature },
                (Some(k), None) => Sampling::TopK { k, temperature },
                (None, Some(p)) => Sampling::TopP { p, temperature },
                (Some(k), Some(p)) => Sampling::TopKThenTopP { k, p, temperature },
            }
        };
        LogitsProcessor::from_sampling(seed, sampling)
    };
    let mut tokenizer = TokenOutputStream::new(tokenizer);
    let mut token_generated = 0;
    loop {
        if let Some(max_tokens) = args.max_tokens {
            if max_tokens >= token_generated {
                break;
            }
        }
        let input = Tensor::from_slice(&tokens).to(device).unsqueeze(0);
        if let Some((_, _, _, barrier)) = tensor_parallelism.as_ref() {
            barrier.wait();
        }
        let (logits, _) = model.forward(&input, None, None, None, Some(1), None);
        if let Some((_, _, _, barrier)) = tensor_parallelism.as_ref() {
            barrier.wait();
        }
        let logits = logits.squeeze();
        let next_token = logits_processor.sample(&logits)?;
        token_generated += 1;
        tokens.push(next_token as i64);

        if let Some(eos_token_ids) = &eos_token_ids {
            if eos_token_ids.contains(next_token as i64) {
                if rank == 0 {
                    println!(
                        "{}",
                        tokenizer.tokenizer().decode(&[next_token], false).unwrap()
                    );
                }
                break;
            };
        }

        if let Some(t) = tokenizer.next_token(next_token)? {
            if rank == 0 {
                print!("{t}");
                std::io::stdout().flush()?;
            }
        }
    }
    model.shutdown();
    Ok(())
}

fn main() -> Result<()> {
    psyche_modeling::set_suggested_env_vars();

    let _no_grad = tch::no_grad_guard();
    let args = Args::parse();
    let repo_files = if std::fs::exists(args.model.clone()).unwrap_or_default() {
        std::fs::read_dir(args.model.clone())
            .unwrap()
            .map(|x| x.unwrap().path())
            .collect::<Vec<_>>()
    } else {
        download_model_repo_sync(
            &args.model.clone(),
            args.revision.clone(),
            None,
            std::env::var("HF_TOKEN").ok(),
            true,
        )?
    };
    let tokenizer = auto_tokenizer(&repo_files)?;

    let prompt = args.prompt.as_ref().map_or(DEFAULT_PROMPT, |p| p.as_str());
    let tokens = tokenizer
        .encode(prompt, true)
        .map_err(Error::msg)?
        .get_ids()
        .iter()
        .map(|x| *x as i64)
        .collect::<Vec<_>>();
    let seed = args.seed.unwrap_or(rand::random());
    match args.tensor_parallelism {
        Some(0) | Some(1) | None => inference(repo_files, None, args, seed, tokens, tokenizer)?,
        Some(world_size) => {
            #[cfg(feature = "python")]
            {
                if args.python {
                    tracing::info!("Faking TP with FSDP");
                    inference(repo_files, None, args, seed, tokens, tokenizer)?;
                    return Ok(());
                }
            }

            let id: CommunicatorId = {
                #[cfg(feature = "parallelism")]
                {
                    tch::CStore::new().into()
                }

                #[cfg(not(feature = "parallelism"))]
                {
                    CommunicatorId::none()
                }
            };

            let barrier = Arc::new(Barrier::new(world_size));
            let threads = (0..world_size)
                .map(|rank| {
                    let repo_files = repo_files.clone();
                    let args = args.clone();
                    let tokens = tokens.clone();
                    let tokenizer = tokenizer.clone();
                    let id = id.clone();
                    let barrier = barrier.clone();
                    std::thread::spawn(move || {
                        inference(
                            repo_files,
                            Some((id, rank, world_size, barrier)),
                            args,
                            seed,
                            tokens,
                            tokenizer,
                        )
                    })
                })
                .collect::<Vec<_>>();
            for thread in threads {
                thread.join().unwrap()?;
            }
        }
    }
    Ok(())
}<|MERGE_RESOLUTION|>--- conflicted
+++ resolved
@@ -1,9 +1,9 @@
-use anyhow::{Error, Result, anyhow};
+use anyhow::{anyhow, Error, Result};
 use clap::{Parser, ValueEnum};
 use psyche_data_provider::download_model_repo_sync;
 use psyche_modeling::{
-    AttentionImplementation, CausalLM, CommunicatorId, Devices, LogitsProcessor, Sampling,
-    TokenOutputStream, auto_model_for_causal_lm_from_pretrained, auto_tokenizer,
+    auto_model_for_causal_lm_from_pretrained, auto_tokenizer, AttentionImplementation, CausalLM,
+    CommunicatorId, Devices, LogitsProcessor, Sampling, TokenOutputStream,
 };
 use std::{
     io::Write,
@@ -157,11 +157,19 @@
 
             psyche_python_extension_impl::init_embedded_python();
 
+            let attn_implementation = args
+                .attn_implementation
+                .map(|x| x.into())
+                .unwrap_or_default();
             let source = psyche_modeling::PretrainedSource::RepoFiles(repo_files);
-<<<<<<< HEAD
             if tp == 1 {
                 Box::new(psyche_modeling::PythonCausalLM::new(
-                    "hf-auto", &source, device, None, None,
+                    "hf-auto",
+                    &source,
+                    device,
+                    attn_implementation,
+                    None,
+                    None,
                 )?) as Box<dyn CausalLM>
             } else {
                 tracing::info!("Faking TP with FSDP");
@@ -169,22 +177,11 @@
                     "hf-auto".to_string(),
                     source,
                     device,
+                    attn_implementation,
                     psyche_modeling::ParallelismConfig { dp: tp, tp: 1 },
                     None,
                 )?) as Box<dyn CausalLM>
             }
-=======
-            Box::new(psyche_modeling::PythonCausalLM::new(
-                "hf-auto",
-                &source,
-                device,
-                args.attn_implementation
-                    .map(|x| x.into())
-                    .unwrap_or_default(),
-                None,
-                None,
-            )?) as Box<dyn CausalLM>
->>>>>>> 31761bea
         }
         #[cfg(not(feature = "python"))]
         unreachable!();
