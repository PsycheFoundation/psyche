--- conflicted
+++ resolved
@@ -149,11 +149,8 @@
                 .map(|rank| {
                     let repo_files = repo_files.clone();
                     let args = args.clone();
-<<<<<<< HEAD
-=======
                     let seed = seed.clone();
                     let id = id.clone();
->>>>>>> a11de704
                     std::thread::spawn(move || {
                         train(repo_files, Some((id, rank, world_size)), args, seed)
                     })
