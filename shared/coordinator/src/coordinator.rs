use crate::{
    assign_data_for_state,
    data_selection::get_batch_ids_for_node,
    model::{self, Checkpoint, HubRepo, Model},
    Committee, CommitteeProof, CommitteeSelection, WitnessProof,
};

use anchor_lang::{prelude::borsh, AnchorDeserialize, AnchorSerialize, InitSpace};
use bytemuck::{Pod, Zeroable};
use psyche_core::{
    serde_deserialize_string, serde_serialize_string, sha256, BatchId, Bloom, FixedVec,
    NodeIdentity, SmallBoolean,
};
use serde::{de::DeserializeOwned, Deserialize, Serialize};
use std::hash::Hash;

pub const SOLANA_MAX_STRING_LEN: usize = 64;
pub const SOLANA_MAX_URL_STRING_LEN: usize = 192;
pub const SOLANA_MAX_NUM_CLIENTS: usize = 64;
pub const SOLANA_MAX_NUM_WITNESSES: usize = 16;
pub const SOLANA_MAX_NUM_CHECKPOINTERS: usize = 4;

pub const BLOOM_FALSE_RATE: f64 = 0.01f64;

// bloom filter with 1024 bits (16 u64)
pub type WitnessBloom = Bloom<16, 8>;

#[repr(u8)]
#[derive(
    Clone,
    Copy,
    Debug,
    Default,
    PartialEq,
    Zeroable,
    AnchorDeserialize,
    AnchorSerialize,
    Serialize,
    Deserialize,
    InitSpace,
)]
pub enum RunState {
    #[default]
    Uninitialized = 0,
    WaitingForMembers = 1,
    Warmup = 2,
    RoundTrain = 3,
    RoundWitness = 4,
    Cooldown = 5,
    Finished = 6,
    Paused = 7,
}

#[repr(u8)]
#[derive(
    Clone,
    Copy,
    Debug,
    Default,
    PartialEq,
    Zeroable,
    AnchorDeserialize,
    AnchorSerialize,
    Serialize,
    Deserialize,
    InitSpace,
)]
pub enum ClientState {
    #[default]
    Healthy = 0,
    Dropped = 1,
    Withdrawn = 2,
    Ejected = 3,
}

#[derive(
    Clone,
    Debug,
    Zeroable,
    Default,
    Copy,
    Serialize,
    Deserialize,
    AnchorDeserialize,
    AnchorSerialize,
)]
#[serde(bound = "I: Serialize + DeserializeOwned + NodeIdentity")]
pub struct Client<I> {
    pub id: I,
    pub state: ClientState,
    pub exited_height: u32,
}

impl<I: NodeIdentity> Hash for Client<I> {
    fn hash<H: std::hash::Hasher>(&self, state: &mut H) {
        self.id.hash(state);
    }
}

#[derive(Clone, Default, Debug, Zeroable, Copy, Serialize, Deserialize)]
#[repr(C)]
pub struct Round {
    pub witnesses: FixedVec<Witness, SOLANA_MAX_NUM_WITNESSES>,
    pub data_index: u64,
    pub random_seed: u64,
    pub height: u32,
    pub clients_len: u16,
    pub tie_breaker_tasks: u16,
}

#[derive(
    Clone,
    Debug,
    Zeroable,
    Default,
    Copy,
    AnchorDeserialize,
    AnchorSerialize,
    Serialize,
    Deserialize,
)]
#[repr(C)]
pub struct Witness {
    pub proof: WitnessProof,
    pub participant_bloom: WitnessBloom,
    pub order_bloom: WitnessBloom,
}

#[derive(Clone, Copy, Debug)]
pub enum CoordinatorError {
    NoActiveRound,
    InvalidWitness,
    InvalidRunState,
    DuplicateWitness,
    InvalidHealthCheck,
    Halted,
    InvalidCheckpoint,
    WitnessesFull,
    CannotResume,
    InvalidWithdraw,
    InvalidCommitteeSelection,
}

pub enum TickResult {
    Ticked,
    EpochEnd(bool), // if successfully finished
}

pub type Commitment = [u8; 32];
pub type HealthChecks = Vec<CommitteeProof>;

pub const NUM_STORED_ROUNDS: usize = 4;

#[derive(
    Clone, Debug, Zeroable, Copy, Serialize, Deserialize, AnchorDeserialize, AnchorSerialize,
)]
#[repr(C)]
#[serde(bound = "I: DeserializeOwned + NodeIdentity")]
pub struct CoordinatorConfig<I> {
    pub warmup_time: u64,
    pub cooldown_time: u64,

    pub max_round_train_time: u64,
    pub round_witness_time: u64,

    pub min_clients: u16,

    pub batches_per_round: u16,
    pub data_indicies_per_batch: u16,

    pub verification_percent: u8,
    pub witness_nodes: u16,
    pub witness_quorum: u16,

    pub rounds_per_epoch: u32,
    pub total_steps: u32,

    pub overlapped: SmallBoolean,

    #[serde(default)]
    pub checkpointers: FixedVec<I, SOLANA_MAX_NUM_CHECKPOINTERS>,
}

#[derive(Clone, Debug, Zeroable, Copy, Serialize, Deserialize)]
#[repr(C)]
#[serde(bound = "T: DeserializeOwned + NodeIdentity")]
pub struct CoordinatorEpochState<T> {
    pub rounds: [Round; NUM_STORED_ROUNDS],
    pub clients: FixedVec<Client<T>, SOLANA_MAX_NUM_CLIENTS>,
    pub exited_clients: FixedVec<Client<T>, SOLANA_MAX_NUM_CLIENTS>,
    pub rounds_head: u32,
    pub first_round: SmallBoolean,
    pub checkpointed: SmallBoolean,
}

#[derive(Clone, Debug, Zeroable, Copy, Serialize, Deserialize)]
#[repr(C)]
pub struct CoordinatorProgress {
    pub epoch: u16,
    pub step: u32,
    pub epoch_start_data_index: u64,
}

#[derive(Clone, Debug, Zeroable, Copy, Serialize, Deserialize)]
#[serde(bound = "T: DeserializeOwned + NodeIdentity")]
#[repr(C)]
pub struct Coordinator<T> {
    #[serde(
        serialize_with = "serde_serialize_string",
        deserialize_with = "serde_deserialize_string"
    )]
    pub run_id: [u8; SOLANA_MAX_STRING_LEN],

    pub run_state: RunState,

    pub model: Model,

    pub config: CoordinatorConfig<T>,

    #[serde(default)]
    pub progress: CoordinatorProgress,

    #[serde(default)]
    pub epoch_state: CoordinatorEpochState<T>,

    #[serde(default)]
    pub run_state_start_unix_timestamp: u64,
    #[serde(default)]
    pub tick: u64,
    #[serde(default)]
    pub last_tick_unix_timestamp: u64,
    #[serde(default)]
    pub last_step_unix_timestamp: u64,

    pub pause_at_epoch_end: SmallBoolean,
}

unsafe impl<T: NodeIdentity + Zeroable> Pod for Coordinator<T> {}

impl TryFrom<usize> for RunState {
    type Error = CoordinatorError;

    fn try_from(value: usize) -> std::result::Result<Self, Self::Error> {
        match value {
            0 => Ok(RunState::Uninitialized),
            1 => Ok(RunState::WaitingForMembers),
            2 => Ok(RunState::Warmup),
            3 => Ok(RunState::RoundTrain),
            4 => Ok(RunState::RoundWitness),
            5 => Ok(RunState::Cooldown),
            6 => Ok(RunState::Finished),
            7 => Ok(RunState::Paused),
            _ => Err(CoordinatorError::InvalidRunState),
        }
    }
}

impl From<RunState> for usize {
    fn from(val: RunState) -> Self {
        match val {
            RunState::Uninitialized => 0,
            RunState::WaitingForMembers => 1,
            RunState::Warmup => 2,
            RunState::RoundTrain => 3,
            RunState::RoundWitness => 4,
            RunState::Cooldown => 5,
            RunState::Finished => 6,
            RunState::Paused => 7,
        }
    }
}

impl<T: NodeIdentity> AsRef<[u8]> for Client<T> {
    fn as_ref(&self) -> &[u8] {
        self.id.as_ref()
    }
}

impl<T: NodeIdentity> PartialEq for Client<T> {
    fn eq(&self, other: &Self) -> bool {
        self.id == other.id
    }
}

impl<T: NodeIdentity> Eq for Client<T> {}

impl std::fmt::Display for CoordinatorError {
    fn fmt(&self, f: &mut std::fmt::Formatter<'_>) -> std::fmt::Result {
        match self {
            CoordinatorError::NoActiveRound => write!(f, "No active round"),
            CoordinatorError::InvalidWitness => write!(f, "Invalid witness"),
            CoordinatorError::InvalidRunState => write!(f, "Invalid run state"),
            CoordinatorError::DuplicateWitness => write!(f, "Duplicate witness"),
            CoordinatorError::InvalidHealthCheck => write!(f, "Invalid health check"),
            CoordinatorError::Halted => write!(f, "Halted"),
            CoordinatorError::InvalidCheckpoint => write!(f, "Invalid checkpoint"),
            CoordinatorError::WitnessesFull => write!(f, "Witnesses full"),
            CoordinatorError::CannotResume => write!(f, "Cannot resume"),
            CoordinatorError::InvalidWithdraw => write!(f, "Invalid withdraw"),
            CoordinatorError::InvalidCommitteeSelection => write!(f, "Invalid committee selection"),
        }
    }
}

impl std::error::Error for CoordinatorError {}

impl std::fmt::Display for RunState {
    fn fmt(&self, f: &mut std::fmt::Formatter<'_>) -> std::fmt::Result {
        match self {
            RunState::Uninitialized => write!(f, "Uninitialized"),
            RunState::WaitingForMembers => write!(f, "Waiting for members"),
            RunState::Warmup => write!(f, "Warmup"),
            RunState::RoundTrain => write!(f, "Training"),
            RunState::RoundWitness => write!(f, "Witness"),
            RunState::Cooldown => write!(f, "Cooldown"),
            RunState::Finished => write!(f, "Finished"),
            RunState::Paused => write!(f, "Paused"),
        }
    }
}

impl<T: NodeIdentity> Default for CoordinatorEpochState<T> {
    fn default() -> Self {
        Self {
            rounds: Default::default(),
            rounds_head: Default::default(),
            first_round: true.into(),
            checkpointed: Default::default(),
            clients: Default::default(),
            exited_clients: Default::default(),
        }
    }
}

impl Default for CoordinatorProgress {
    fn default() -> Self {
        Self {
            epoch: Default::default(),
            step: 1,
            epoch_start_data_index: Default::default(),
        }
    }
}

impl<T: NodeIdentity> Client<T> {
    pub fn new(id: T) -> Self {
        Self {
            id,
            state: ClientState::Healthy,
            exited_height: 0,
        }
    }
}

impl<T: NodeIdentity> Coordinator<T> {
    pub fn tick<'a, 'b>(
        &'a mut self,
        new_clients: Option<impl ExactSizeIterator<Item = &'b T>>,
        unix_timestamp: u64,
        random_seed: u64,
    ) -> std::result::Result<TickResult, CoordinatorError> {
        let ret = match self.run_state {
            RunState::Uninitialized | RunState::Finished | RunState::Paused => {
                Err(CoordinatorError::Halted)
            }
            run_state => {
                if run_state == RunState::WaitingForMembers {
                    self.tick_waiting_for_members(new_clients, unix_timestamp)
                } else if run_state == RunState::Cooldown {
                    self.tick_cooldown(unix_timestamp)
                } else {
                    match run_state {
                        RunState::Warmup => self.tick_warmup(unix_timestamp, random_seed),
                        RunState::RoundTrain => self.tick_round_train(unix_timestamp),
                        RunState::RoundWitness => {
                            self.tick_round_witness(unix_timestamp, random_seed)
                        }
                        _ => unreachable!(),
                    }
                }
            }
        }?;
        self.tick += 1;
        self.last_tick_unix_timestamp = unix_timestamp;
        Ok(ret)
    }

    pub fn witness(
        &mut self,
        from: &T,
        witness: Witness,
        unix_timestamp: u64,
    ) -> std::result::Result<(), CoordinatorError> {
        if self.halted() {
            return Err(CoordinatorError::Halted);
        }
        if !CommitteeSelection::from_coordinator(self, false)?.verify_witness_for_client::<T>(
            from,
            &witness.proof,
            &self.epoch_state.clients,
        ) || !witness.proof.witness
        {
            return Err(CoordinatorError::InvalidWitness);
        }

        if !matches!(
            self.run_state,
            RunState::RoundWitness | RunState::RoundTrain,
        ) {
            return Err(CoordinatorError::InvalidRunState);
        }

        let witness_nodes = if self.config.witness_nodes == 0 {
            self.epoch_state.clients.len()
        } else {
            self.config.witness_nodes as usize
        };

        let round = self.current_round().unwrap();
        for witness in round.witnesses.iter() {
            if self.epoch_state.clients[witness.proof.index as usize].id == *from {
                return Err(CoordinatorError::DuplicateWitness);
            }
        }
        let round = self.current_round_mut_unchecked();
        round
            .witnesses
            .push(witness)
            .map_err(|_| CoordinatorError::WitnessesFull)?;

        if round.witnesses.len() == witness_nodes && !(self.run_state == RunState::RoundWitness) {
            self.change_state(unix_timestamp, RunState::RoundWitness);
        }
        Ok(())
    }

    pub fn health_check(
        &mut self,
        _from: &T,
        checks: HealthChecks,
    ) -> std::result::Result<u32, CoordinatorError> {
        if self.halted() {
            return Err(CoordinatorError::Halted);
        }
        for proof in &checks {
            if self.healthy(proof) {
                return Err(CoordinatorError::InvalidHealthCheck);
            }
        }
        let mut dropped = 0;
        for proof in &checks {
            let index = proof.index as usize;
            let client = &mut self.epoch_state.clients[index];
            if client.state == ClientState::Healthy {
                client.state = ClientState::Dropped;
                dropped += 1;
            }
        }
        // todo: reward `from` for `dropped` health checks
        Ok(dropped)
    }

    pub fn checkpoint(
        &mut self,
        from: &T,
        hub_repo: HubRepo,
    ) -> std::result::Result<(), CoordinatorError> {
        if self.epoch_state.checkpointed.is_false()
            && self.config.checkpointers.iter().any(|x| x == from)
        {
            // TODO: In the case of more than one checkpointer, this will overwrite the hub repo
            // with the last checkpointed one. We could instead have a vector of hub repos to have
            // more download options.
            match &mut self.model {
                Model::LLM(llm) => match llm.checkpoint {
                    Checkpoint::P2P(_) => llm.checkpoint = Checkpoint::P2P(hub_repo),
                    Checkpoint::Hub(_) => llm.checkpoint = Checkpoint::Hub(hub_repo),
                    _ => {}
                },
            }
            self.epoch_state.checkpointed = true.into();
            Ok(())
        } else {
            Err(CoordinatorError::InvalidCheckpoint)
        }
    }

    pub fn withdraw(&mut self, index: u64) -> std::result::Result<(), CoordinatorError> {
        let index = index as usize;
        if index < self.epoch_state.clients.len() {
            let client = &mut self.epoch_state.clients[index];
            if client.state == ClientState::Healthy {
                client.state = ClientState::Withdrawn;
                return Ok(());
            }
        }
        Err(CoordinatorError::InvalidWithdraw)
    }

    pub fn pause(&mut self) -> std::result::Result<(), CoordinatorError> {
        self.pause_at_epoch_end = true.into();
        Ok(())
    }

    pub fn resume(&mut self, unix_timestamp: u64) -> std::result::Result<(), CoordinatorError> {
        if self.run_state != RunState::Paused {
            return Err(CoordinatorError::CannotResume);
        }
        self.start_waiting_for_members(unix_timestamp);
        Ok(())
    }

    pub fn healthy(&self, proof: &CommitteeProof) -> bool {
        let round = match self.previous_round() {
            Some(round) => round,
            None => {
                return true;
            }
        };
        let index = proof.index;
        if index < round.clients_len as u64 {
            let client =
                match self.get_client_at_historical_index(index as usize, round.clients_len) {
                    Some(client) => client,
                    None => {
                        return false;
                    }
                };
            let selection = match CommitteeSelection::from_coordinator(self, false) {
                Ok(selection) => selection,
                Err(_) => {
                    return false;
                }
            };
            if !selection.verify_committee_for_client(&client.id, proof, &self.epoch_state.clients)
            {
                return false;
            }
            match proof.committee {
                Committee::TieBreaker => todo!(),
                Committee::Verifier => todo!(),
                Committee::Trainer => Self::trainer_healthy_by_witnesses(
                    self,
                    &client.id,
                    &round.witnesses,
                    self.config.witness_quorum,
                ),
            }
        } else {
            false
        }
    }

    pub fn trainer_healthy_by_witnesses(
        coordinator: &Self,
        id: &T,
        witnesses: &[Witness],
        witness_quorum: u16,
    ) -> bool {
        let prev_round_committee_selection =
            CommitteeSelection::from_coordinator(coordinator, true).unwrap();
        let prev_round_data_assignments =
            assign_data_for_state(coordinator, true, &prev_round_committee_selection);

        let batch_ids = get_batch_ids_for_node(
            &prev_round_data_assignments,
            id,
            coordinator.config.data_indicies_per_batch,
        );

        let score = Self::trainer_healthy_score_by_witnesses(&batch_ids, id, witnesses);
        match witness_quorum {
            0 => score as usize == witnesses.len() * batch_ids.len(),
            witness_quorum => score >= witness_quorum * batch_ids.len() as u16,
        }
    }

    /// Calculates a trainer's health score based on witness confirmations.
    /// Counts how many witnesses confirmed each of the trainer's batches.
    /// Final score = 1 point per witness confirmation per batch)
    pub fn trainer_healthy_score_by_witnesses(
        batch_ids: &[BatchId],
        id: &T,
        witnesses: &[Witness],
    ) -> u16 {
        let mut commitments = Vec::new();
        for batch_id in batch_ids {
            let mut committment = Vec::with_capacity(40);
            committment.extend_from_slice(id.as_ref());
            committment.extend_from_slice(&u64::from(*batch_id).to_be_bytes());
            let committment_hash = sha256(&committment);

            commitments.push(committment_hash);
        }

        let mut score = 0u16;
        for witness in witnesses {
            for commitment in &commitments {
                let commitment_hash = sha256(commitment.as_ref());
                if witness.order_bloom.contains(&commitment_hash) {
                    score += 1;
                }
            }
        }

        score
    }

    pub fn select_consensus_commitment_by_witnesses(
        commitments: &[Commitment],
        witnesses: &[Witness],
        witness_quorum: u16,
    ) -> Option<usize> {
        let mut scores = vec![0; commitments.len()];
        for witness in witnesses {
            for (index, commitment) in commitments.iter().enumerate() {
                if witness.order_bloom.contains(&sha256(commitment)) {
                    scores[index] += 1;
                    break;
                }
            }
        }
        scores
            .into_iter()
            .enumerate()
            .filter(|(_, score)| match witness_quorum {
                0 => *score as usize == witnesses.len(),
                witness_quorum => *score >= witness_quorum,
            })
            .max_by_key(|(_, score)| *score)
            .map(|(index, _)| index)
    }

    pub fn current_round(&self) -> Option<&Round> {
        self.epoch_state
            .rounds
            .get(self.epoch_state.rounds_head as usize)
    }

    pub fn current_round_mut(&mut self) -> Option<&mut Round> {
        self.epoch_state
            .rounds
            .get_mut(self.epoch_state.rounds_head as usize)
    }

    pub fn current_round_unchecked(&self) -> &Round {
        &self.epoch_state.rounds[self.epoch_state.rounds_head as usize]
    }

    pub fn current_round_mut_unchecked(&mut self) -> &mut Round {
        &mut self.epoch_state.rounds[self.epoch_state.rounds_head as usize]
    }

    pub fn previous_round(&self) -> Option<&Round> {
        match self.current_round() {
            Some(round) => match self.epoch_state.rounds_head == 0 && round.height == 0 {
                true => None,
                false => match self.epoch_state.rounds_head == 0 {
                    true => Some(&self.epoch_state.rounds[NUM_STORED_ROUNDS - 1]),
                    false => {
                        Some(&self.epoch_state.rounds[self.epoch_state.rounds_head as usize - 1])
                    }
                },
            },
            None => None,
        }
    }

    pub fn previous_previous_round(&self) -> Option<&Round> {
        match self.current_round() {
            Some(round) => match self.epoch_state.rounds_head == 0 && round.height <= 1 {
                true => None,
                false => match self.epoch_state.rounds_head {
                    0 => Some(&self.epoch_state.rounds[NUM_STORED_ROUNDS - 2]),
                    1 => Some(&self.epoch_state.rounds[NUM_STORED_ROUNDS - 1]),
                    n => Some(&self.epoch_state.rounds[n as usize - 2]),
                },
            },
            None => None,
        }
    }

    pub fn active(&self) -> bool {
        !self.halted()
            && !matches!(
                self.run_state,
                RunState::WaitingForMembers | RunState::Warmup
            )
    }

    pub fn halted(&self) -> bool {
        matches!(
            self.run_state,
            RunState::Uninitialized | RunState::Finished | RunState::Paused
        )
    }

    pub fn get_client_at_historical_index(
        &self,
        n: usize,
        prev_clients_len: u16,
    ) -> Option<&Client<T>> {
        if n < self.epoch_state.clients.len() {
            Some(&self.epoch_state.clients[n])
        } else if n < prev_clients_len as usize {
            let offset: usize = prev_clients_len as usize - n - 1;
            self.epoch_state.exited_clients.iter().rev().nth(offset)
        } else {
            None
        }
    }

    pub fn get_historical_clients(&self, clients_len: u16) -> Vec<&Client<T>> {
        (0..clients_len)
            .filter_map(|i| self.get_client_at_historical_index(i as usize, clients_len))
            .collect()
    }

    fn tick_waiting_for_members<'a, 'b>(
        &'a mut self,
        pending_clients: Option<impl ExactSizeIterator<Item = &'b T>>,
        unix_timestamp: u64,
    ) -> std::result::Result<TickResult, CoordinatorError> {
        let Some(pending_clients) = pending_clients else {
            return Ok(TickResult::Ticked);
        };

        if pending_clients.len() as u16 >= self.config.min_clients {
            let height = self.current_round_unchecked().height;
            self.move_clients_to_exited(height);

            // If no clients from the previous epoch are present for the beggining
            // of the next epoch, then we change the checkpoint to HuggingFace.
            // This way, we are covered for a failure scenario where all clients
            // disconnected and the trained state could be lost.
            let Model::LLM(llm) = &mut self.model;
            if self.epoch_state.clients.is_empty() {
                if let Checkpoint::P2P(hub_repo) = llm.checkpoint {
                    llm.checkpoint = Checkpoint::Hub(hub_repo);
                }
            } else if self.progress.epoch != 0 {
                if let Checkpoint::Hub(hub_repo) = llm.checkpoint {
                    llm.checkpoint = Checkpoint::P2P(hub_repo)
                }
            }

            bytemuck::write_zeroes(&mut self.epoch_state);
            self.epoch_state.first_round = true.into();
            self.epoch_state
                .clients
                .extend(
                    pending_clients
                        .take(SOLANA_MAX_NUM_CLIENTS)
                        .map(|x| Client::new(*x)),
                )
                .unwrap();
            self.start_warmup(unix_timestamp);
        }

        Ok(TickResult::Ticked)
    }

    fn tick_warmup(
        &mut self,
        unix_timestamp: u64,
        random_seed: u64,
    ) -> std::result::Result<TickResult, CoordinatorError> {
        if self.check_timeout(unix_timestamp, self.config.warmup_time) {
            self.start_round_train(unix_timestamp, random_seed, 0);
        } else {
            self.move_clients_to_exited(0);
        }
        if (self.epoch_state.clients.len() as u16) < self.config.min_clients {
            self.start_waiting_for_members(unix_timestamp);
            Ok(TickResult::EpochEnd(false))
        } else {
            Ok(TickResult::Ticked)
        }
    }

    fn tick_round_train(
        &mut self,
        unix_timestamp: u64,
    ) -> std::result::Result<TickResult, CoordinatorError> {
        if self.check_timeout(unix_timestamp, self.config.max_round_train_time) {
            self.change_state(unix_timestamp, RunState::RoundWitness);
        }
        Ok(TickResult::Ticked)
    }

    fn tick_round_witness(
        &mut self,
        unix_timestamp: u64,
        random_seed: u64,
    ) -> std::result::Result<TickResult, CoordinatorError> {
        if self.check_timeout(unix_timestamp, self.config.round_witness_time) {
            // TODO: Punish idle witnesses
            self.epoch_state.first_round = false.into();
            self.progress.step += 1;

            let current_round = self.current_round_unchecked();
            let height = current_round.height;
            let num_witnesses = current_round.witnesses.len() as u16;
            self.move_clients_to_exited(height);

            // if we finish an epoch or some clients disconnect and we don't
            // reach the minimum number of clients we change state to cooldown.
            if height == self.config.rounds_per_epoch - 1
                || self.epoch_state.clients.len() < self.config.min_clients as usize
                || num_witnesses == 0
                || (num_witnesses < self.config.witness_quorum)
            {
                self.start_cooldown(unix_timestamp);
            } else {
                self.start_round_train(unix_timestamp, random_seed, 0);
            }
        }
        Ok(TickResult::Ticked)
    }

    fn tick_cooldown(
        &mut self,
        unix_timestamp: u64,
    ) -> std::result::Result<TickResult, CoordinatorError> {
        // cooldown_time == 0 means we never automatically advance to the next epoch,
        // so the only way to get there is through the checkpointing code.
        // this forces everything to wait on a valid checkpoint
        if self.epoch_state.checkpointed.into()
            || (self.config.cooldown_time > 0
                && self.check_timeout(unix_timestamp, self.config.cooldown_time))
        {
            self.progress.epoch_start_data_index = Self::get_next_round_data_index(
                self.current_round_unchecked().data_index,
                self.config.batches_per_round,
                self.config.data_indicies_per_batch,
            );
            self.progress.epoch += 1;
<<<<<<< HEAD

            if self.pause_at_epoch_end.is_true() {
                self.change_state(unix_timestamp, RunState::Paused);
                self.pause_at_epoch_end = false.into();
            } else {
                self.start_waiting_for_members(unix_timestamp);
            }
=======
            let current_round = self.current_round_unchecked();
            let height = current_round.height;
            self.move_clients_to_exited(height);
            self.start_waiting_for_members(unix_timestamp);
>>>>>>> 052ec697
            Ok(TickResult::EpochEnd(true))
        } else {
            Ok(TickResult::Ticked)
        }
    }

    fn check_timeout(&self, unix_timestamp: u64, duration: u64) -> bool {
        self.run_state_start_unix_timestamp != unix_timestamp
            && unix_timestamp >= duration + self.run_state_start_unix_timestamp
    }

    fn start_cooldown(&mut self, unix_timestamp: u64) {
        self.change_state(unix_timestamp, RunState::Cooldown);
    }

    fn start_round_train(&mut self, unix_timestamp: u64, random_seed: u64, tie_breaker_tasks: u16) {
        let (next_rounds_head, next_height, next_data_index) =
            if self.epoch_state.first_round.into() {
                // very first round, don't increment -- just start here
                (0usize, 0u32, self.progress.epoch_start_data_index)
            } else {
                let current_round = &self.epoch_state.rounds[self.epoch_state.rounds_head as usize];
                (
                    (self.epoch_state.rounds_head + 1) as usize % self.epoch_state.rounds.len(),
                    current_round.height + 1,
                    Self::get_next_round_data_index(
                        current_round.data_index,
                        self.config.batches_per_round,
                        self.config.data_indicies_per_batch,
                    ),
                )
            };
        let round = &mut self.epoch_state.rounds[next_rounds_head];
        self.epoch_state.rounds_head = next_rounds_head as u32;
        round.clients_len = self.epoch_state.clients.len() as u16;
        round.height = next_height;
        round.data_index = next_data_index;
        round.tie_breaker_tasks = tie_breaker_tasks;
        round.random_seed = random_seed;
        round.witnesses.clear();
        self.change_state(unix_timestamp, RunState::RoundTrain);
    }

    fn start_warmup(&mut self, unix_timestamp: u64) {
        self.change_state(unix_timestamp, RunState::Warmup);
    }

    fn start_waiting_for_members(&mut self, unix_timestamp: u64) {
        self.change_state(
            unix_timestamp,
            if self.progress.step < self.config.total_steps {
                RunState::WaitingForMembers
            } else {
                RunState::Finished
            },
        );
    }

    fn change_state(&mut self, unix_timestamp: u64, new_state: RunState) {
        assert!(self.run_state != new_state);
        self.run_state_start_unix_timestamp = unix_timestamp;
        self.run_state = new_state;
    }

    fn get_next_round_data_index(
        data_index: u64,
        batches_per_round: u16,
        data_indicies_per_batch: u16,
    ) -> u64 {
        data_index + (batches_per_round as u64 * data_indicies_per_batch as u64)
    }

    fn move_clients_to_exited(&mut self, height: u32) {
        // WARNING: O(n) on number of clients, need to refactor
        self.epoch_state.clients.retain(|x| {
            if x.state != ClientState::Healthy {
                self.epoch_state.exited_clients.push(*x).unwrap();
                self.epoch_state
                    .exited_clients
                    .last_mut()
                    .unwrap()
                    .exited_height = height;
                false
            } else {
                true
            }
        });
    }

    pub fn total_tokens(&self) -> u64 {
        self.current_round()
            .map(|y| y.data_index)
            .unwrap_or_default()
            * match &self.model {
                Model::LLM(llm) => match llm.data_type {
                    model::LLMTrainingDataType::Pretraining => llm.max_seq_len as u64,
                    model::LLMTrainingDataType::Finetuning => todo!(),
                },
            }
    }

    pub fn is_epoch_just_starting(&self) -> bool {
        self.epoch_state.first_round.is_true() && self.run_state == RunState::Warmup
    }
}

impl<I> CoordinatorConfig<I> {
    pub fn check(&self) -> bool {
        self.max_round_train_time != 0
            && self.round_witness_time != 0
            && self.min_clients != 0
            && self.batches_per_round != 0
            && self.data_indicies_per_batch != 0
            && self.rounds_per_epoch != 0
            && self.total_steps != 0
    }
}<|MERGE_RESOLUTION|>--- conflicted
+++ resolved
@@ -835,7 +835,10 @@
                 self.config.data_indicies_per_batch,
             );
             self.progress.epoch += 1;
-<<<<<<< HEAD
+
+            let current_round = self.current_round_unchecked();
+            let height = current_round.height;
+            self.move_clients_to_exited(height);
 
             if self.pause_at_epoch_end.is_true() {
                 self.change_state(unix_timestamp, RunState::Paused);
@@ -843,12 +846,7 @@
             } else {
                 self.start_waiting_for_members(unix_timestamp);
             }
-=======
-            let current_round = self.current_round_unchecked();
-            let height = current_round.height;
-            self.move_clients_to_exited(height);
-            self.start_waiting_for_members(unix_timestamp);
->>>>>>> 052ec697
+
             Ok(TickResult::EpochEnd(true))
         } else {
             Ok(TickResult::Ticked)
