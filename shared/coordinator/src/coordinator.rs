use std::hash::Hash;

use crate::{
    model::{Checkpoint, Model},
    traits::Backend,
    Committee, CommitteeProof, CommitteeSelection, WitnessProof,
};
use psyche_core::{sha256, Bloom, NodeIdentity};
use psyche_serde::derive_serialize;

#[cfg(target_os = "solana")]
use anchor_lang::prelude::*;
#[cfg(not(target_os = "solana"))]
use serde::{Deserialize, Serialize};

#[allow(dead_code)]
const MAX_STRING_LEN: usize = 64;

pub const BLOOM_FALSE_RATE: f64 = 0.01f64;
pub const BLOOM_MAX_BITS: usize = 1024 * 8;

#[derive(Clone, Copy, Debug, Default, PartialEq)]
#[derive_serialize]
pub enum RunState {
    #[default]
    WaitingForMembers,
    Warmup,
    RoundTrain,
    RoundWitness,
    Cooldown,
}

#[derive_serialize]
#[derive(Clone, Debug)]
pub struct Client<I: NodeIdentity> {
    pub id: I,
    pub dropping_at_end_of_round: bool,
}

impl<I: NodeIdentity> Hash for Client<I> {
    fn hash<H: std::hash::Hasher>(&self, state: &mut H) {
        self.id.hash(state);
    }
}

#[derive(Clone, Default, Debug)]
#[derive_serialize]
pub struct Round {
    pub height: u32,
    pub clients_len: u32,
    pub tie_breaker_tasks: u32,
    pub data_index: u64,
    pub random_seed: u64,
    pub witnesses: Vec<Witness>,
}

#[derive_serialize]
#[derive(Clone, Debug)]
pub struct Witness {
    pub index: u64,
    pub proof: WitnessProof,
    pub commit_bloom: Bloom<[u8; 32]>,
    pub participant_bloom: Bloom<[u8; 32]>,
    pub order_bloom: Bloom<[u8; 32]>,
}

#[derive(Clone, Debug)]
pub enum CoordinatorError {
    NoActiveRound,
    InvalidWitness,
    InvalidRunState,
    DuplicateWitness,
    InvalidHealthCheck,
    Disabled,
    Finished,
    InvalidCheckpoint,
}

pub type Commitment = [u8; 32];
pub type HealthChecks = Vec<CommitteeProof>;

pub const NUM_STORED_ROUNDS: usize = 4;

#[derive_serialize]
#[derive(Clone, Debug)]
pub struct Coordinator<T: NodeIdentity> {
    #[cfg_attr(target_os = "solana", max_len(MAX_STRING_LEN))]
    pub run_id: String,
    pub run_state: RunState,

    #[serde(default)]
    pub run_state_start_unix_timestamp: u64,

    pub warmup_time: u64,
    pub cooldown_time: u64,

    pub max_round_train_time: u64,
    pub round_witness_time: u64,

    #[serde(default)]
    pub rounds: [Round; NUM_STORED_ROUNDS],
    #[serde(default)]
    pub rounds_head: u32,
    #[serde(default)]
    pub first_round: bool,

    pub min_clients: u32,

    #[serde(default = "Vec::new")]
    pub clients: Vec<Client<T>>,
    #[serde(default = "Vec::new")]
    pub dropped_clients: Vec<Client<T>>,

    #[serde(default)]
    pub tick: u64,
    #[serde(default)]
    pub last_tick_unix_timestamp: u64,

    pub batches_per_round: u32,
    pub data_indicies_per_batch: u32,
    pub max_batches_per_client: u32,

    pub verification_percent: u8,
    pub witness_nodes: u32,
    pub witness_quorum: u32,

    pub checkpointers: Vec<T>,

    #[serde(default)]
    pub epoch: u32,
    pub rounds_per_epoch: u32,

    #[serde(default = "default_init_step")]
    pub step: u32,
    pub total_steps: u32,

    #[serde(default)]
    pub last_step_unix_timestamp: u64,

    #[serde(default)]
    pub epoch_start_data_index: u64,

    pub overlapped: bool,

    pub model: Option<Model>,
}

fn default_init_step() -> u32 {
    1
}

impl TryFrom<usize> for RunState {
    type Error = CoordinatorError;

    fn try_from(value: usize) -> Result<Self, Self::Error> {
        match value {
            0 => Ok(RunState::WaitingForMembers),
            1 => Ok(RunState::Warmup),
            2 => Ok(RunState::RoundTrain),
            3 => Ok(RunState::RoundWitness),
            4 => Ok(RunState::Cooldown),
            _ => Err(CoordinatorError::InvalidRunState),
        }
    }
}

impl From<RunState> for usize {
    fn from(val: RunState) -> Self {
        match val {
            RunState::WaitingForMembers => 0,
            RunState::Warmup => 1,
            RunState::RoundTrain => 2,
            RunState::RoundWitness => 3,
            RunState::Cooldown => 4,
        }
    }
}

impl<T: NodeIdentity> AsRef<[u8]> for Client<T> {
    fn as_ref(&self) -> &[u8] {
        self.id.as_ref()
    }
}

impl<T: NodeIdentity> PartialEq for Client<T> {
    fn eq(&self, other: &Self) -> bool {
        self.id == other.id
    }
}

impl<T: NodeIdentity> Eq for Client<T> {}

impl<T: NodeIdentity> Default for Coordinator<T> {
    fn default() -> Self {
        Self {
            run_id: Default::default(),
            run_state: Default::default(),
            run_state_start_unix_timestamp: Default::default(),
            warmup_time: Default::default(),
            rounds_per_epoch: Default::default(),
            max_round_train_time: Default::default(),
            round_witness_time: Default::default(),
            rounds: Default::default(),
            rounds_head: Default::default(),
            first_round: Default::default(),
            min_clients: Default::default(),
            clients: Default::default(),
            dropped_clients: Default::default(),
            tick: Default::default(),
            last_tick_unix_timestamp: Default::default(),
            batches_per_round: Default::default(),
            data_indicies_per_batch: Default::default(),
            max_batches_per_client: Default::default(),
            verification_percent: Default::default(),
            witness_nodes: Default::default(),
            witness_quorum: Default::default(),
            step: Default::default(),
            last_step_unix_timestamp: Default::default(),
            epoch: Default::default(),
            model: Default::default(),
            epoch_start_data_index: Default::default(),
            overlapped: Default::default(),
            total_steps: Default::default(),
            cooldown_time: Default::default(),
            checkpointers: Default::default(),
        }
    }
}

impl std::fmt::Display for CoordinatorError {
    fn fmt(&self, f: &mut std::fmt::Formatter<'_>) -> std::fmt::Result {
        match self {
            CoordinatorError::NoActiveRound => write!(f, "No active round"),
            CoordinatorError::InvalidWitness => write!(f, "Invalid witness"),
            CoordinatorError::InvalidRunState => write!(f, "Invalid run state"),
            CoordinatorError::DuplicateWitness => write!(f, "Duplicate witness"),
            CoordinatorError::InvalidHealthCheck => write!(f, "Invalid health check"),
            CoordinatorError::Disabled => write!(f, "Disabled"),
            CoordinatorError::Finished => write!(f, "Finished"),
            CoordinatorError::InvalidCheckpoint => write!(f, "Invalid checkpoint"),
        }
    }
}

impl std::error::Error for CoordinatorError {}

impl std::fmt::Display for RunState {
    fn fmt(&self, f: &mut std::fmt::Formatter<'_>) -> std::fmt::Result {
        match self {
            RunState::WaitingForMembers => write!(f, "Waiting for members"),
            RunState::Warmup => write!(f, "Warmup"),
            RunState::RoundTrain => write!(f, "Training"),
            RunState::RoundWitness => write!(f, "Witness"),
            RunState::Cooldown => write!(f, "Cooldown"),
        }
    }
}

impl<T: NodeIdentity> Coordinator<T> {
    pub fn tick(
        &mut self,
        backend: &dyn Backend<T>,
        unix_timestamp: u64,
        random_seed: u64,
    ) -> Result<(), CoordinatorError> {
        if self.min_clients == 0 {
            return Err(CoordinatorError::Disabled);
        }
        match self.run_state {
            RunState::WaitingForMembers => self.tick_waiting_for_members(backend, unix_timestamp),
            RunState::Warmup => self.tick_warmup(unix_timestamp, random_seed),
            RunState::RoundTrain => self.tick_round_train(unix_timestamp),
            RunState::RoundWitness => self.tick_round_witness(unix_timestamp, random_seed),
            RunState::Cooldown => self.tick_cooldown(unix_timestamp),
        }?;
        self.tick += 1;
        self.last_tick_unix_timestamp = unix_timestamp;
        Ok(())
    }

    pub fn witness(
        &mut self,
        from: &Client<T>,
        witness: Witness,
        unix_timestamp: u64,
    ) -> Result<(), CoordinatorError> {
        if self.min_clients == 0 {
            return Err(CoordinatorError::Disabled);
        }
        if !CommitteeSelection::from_coordinator(self)?.verify_witness_for_client(
            from,
            &witness.proof,
            &self.clients,
        ) {
            return Err(CoordinatorError::InvalidWitness);
        }
        if self.run_state != RunState::RoundWitness && self.run_state != RunState::RoundTrain {
            return Err(CoordinatorError::InvalidRunState);
        }

        for witness in &self.current_round().unwrap().witnesses {
            if self.clients[witness.index as usize] == *from {
                return Err(CoordinatorError::DuplicateWitness);
            }
        }
        let round = self.current_round_mut_unchecked();
        round.witnesses.push(witness);

        if round.witnesses.len()
            == match self.witness_nodes {
                0 => self.clients.len(),
                witness_nodes => witness_nodes as usize,
            }
        {
            // enough witnesses have early voted, go to witness state
            self.change_state(unix_timestamp, RunState::RoundWitness);
        }
        Ok(())
    }

    pub fn health_check(
        &mut self,
        _from: &Client<T>,
        checks: HealthChecks,
    ) -> Result<u32, CoordinatorError> {
        if self.min_clients == 0 {
            return Err(CoordinatorError::Disabled);
        }
        for proof in &checks {
            if self.healthy(proof) {
                return Err(CoordinatorError::InvalidHealthCheck);
            }
        }
        let mut dropped = 0;
        for proof in &checks {
            let index = proof.index as usize;
            if !self.clients[index].dropping_at_end_of_round {
                self.clients[index].dropping_at_end_of_round = true;
                dropped += 1;
            }
        }
        // todo: reward `from` for `dropped` health checks
        Ok(dropped)
    }

    pub fn checkpoint(
        &mut self,
        from: &Client<T>,
        checkpoint: Checkpoint,
        unix_timestamp: u64,
    ) -> Result<(), CoordinatorError> {
        if self.checkpointers.iter().any(|x| *x == from.id) {
            if let Some(Model::LLM(llm)) = &mut self.model {
                llm.checkpoint = checkpoint;
            }
            self.finish_cooldown(unix_timestamp);
            Ok(())
        } else {
            Err(CoordinatorError::InvalidCheckpoint)
        }
    }

    pub fn healthy(&self, proof: &CommitteeProof) -> bool {
        let round = match self.previous_round() {
            Some(round) => round,
            None => {
                return true;
            }
        };
        let index = proof.index as usize;
        if index < self.clients.len() {
            let client = &self.clients[index];
            let selection = match CommitteeSelection::from_coordinator(self) {
                Ok(selection) => selection,
                Err(_) => {
                    return false;
                }
            };
            if !selection.verify_committee_for_client(client, proof, &self.clients) {
                return false;
            }
            match proof.committee {
                Committee::TieBreaker => todo!(),
                Committee::Verifier => todo!(),
                Committee::Trainer => Self::trainer_healthy_by_witnesses(
                    client,
                    &round.witnesses,
                    self.witness_quorum,
                ),
            }
        } else {
            false
        }
    }

    pub fn trainer_healthy_by_witnesses(
        client: &Client<T>,
        witnesses: &[Witness],
        witness_quorum: u32,
    ) -> bool {
        let score: u32 = Self::trainer_healthy_score_by_witnesses(client, witnesses);
        match witness_quorum {
            0 => score as usize == witnesses.len(),
            witness_quorum => score >= witness_quorum,
        }
    }

    pub fn trainer_healthy_score_by_witnesses(client: &Client<T>, witnesses: &[Witness]) -> u32 {
        let hash = sha256(client.id.as_ref());
        let mut score = 0u32;
        for witness in witnesses {
            if witness.participant_bloom.contains(&hash) {
                score += 1;
            }
        }
        score
    }

    pub fn commitment_exists_by_witnesses(
        commitment: &Commitment,
        witnesses: &[Witness],
        witness_quorum: u32,
    ) -> bool {
        let score = Self::commitment_exists_score_by_witnesses(commitment, witnesses);
        match witness_quorum {
            0 => score as usize == witnesses.len(),
            witness_quorum => score >= witness_quorum,
        }
    }

    pub fn commitment_exists_score_by_witnesses(
        commitment: &Commitment,
        witnesses: &[Witness],
    ) -> u32 {
        let hash = sha256(commitment);
        let mut score = 0u32;
        for witness in witnesses {
            if witness.commit_bloom.contains(&hash) {
                score += 1;
            }
        }
        score
    }

    pub fn select_consensus_commitment_by_witnesses(
        commitments: &[Commitment],
        witnesses: &[Witness],
        witness_quorum: u32,
    ) -> Option<usize> {
        let mut scores = vec![0; commitments.len()];
        for witness in witnesses {
            for (index, commitment) in commitments.iter().enumerate() {
                if witness.order_bloom.contains(&sha256(commitment)) {
                    scores[index] += 1;
                    break;
                }
            }
        }
        scores
            .into_iter()
            .enumerate()
            .filter(|(_, score)| match witness_quorum {
                0 => *score as usize == witnesses.len(),
                witness_quorum => *score >= witness_quorum,
            })
            .max_by_key(|(_, score)| *score)
            .map(|(index, _)| index)
    }

    pub fn current_round(&self) -> Option<&Round> {
        self.rounds.get(self.rounds_head as usize)
    }

    pub fn current_round_mut_unchecked(&mut self) -> &mut Round {
        &mut self.rounds[self.rounds_head as usize]
    }

    pub fn previous_round(&self) -> Option<&Round> {
        match self.current_round() {
            Some(round) => match self.rounds_head == 0 && round.height == 0 {
                true => None,
                false => match self.rounds_head == 0 {
                    true => Some(&self.rounds[NUM_STORED_ROUNDS - 1]),
                    false => Some(&self.rounds[self.rounds_head as usize - 1]),
                },
            },
            None => None,
        }
    }

    pub fn active(&self) -> bool {
        !matches!(
            self.run_state,
            RunState::WaitingForMembers | RunState::Warmup
        )
    }

    pub fn is_greedy_data(&self) -> bool {
        self.max_batches_per_client != 0
    }

    fn tick_waiting_for_members(
        &mut self,
        backend: &dyn Backend<T>,
        unix_timestamp: u64,
    ) -> Result<(), CoordinatorError> {
        if self.step > self.total_steps {
            return Err(CoordinatorError::Finished);
        }
        let clients = backend.select_new_clients();
        if clients.len() as u32 >= self.min_clients {
            self.clients = clients;
            self.start_warmup(unix_timestamp);
        }
        Ok(())
    }

    fn tick_warmup(
        &mut self,
        unix_timestamp: u64,
        random_seed: u64,
    ) -> Result<(), CoordinatorError> {
        if (self.clients.len() as u32) < self.min_clients {
            self.start_waiting_for_members(unix_timestamp);
        } else {
<<<<<<< HEAD
            let warmup_time = if self.step <= 1 {
                self.init_warmup_time
            } else {
                self.warmup_time
            };
            if self.check_timeout(unix_timestamp, warmup_time) {
=======
            if unix_timestamp >= self.warmup_time + self.run_state_start_unix_timestamp {
>>>>>>> 947b143d
                self.first_round = true;
                self.start_round_train(unix_timestamp, random_seed, 0);
            }
        }
        Ok(())
    }

    fn tick_round_train(&mut self, unix_timestamp: u64) -> Result<(), CoordinatorError> {
        if self.check_timeout(unix_timestamp, self.max_round_train_time) {
            if self.is_greedy_data() {
                // if we take longer than our max round train time, abandon the epoch and start over (assume too many people left)
                self.start_waiting_for_members(unix_timestamp);
            } else {
                self.change_state(unix_timestamp, RunState::RoundWitness);
            }
        }
        Ok(())
    }

    fn tick_round_witness(
        &mut self,
        unix_timestamp: u64,
        random_seed: u64,
    ) -> Result<(), CoordinatorError> {
        if self.check_timeout(unix_timestamp, self.round_witness_time) {
            // TODO: Punish idle witnesses
            self.first_round = false;
            self.step += 1;

            // WARNING: O(n) on number of clients, need to refactor
            self.clients.retain(|x| {
                if x.dropping_at_end_of_round {
                    self.dropped_clients.push(x.clone());
                    false
                } else {
                    true
                }
            });

            let (height, data_index) = self
                .current_round()
                .map(|x| (x.height, x.data_index))
                .unwrap();
            if self.step > self.total_steps {
                self.start_waiting_for_members(unix_timestamp);
            } else if height == self.rounds_per_epoch - 1 {
                self.start_cooldown(unix_timestamp, data_index);
            } else {
                self.start_round_train(unix_timestamp, random_seed, 0);
            }
        }
        Ok(())
    }

    fn tick_cooldown(&mut self, unix_timestamp: u64) -> Result<(), CoordinatorError> {
        // cooldown_time == 0 means we never automatically advance to the next epoch,
        // so the only way to get there is through the checkpointing code.
        // this forces everything to wait on a valid checkpoint
        if self.cooldown_time > 0 && self.check_timeout(unix_timestamp, self.cooldown_time) {
            self.finish_cooldown(unix_timestamp);
        }
        Ok(())
    }

    fn check_timeout(&self, unix_timestamp: u64, duration: u64) -> bool {
        self.run_state_start_unix_timestamp != unix_timestamp
            && unix_timestamp >= duration + self.run_state_start_unix_timestamp
    }

    fn start_round_train(&mut self, unix_timestamp: u64, random_seed: u64, tie_breaker_tasks: u32) {
        let (next_rounds_head, next_height, next_data_index) = if self.first_round {
            // very first round, don't increment -- just start here
            (0usize, 0u32, self.epoch_start_data_index)
        } else {
            let current_round = &self.rounds[self.rounds_head as usize];
            (
                (self.rounds_head + 1) as usize % self.rounds.len(),
                current_round.height + 1,
                Self::get_next_round_data_index(
                    current_round.data_index,
                    self.batches_per_round,
                    self.data_indicies_per_batch,
                ),
            )
        };
        let round = &mut self.rounds[next_rounds_head];
        self.rounds_head = next_rounds_head as u32;
        round.clients_len = self.clients.len() as u32;
        round.height = next_height;
        round.data_index = next_data_index;
        round.tie_breaker_tasks = tie_breaker_tasks;
        round.random_seed = random_seed;
        round.witnesses.clear();
        self.change_state(unix_timestamp, RunState::RoundTrain);
    }

    fn start_warmup(&mut self, unix_timestamp: u64) {
        self.rounds.fill(Round::empty());
        self.change_state(unix_timestamp, RunState::Warmup);
    }

    fn start_waiting_for_members(&mut self, unix_timestamp: u64) {
        self.dropped_clients.clear();
        self.change_state(unix_timestamp, RunState::WaitingForMembers);
    }

    fn start_cooldown(&mut self, unix_timestamp: u64, data_index: u64) {
        self.epoch_start_data_index = Self::get_next_round_data_index(
            data_index,
            self.batches_per_round,
            self.data_indicies_per_batch,
        );
        self.rounds = Default::default();

        if let Some(Model::LLM(llm)) = &mut self.model {
            llm.checkpoint = Checkpoint::Ephemeral;
        }
        self.change_state(unix_timestamp, RunState::Cooldown);
    }

    fn finish_cooldown(&mut self, unix_timestamp: u64) {
        self.epoch += 1;
        self.start_waiting_for_members(unix_timestamp);
    }

    fn change_state(&mut self, unix_timestamp: u64, new_state: RunState) {
        self.run_state_start_unix_timestamp = unix_timestamp;
        self.run_state = new_state;
    }

    fn get_next_round_data_index(
        data_index: u64,
        batches_per_round: u32,
        data_indicies_per_batch: u32,
    ) -> u64 {
        data_index + (batches_per_round * data_indicies_per_batch) as u64
    }
}

impl Round {
    pub fn empty() -> Self {
        Self {
            height: 0,
            clients_len: 0,
            tie_breaker_tasks: 0,
            data_index: 0,
            random_seed: 0,
            witnesses: Vec::new(),
        }
    }
}<|MERGE_RESOLUTION|>--- conflicted
+++ resolved
@@ -523,16 +523,7 @@
         if (self.clients.len() as u32) < self.min_clients {
             self.start_waiting_for_members(unix_timestamp);
         } else {
-<<<<<<< HEAD
-            let warmup_time = if self.step <= 1 {
-                self.init_warmup_time
-            } else {
-                self.warmup_time
-            };
-            if self.check_timeout(unix_timestamp, warmup_time) {
-=======
-            if unix_timestamp >= self.warmup_time + self.run_state_start_unix_timestamp {
->>>>>>> 947b143d
+            if self.check_timeout(unix_timestamp, self.warmup_time) {
                 self.first_round = true;
                 self.start_round_train(unix_timestamp, random_seed, 0);
             }
