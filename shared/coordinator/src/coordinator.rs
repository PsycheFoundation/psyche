use crate::{
    model::{self, Checkpoint, Model},
    Committee, CommitteeProof, CommitteeSelection, WitnessProof,
};

use anchor_lang::{prelude::borsh, AnchorDeserialize, AnchorSerialize, InitSpace};
use bytemuck::{Pod, Zeroable};
use psyche_core::{
    serde_deserialize_string, serde_serialize_string, sha256, Bloom, FixedVec, NodeIdentity,
    SmallBoolean,
};
use serde::{de::DeserializeOwned, Deserialize, Serialize};
use std::hash::Hash;

pub const SOLANA_MAX_STRING_LEN: usize = 64;
pub const SOLANA_MAX_URL_STRING_LEN: usize = 256;
pub const SOLANA_MAX_NUM_CLIENTS: usize = 64;
pub const SOLANA_MAX_NUM_WITNESSES: usize = 16;
pub const SOLANA_MAX_NUM_CHECKPOINTERS: usize = 4;

pub const BLOOM_FALSE_RATE: f64 = 0.01f64;

// bloom filter with 1024 bits (16 u64)
pub type WitnessBloom = Bloom<16, 8>;

#[repr(u8)]
#[derive(
    Clone,
    Copy,
    Debug,
    Default,
    PartialEq,
    Zeroable,
    AnchorDeserialize,
    AnchorSerialize,
    Serialize,
    Deserialize,
    InitSpace,
)]
pub enum RunState {
    #[default]
    Uninitialized = 0,
    WaitingForMembers = 1,
    Warmup = 2,
    RoundTrain = 3,
    RoundWitness = 4,
    Cooldown = 5,
    Finished = 6,
    Paused = 7,
}

#[repr(u8)]
#[derive(
    Clone,
    Copy,
    Debug,
    Default,
    PartialEq,
    Zeroable,
    AnchorDeserialize,
    AnchorSerialize,
    Serialize,
    Deserialize,
    InitSpace,
)]
pub enum ClientState {
    #[default]
    Healthy = 0,
    Dropped = 1,
    Withdrawn = 2,
    Ejected = 3,
}

#[derive(
    Clone,
    Debug,
    Zeroable,
    Default,
    Copy,
    Serialize,
    Deserialize,
    AnchorDeserialize,
    AnchorSerialize,
)]
#[serde(bound = "I: Serialize + DeserializeOwned + NodeIdentity")]
pub struct Client<I> {
    pub id: I,
    pub state: ClientState,
    pub exited_height: u32,
}

impl<I: NodeIdentity> Hash for Client<I> {
    fn hash<H: std::hash::Hasher>(&self, state: &mut H) {
        self.id.hash(state);
    }
}

#[derive(Clone, Default, Debug, Zeroable, Copy, Serialize, Deserialize)]
#[repr(C)]
pub struct Round {
    pub witnesses: FixedVec<Witness, SOLANA_MAX_NUM_WITNESSES>,
    pub data_index: u64,
    pub random_seed: u64,
    pub height: u32,
    pub clients_len: u16,
    pub tie_breaker_tasks: u16,
}

#[derive(
    Clone,
    Debug,
    Zeroable,
    Default,
    Copy,
    AnchorDeserialize,
    AnchorSerialize,
    Serialize,
    Deserialize,
)]
#[repr(C)]
pub struct Witness {
    pub index: u64,
    pub proof: WitnessProof,
    pub participant_bloom: WitnessBloom,
    pub order_bloom: WitnessBloom,
}

#[derive(Clone, Copy, Debug)]
pub enum CoordinatorError {
    NoActiveRound,
    InvalidWitness,
    InvalidRunState,
    DuplicateWitness,
    InvalidHealthCheck,
    Halted,
    InvalidCheckpoint,
    WitnessesFull,
    CannotResume,
    InvalidWithdraw,
    InvalidCommitteeSelection,
}

pub enum TickResult {
    Ticked,
    EpochEnd(bool), // if successfully finished
}

pub type Commitment = [u8; 32];
pub type HealthChecks = Vec<CommitteeProof>;

pub const NUM_STORED_ROUNDS: usize = 4;

#[derive(
    Clone, Debug, Zeroable, Copy, Serialize, Deserialize, AnchorDeserialize, AnchorSerialize,
)]
#[repr(C)]
#[serde(bound = "I: DeserializeOwned + NodeIdentity")]
pub struct CoordinatorConfig<I> {
    pub warmup_time: u64,
    pub cooldown_time: u64,

    pub max_round_train_time: u64,
    pub round_witness_time: u64,

    pub min_clients: u16,

    pub batches_per_round: u16,
    pub data_indicies_per_batch: u16,

    pub verification_percent: u8,
    pub witness_nodes: u16,
    pub witness_quorum: u16,

    pub rounds_per_epoch: u32,
    pub total_steps: u32,

    pub overlapped: SmallBoolean,

    // TODO: remove when we implement parameter sharing over p2p
    #[serde(default)]
    pub checkpointers: FixedVec<I, SOLANA_MAX_NUM_CHECKPOINTERS>,
}

#[derive(Clone, Debug, Zeroable, Copy, Serialize, Deserialize)]
#[repr(C)]
#[serde(bound = "T: DeserializeOwned + NodeIdentity")]
pub struct CoordinatorEpochState<T> {
    pub rounds: [Round; NUM_STORED_ROUNDS],
    pub clients: FixedVec<Client<T>, SOLANA_MAX_NUM_CLIENTS>,
    pub exited_clients: FixedVec<Client<T>, SOLANA_MAX_NUM_CLIENTS>,
    pub rounds_head: u32,
    pub first_round: SmallBoolean,
    pub checkpointed: SmallBoolean,
    pub pause: SmallBoolean,
}

#[derive(Clone, Debug, Zeroable, Copy, Serialize, Deserialize)]
#[repr(C)]
pub struct CoordinatorProgress {
    pub epoch: u16,
    pub step: u32,
    pub epoch_start_data_index: u64,
}

#[derive(Clone, Debug, Zeroable, Copy, Serialize, Deserialize)]
#[serde(bound = "T: DeserializeOwned + NodeIdentity")]
#[repr(C)]
pub struct Coordinator<T> {
    #[serde(
        serialize_with = "serde_serialize_string",
        deserialize_with = "serde_deserialize_string"
    )]
    pub run_id: [u8; SOLANA_MAX_STRING_LEN],

    pub run_state: RunState,

    pub model: Model,

    pub config: CoordinatorConfig<T>,

    #[serde(default)]
    pub progress: CoordinatorProgress,
    #[serde(default)]
    pub prev_epoch_progress: CoordinatorProgress,

    #[serde(default)]
    pub epoch_state: CoordinatorEpochState<T>,

    #[serde(default)]
    pub run_state_start_unix_timestamp: u64,
    #[serde(default)]
    pub tick: u64,
    #[serde(default)]
    pub last_tick_unix_timestamp: u64,
    #[serde(default)]
    pub last_step_unix_timestamp: u64,
}

unsafe impl<T: NodeIdentity + Zeroable> Pod for Coordinator<T> {}

impl TryFrom<usize> for RunState {
    type Error = CoordinatorError;

    fn try_from(value: usize) -> std::result::Result<Self, Self::Error> {
        match value {
            0 => Ok(RunState::Uninitialized),
            1 => Ok(RunState::WaitingForMembers),
            2 => Ok(RunState::Warmup),
            3 => Ok(RunState::RoundTrain),
            4 => Ok(RunState::RoundWitness),
            5 => Ok(RunState::Cooldown),
            6 => Ok(RunState::Finished),
            7 => Ok(RunState::Paused),
            _ => Err(CoordinatorError::InvalidRunState),
        }
    }
}

impl From<RunState> for usize {
    fn from(val: RunState) -> Self {
        match val {
            RunState::Uninitialized => 0,
            RunState::WaitingForMembers => 1,
            RunState::Warmup => 2,
            RunState::RoundTrain => 3,
            RunState::RoundWitness => 4,
            RunState::Cooldown => 5,
            RunState::Finished => 6,
            RunState::Paused => 7,
        }
    }
}

impl<T: NodeIdentity> AsRef<[u8]> for Client<T> {
    fn as_ref(&self) -> &[u8] {
        self.id.as_ref()
    }
}

impl<T: NodeIdentity> PartialEq for Client<T> {
    fn eq(&self, other: &Self) -> bool {
        self.id == other.id
    }
}

impl<T: NodeIdentity> Eq for Client<T> {}

impl std::fmt::Display for CoordinatorError {
    fn fmt(&self, f: &mut std::fmt::Formatter<'_>) -> std::fmt::Result {
        match self {
            CoordinatorError::NoActiveRound => write!(f, "No active round"),
            CoordinatorError::InvalidWitness => write!(f, "Invalid witness"),
            CoordinatorError::InvalidRunState => write!(f, "Invalid run state"),
            CoordinatorError::DuplicateWitness => write!(f, "Duplicate witness"),
            CoordinatorError::InvalidHealthCheck => write!(f, "Invalid health check"),
            CoordinatorError::Halted => write!(f, "Halted"),
            CoordinatorError::InvalidCheckpoint => write!(f, "Invalid checkpoint"),
            CoordinatorError::WitnessesFull => write!(f, "Witnesses full"),
            CoordinatorError::CannotResume => write!(f, "Cannot resume"),
            CoordinatorError::InvalidWithdraw => write!(f, "Invalid withdraw"),
            CoordinatorError::InvalidCommitteeSelection => write!(f, "Invalid committee selection"),
        }
    }
}

impl std::error::Error for CoordinatorError {}

impl std::fmt::Display for RunState {
    fn fmt(&self, f: &mut std::fmt::Formatter<'_>) -> std::fmt::Result {
        match self {
            RunState::Uninitialized => write!(f, "Uninitialized"),
            RunState::WaitingForMembers => write!(f, "Waiting for members"),
            RunState::Warmup => write!(f, "Warmup"),
            RunState::RoundTrain => write!(f, "Training"),
            RunState::RoundWitness => write!(f, "Witness"),
            RunState::Cooldown => write!(f, "Cooldown"),
            RunState::Finished => write!(f, "Finished"),
            RunState::Paused => write!(f, "Paused"),
        }
    }
}

impl<T: NodeIdentity> Default for CoordinatorEpochState<T> {
    fn default() -> Self {
        Self {
            rounds: Default::default(),
            rounds_head: Default::default(),
            first_round: true.into(),
            pause: Default::default(),
            checkpointed: Default::default(),
            clients: Default::default(),
            exited_clients: Default::default(),
        }
    }
}

impl Default for CoordinatorProgress {
    fn default() -> Self {
        Self {
            epoch: Default::default(),
            step: 1,
            epoch_start_data_index: Default::default(),
        }
    }
}

impl<T: NodeIdentity> Client<T> {
    pub fn new(id: T) -> Self {
        Self {
            id,
            state: ClientState::Healthy,
            exited_height: 0,
        }
    }
}

impl<T: NodeIdentity> Coordinator<T> {
    pub fn tick<'a, 'b>(
        &'a mut self,
        new_clients: Option<impl ExactSizeIterator<Item = &'b T>>,
        unix_timestamp: u64,
        random_seed: u64,
    ) -> std::result::Result<TickResult, CoordinatorError> {
        let ret = match self.run_state {
            RunState::Uninitialized | RunState::Finished | RunState::Paused => {
                Err(CoordinatorError::Halted)
            }
            run_state => {
                if self.epoch_state.pause.into() {
                    self.epoch_state.pause = false.into();
                    self.change_state(unix_timestamp, RunState::Paused);
                    Ok(TickResult::EpochEnd(false))
                } else if run_state == RunState::WaitingForMembers {
                    self.tick_waiting_for_members(new_clients, unix_timestamp)
                } else if run_state == RunState::Cooldown {
                    self.tick_cooldown(unix_timestamp)
                } else if (self.epoch_state.clients.len() as u16) < self.config.min_clients {
                    self.start_waiting_for_members(unix_timestamp);
                    Ok(TickResult::EpochEnd(false))
                } else {
                    match run_state {
                        RunState::Warmup => self.tick_warmup(unix_timestamp, random_seed),
                        RunState::RoundTrain => self.tick_round_train(unix_timestamp),
                        RunState::RoundWitness => {
                            self.tick_round_witness(unix_timestamp, random_seed)
                        }
                        _ => unreachable!(),
                    }
                }
            }
        }?;
        self.tick += 1;
        self.last_tick_unix_timestamp = unix_timestamp;
        Ok(ret)
    }

    pub fn witness(
        &mut self,
        from: &T,
        witness: Witness,
        unix_timestamp: u64,
    ) -> std::result::Result<(), CoordinatorError> {
        if self.halted() {
            return Err(CoordinatorError::Halted);
        }
        if !CommitteeSelection::from_coordinator(self, false)?.verify_witness_for_client::<T>(
            from,
            &witness.proof,
            &self.epoch_state.clients,
        ) {
            return Err(CoordinatorError::InvalidWitness);
        }

        if !matches!(
            self.run_state,
            RunState::RoundWitness | RunState::RoundTrain,
        ) {
            return Err(CoordinatorError::InvalidRunState);
        }

        let witness_nodes = if self.config.witness_nodes == 0 {
            self.epoch_state.clients.len()
        } else {
            self.config.witness_nodes as usize
        };

        let round = self.current_round().unwrap();
        for witness in round.witnesses.iter() {
            if self.epoch_state.clients[witness.index as usize].id == *from {
                return Err(CoordinatorError::DuplicateWitness);
            }
        }
        let round = self.current_round_mut_unchecked();
        round
            .witnesses
            .push(witness)
            .map_err(|_| CoordinatorError::WitnessesFull)?;

        if round.witnesses.len() == witness_nodes && !(self.run_state == RunState::RoundWitness) {
            self.change_state(unix_timestamp, RunState::RoundWitness);
        }
        Ok(())
    }

    pub fn health_check(
        &mut self,
        _from: &T,
        checks: HealthChecks,
    ) -> std::result::Result<u32, CoordinatorError> {
        if self.halted() {
            return Err(CoordinatorError::Halted);
        }
        for proof in &checks {
            if self.healthy(proof) {
                return Err(CoordinatorError::InvalidHealthCheck);
            }
        }
        let mut dropped = 0;
        for proof in &checks {
            let index = proof.index as usize;
            let client = &mut self.epoch_state.clients[index];
            if client.state == ClientState::Healthy {
                client.state = ClientState::Dropped;
                dropped += 1;
            }
        }
        // todo: reward `from` for `dropped` health checks
        Ok(dropped)
    }

    pub fn checkpoint(
        &mut self,
        from: &T,
        checkpoint: Checkpoint,
    ) -> std::result::Result<(), CoordinatorError> {
        if self.run_state == RunState::Cooldown
            && self.epoch_state.checkpointed.is_false()
            && self.config.checkpointers.iter().any(|x| x == from)
        {
            match &mut self.model {
                Model::LLM(llm) => {
                    llm.checkpoint = checkpoint;
                }
            }
            self.epoch_state.checkpointed = true.into();
            Ok(())
        } else {
            Err(CoordinatorError::InvalidCheckpoint)
        }
    }

    pub fn withdraw(&mut self, index: u64) -> std::result::Result<(), CoordinatorError> {
        let index = index as usize;
        if index < self.epoch_state.clients.len() {
            let client = &mut self.epoch_state.clients[index];
            if client.state == ClientState::Healthy {
                client.state = ClientState::Withdrawn;
                return Ok(());
            }
        }
        Err(CoordinatorError::InvalidWithdraw)
    }

    pub fn pause(&mut self) -> std::result::Result<(), CoordinatorError> {
        self.epoch_state.pause = true.into();
        Ok(())
    }

    pub fn resume(&mut self, unix_timestamp: u64) -> std::result::Result<(), CoordinatorError> {
        if self.run_state != RunState::Paused {
            return Err(CoordinatorError::CannotResume);
        }
        // resume from previous epoch's progress
        self.progress = self.prev_epoch_progress;
        self.start_waiting_for_members(unix_timestamp);
        Ok(())
    }

    pub fn healthy(&self, proof: &CommitteeProof) -> bool {
        let round = match self.previous_round() {
            Some(round) => round,
            None => {
                return true;
            }
        };
        let index = proof.index;
        if index < round.clients_len as u64 {
            let client =
                match self.get_client_at_historical_index(index as usize, round.clients_len) {
                    Some(client) => client,
                    None => {
                        return false;
                    }
                };
            let selection = match CommitteeSelection::from_coordinator(self, false) {
                Ok(selection) => selection,
                Err(_) => {
                    return false;
                }
            };
            if !selection.verify_committee_for_client(&client.id, proof, &self.epoch_state.clients)
            {
                return false;
            }
            match proof.committee {
                Committee::TieBreaker => todo!(),
                Committee::Verifier => todo!(),
                Committee::Trainer => Self::trainer_healthy_by_witnesses(
                    &client.id,
                    &round.witnesses,
                    self.config.witness_quorum,
                ),
            }
        } else {
            false
        }
    }

    pub fn trainer_healthy_by_witnesses(
        id: &T,
        witnesses: &[Witness],
        witness_quorum: u16,
    ) -> bool {
        let score = Self::trainer_healthy_score_by_witnesses(id, witnesses);
        match witness_quorum {
            0 => score as usize == witnesses.len(),
            witness_quorum => score >= witness_quorum,
        }
    }

    /// Computes the health score of a client based on witness confirmations.
    /// The score increases for each witness whose participant bloom filter contains the client's hashed ID.
    pub fn trainer_healthy_score_by_witnesses(id: &T, witnesses: &[Witness]) -> u16 {
        let hash = sha256(id.as_ref());
        let mut score = 0u16;
        for witness in witnesses {
            if witness.participant_bloom.contains(&hash) {
                score += 1;
            }
        }
        score
    }

    pub fn select_consensus_commitment_by_witnesses(
        commitments: &[Commitment],
        witnesses: &[Witness],
        witness_quorum: u16,
    ) -> Option<usize> {
        let mut scores = vec![0; commitments.len()];
        for witness in witnesses {
            for (index, commitment) in commitments.iter().enumerate() {
                if witness.order_bloom.contains(&sha256(commitment)) {
                    scores[index] += 1;
                    break;
                }
            }
        }
        scores
            .into_iter()
            .enumerate()
            .filter(|(_, score)| match witness_quorum {
                0 => *score as usize == witnesses.len(),
                witness_quorum => *score >= witness_quorum,
            })
            .max_by_key(|(_, score)| *score)
            .map(|(index, _)| index)
    }

    pub fn current_round(&self) -> Option<&Round> {
        self.epoch_state
            .rounds
            .get(self.epoch_state.rounds_head as usize)
    }

    pub fn current_round_mut(&mut self) -> Option<&mut Round> {
        self.epoch_state
            .rounds
            .get_mut(self.epoch_state.rounds_head as usize)
    }

    pub fn current_round_unchecked(&self) -> &Round {
        &self.epoch_state.rounds[self.epoch_state.rounds_head as usize]
    }

    pub fn current_round_mut_unchecked(&mut self) -> &mut Round {
        &mut self.epoch_state.rounds[self.epoch_state.rounds_head as usize]
    }

    pub fn previous_round(&self) -> Option<&Round> {
        match self.current_round() {
            Some(round) => match self.epoch_state.rounds_head == 0 && round.height == 0 {
                true => None,
                false => match self.epoch_state.rounds_head == 0 {
                    true => Some(&self.epoch_state.rounds[NUM_STORED_ROUNDS - 1]),
                    false => {
                        Some(&self.epoch_state.rounds[self.epoch_state.rounds_head as usize - 1])
                    }
                },
            },
            None => None,
        }
    }

    pub fn previous_previous_round(&self) -> Option<&Round> {
        match self.current_round() {
            Some(round) => match self.epoch_state.rounds_head == 0 && round.height <= 1 {
                true => None,
                false => match self.epoch_state.rounds_head {
                    0 => Some(&self.epoch_state.rounds[NUM_STORED_ROUNDS - 2]),
                    1 => Some(&self.epoch_state.rounds[NUM_STORED_ROUNDS - 1]),
                    n => Some(&self.epoch_state.rounds[n as usize - 2]),
                },
            },
            None => None,
        }
    }

    pub fn active(&self) -> bool {
        !self.halted()
            && !matches!(
                self.run_state,
                RunState::WaitingForMembers | RunState::Warmup
            )
    }

    pub fn halted(&self) -> bool {
        matches!(
            self.run_state,
            RunState::Uninitialized | RunState::Finished | RunState::Paused
        )
    }

    pub fn get_client_at_historical_index(
        &self,
        n: usize,
        prev_clients_len: u16,
    ) -> Option<&Client<T>> {
        if n < self.epoch_state.clients.len() {
            Some(&self.epoch_state.clients[n])
        } else if n < prev_clients_len as usize {
            let offset: usize = prev_clients_len as usize - n - 1;
            self.epoch_state.exited_clients.iter().rev().nth(offset)
        } else {
            None
        }
    }

    pub fn get_historical_clients(&self, clients_len: u16) -> Vec<&Client<T>> {
        (0..clients_len)
            .filter_map(|i| self.get_client_at_historical_index(i as usize, clients_len))
            .collect()
    }

    fn tick_waiting_for_members<'a, 'b>(
        &'a mut self,
        new_clients: Option<impl ExactSizeIterator<Item = &'b T>>,
        unix_timestamp: u64,
    ) -> std::result::Result<TickResult, CoordinatorError> {
        if let Some(new_clients) = new_clients {
            if new_clients.len() as u16 >= self.config.min_clients {
                // set epoch_state to default
                bytemuck::write_zeroes(&mut self.epoch_state);
                self.epoch_state.first_round = true.into();

                self.epoch_state
                    .clients
                    .extend(
                        new_clients
                            .take(SOLANA_MAX_NUM_CLIENTS)
                            .map(|x| Client::new(*x)),
                    )
                    .unwrap();

                self.start_warmup(unix_timestamp);
            }
        }
        Ok(TickResult::Ticked)
    }

    fn tick_warmup(
        &mut self,
        unix_timestamp: u64,
        random_seed: u64,
    ) -> std::result::Result<TickResult, CoordinatorError> {
        if self.check_timeout(unix_timestamp, self.config.warmup_time) {
            self.start_round_train(unix_timestamp, random_seed, 0);
        } else {
            self.move_clients_to_exited(0);
        }
        Ok(TickResult::Ticked)
    }

    fn tick_round_train(
        &mut self,
        unix_timestamp: u64,
    ) -> std::result::Result<TickResult, CoordinatorError> {
        if self.check_timeout(unix_timestamp, self.config.max_round_train_time) {
            self.change_state(unix_timestamp, RunState::RoundWitness);
        }
        Ok(TickResult::Ticked)
    }

    fn tick_round_witness(
        &mut self,
        unix_timestamp: u64,
        random_seed: u64,
    ) -> std::result::Result<TickResult, CoordinatorError> {
        if self.check_timeout(unix_timestamp, self.config.round_witness_time) {
            // TODO: Punish idle witnesses
            self.epoch_state.first_round = false.into();
            self.progress.step += 1;

            let height = self.current_round_unchecked().height;

            self.move_clients_to_exited(height);

<<<<<<< HEAD
            if height == self.config.rounds_per_epoch - 1 {
                match &mut self.model {
                    Model::LLM(llm) => {
                        if let Checkpoint::Hub(hub_repo) = llm.checkpoint {
                            llm.checkpoint = Checkpoint::P2P(hub_repo)
                        }
                        // match llm.checkpoint {
                        //     Checkpoint::Hub(hub_repo) => llm.checkpoint = Checkpoint::P2P(hub_repo),
                        //     Checkpoint::P2P(_) => {},
                        //     _ => panic!("Checkpoint not expected")
                        // }
                    }
                }
                self.change_state(unix_timestamp, RunState::Cooldown);
=======
            // if we finish an epoch or some clients disconnect and we don't reach the minimum number of clients,
            // we change state to cooldown.
            if height == self.config.rounds_per_epoch - 1
                || self.epoch_state.clients.len() < self.config.min_clients as usize
            {
                self.start_cooldown(unix_timestamp);
>>>>>>> 9585ea2d
            } else {
                self.start_round_train(unix_timestamp, random_seed, 0);
            }
        }
        Ok(TickResult::Ticked)
    }

    fn tick_cooldown(
        &mut self,
        unix_timestamp: u64,
    ) -> std::result::Result<TickResult, CoordinatorError> {
        // cooldown_time == 0 means we never automatically advance to the next epoch,
        // so the only way to get there is through the checkpointing code.
        // this forces everything to wait on a valid checkpoint
        if self.epoch_state.checkpointed.into()
            || (self.config.cooldown_time > 0
                && self.check_timeout(unix_timestamp, self.config.cooldown_time))
        {
            self.prev_epoch_progress = self.progress;
            self.progress.epoch_start_data_index = Self::get_next_round_data_index(
                self.current_round_unchecked().data_index,
                self.config.batches_per_round,
                self.config.data_indicies_per_batch,
            );
            self.progress.epoch += 1;
            self.start_waiting_for_members(unix_timestamp);
            Ok(TickResult::EpochEnd(true))
        } else {
            Ok(TickResult::Ticked)
        }
    }

    fn check_timeout(&self, unix_timestamp: u64, duration: u64) -> bool {
        self.run_state_start_unix_timestamp != unix_timestamp
            && unix_timestamp >= duration + self.run_state_start_unix_timestamp
    }

    // set checkpoint to Ephemeral
    // and change state to cooldown
    fn start_cooldown(&mut self, unix_timestamp: u64) {
        match &mut self.model {
            Model::LLM(llm) => {
                llm.checkpoint = Checkpoint::Ephemeral;
            }
        }
        self.change_state(unix_timestamp, RunState::Cooldown);
    }

    fn start_round_train(&mut self, unix_timestamp: u64, random_seed: u64, tie_breaker_tasks: u16) {
        let (next_rounds_head, next_height, next_data_index) =
            if self.epoch_state.first_round.into() {
                // very first round, don't increment -- just start here
                (0usize, 0u32, self.progress.epoch_start_data_index)
            } else {
                let current_round = &self.epoch_state.rounds[self.epoch_state.rounds_head as usize];
                (
                    (self.epoch_state.rounds_head + 1) as usize % self.epoch_state.rounds.len(),
                    current_round.height + 1,
                    Self::get_next_round_data_index(
                        current_round.data_index,
                        self.config.batches_per_round,
                        self.config.data_indicies_per_batch,
                    ),
                )
            };
        let round = &mut self.epoch_state.rounds[next_rounds_head];
        self.epoch_state.rounds_head = next_rounds_head as u32;
        round.clients_len = self.epoch_state.clients.len() as u16;
        round.height = next_height;
        round.data_index = next_data_index;
        round.tie_breaker_tasks = tie_breaker_tasks;
        round.random_seed = random_seed;
        round.witnesses.clear();
        self.change_state(unix_timestamp, RunState::RoundTrain);
    }

    fn start_warmup(&mut self, unix_timestamp: u64) {
        self.change_state(unix_timestamp, RunState::Warmup);
    }

    fn start_waiting_for_members(&mut self, unix_timestamp: u64) {
        self.change_state(
            unix_timestamp,
            if self.progress.step < self.config.total_steps {
                RunState::WaitingForMembers
            } else {
                RunState::Finished
            },
        );
    }

    fn change_state(&mut self, unix_timestamp: u64, new_state: RunState) {
        assert!(self.run_state != new_state);
        self.run_state_start_unix_timestamp = unix_timestamp;
        self.run_state = new_state;
    }

    fn get_next_round_data_index(
        data_index: u64,
        batches_per_round: u16,
        data_indicies_per_batch: u16,
    ) -> u64 {
        data_index + (batches_per_round as u64 * data_indicies_per_batch as u64)
    }

    fn move_clients_to_exited(&mut self, height: u32) {
        // WARNING: O(n) on number of clients, need to refactor
        self.epoch_state.clients.retain(|x| {
            if x.state != ClientState::Healthy {
                self.epoch_state.exited_clients.push(*x).unwrap();
                self.epoch_state
                    .exited_clients
                    .last_mut()
                    .unwrap()
                    .exited_height = height;
                false
            } else {
                true
            }
        });
    }

    pub fn total_tokens(&self) -> u64 {
        self.current_round()
            .map(|y| y.data_index)
            .unwrap_or_default()
            * match &self.model {
                Model::LLM(llm) => match llm.data_type {
                    model::LLMTrainingDataType::Pretraining => llm.max_seq_len as u64,
                    model::LLMTrainingDataType::Finetuning => todo!(),
                },
            }
    }
}

impl<I> CoordinatorConfig<I> {
    pub fn check(&self) -> bool {
        self.max_round_train_time != 0
            && self.round_witness_time != 0
            && self.min_clients != 0
            && self.batches_per_round != 0
            && self.data_indicies_per_batch != 0
            && self.rounds_per_epoch != 0
            && self.total_steps != 0
    }
}<|MERGE_RESOLUTION|>--- conflicted
+++ resolved
@@ -754,29 +754,12 @@
 
             self.move_clients_to_exited(height);
 
-<<<<<<< HEAD
-            if height == self.config.rounds_per_epoch - 1 {
-                match &mut self.model {
-                    Model::LLM(llm) => {
-                        if let Checkpoint::Hub(hub_repo) = llm.checkpoint {
-                            llm.checkpoint = Checkpoint::P2P(hub_repo)
-                        }
-                        // match llm.checkpoint {
-                        //     Checkpoint::Hub(hub_repo) => llm.checkpoint = Checkpoint::P2P(hub_repo),
-                        //     Checkpoint::P2P(_) => {},
-                        //     _ => panic!("Checkpoint not expected")
-                        // }
-                    }
-                }
-                self.change_state(unix_timestamp, RunState::Cooldown);
-=======
             // if we finish an epoch or some clients disconnect and we don't reach the minimum number of clients,
             // we change state to cooldown.
             if height == self.config.rounds_per_epoch - 1
                 || self.epoch_state.clients.len() < self.config.min_clients as usize
             {
                 self.start_cooldown(unix_timestamp);
->>>>>>> 9585ea2d
             } else {
                 self.start_round_train(unix_timestamp, random_seed, 0);
             }
@@ -814,12 +797,15 @@
             && unix_timestamp >= duration + self.run_state_start_unix_timestamp
     }
 
-    // set checkpoint to Ephemeral
+    // If checkpoint was set to downloading from HuggingFace, change it to P2P
     // and change state to cooldown
     fn start_cooldown(&mut self, unix_timestamp: u64) {
         match &mut self.model {
             Model::LLM(llm) => {
                 llm.checkpoint = Checkpoint::Ephemeral;
+                if let Checkpoint::Hub(hub_repo) = llm.checkpoint {
+                    llm.checkpoint = Checkpoint::P2P(hub_repo)
+                }
             }
         }
         self.change_state(unix_timestamp, RunState::Cooldown);
