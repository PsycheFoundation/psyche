use crate::{
    model::{self, Checkpoint, HubRepo, Model},
    Commitment, Committee, CommitteeProof, CommitteeSelection, WitnessProof,
};

use anchor_lang::{prelude::borsh, AnchorDeserialize, AnchorSerialize, InitSpace};
use bytemuck::{Pod, Zeroable};
use psyche_core::{
    serde_deserialize_string, serde_serialize_string, sha256, Bloom, FixedVec, MerkleRoot,
    NodeIdentity, SmallBoolean,
};
use serde::{de::DeserializeOwned, Deserialize, Serialize};
use std::hash::Hash;

pub const SOLANA_MAX_STRING_LEN: usize = 64;
pub const SOLANA_MAX_URL_STRING_LEN: usize = 192;
pub const SOLANA_MAX_NUM_CLIENTS: usize = 64;
pub const SOLANA_MAX_NUM_WITNESSES: usize = 32;
pub const SOLANA_MAX_NUM_CHECKPOINTERS: usize = 4;

pub const BLOOM_FALSE_RATE: f64 = 0.01f64;
<<<<<<< HEAD
=======
pub const WITNESS_QUORUM_RAIO: f64 = 2.0f64 / 3.0f64;
>>>>>>> 901f9552
pub const WAITING_FOR_MEMBERS_EXTRA_SECONDS: u64 = 3;

// bloom filter with 1024 bits (16 u64)
pub type WitnessBloom = Bloom<16, 8>;

#[repr(u8)]
#[derive(
    Clone,
    Copy,
    Debug,
    Default,
    PartialEq,
    Zeroable,
    AnchorDeserialize,
    AnchorSerialize,
    Serialize,
    Deserialize,
    InitSpace,
)]
pub enum RunState {
    #[default]
    Uninitialized = 0,
    WaitingForMembers = 1,
    Warmup = 2,
    RoundTrain = 3,
    RoundWitness = 4,
    Cooldown = 5,
    Finished = 6,
    Paused = 7,
}

#[repr(u8)]
#[derive(
    Clone,
    Copy,
    Debug,
    Default,
    PartialEq,
    Zeroable,
    AnchorDeserialize,
    AnchorSerialize,
    Serialize,
    Deserialize,
    InitSpace,
)]
pub enum ClientState {
    #[default]
    Healthy = 0,
    Dropped = 1,
    Withdrawn = 2,
    Ejected = 3,
}

#[derive(
    Clone,
    Debug,
    Zeroable,
    Default,
    Copy,
    Serialize,
    Deserialize,
    AnchorDeserialize,
    AnchorSerialize,
)]
#[serde(bound = "I: Serialize + DeserializeOwned + NodeIdentity")]
pub struct Client<I> {
    pub id: I,
    pub state: ClientState,
    pub exited_height: u32,
}

impl<I: NodeIdentity> Hash for Client<I> {
    fn hash<H: std::hash::Hasher>(&self, state: &mut H) {
        self.id.hash(state);
    }
}

#[derive(Clone, Default, Debug, Zeroable, Copy, Serialize, Deserialize)]
#[repr(C)]
pub struct Round {
    pub witnesses: FixedVec<Witness, SOLANA_MAX_NUM_WITNESSES>,
    pub data_index: u64,
    pub random_seed: u64,
    pub height: u32,
    pub clients_len: u16,
    pub tie_breaker_tasks: u16,
}

#[derive(
    Clone,
    Debug,
    Zeroable,
    Default,
    Copy,
    AnchorDeserialize,
    AnchorSerialize,
    Serialize,
    Deserialize,
)]
#[repr(C)]
pub struct Witness {
    pub proof: WitnessProof,
    pub participant_bloom: WitnessBloom,
    pub broadcast_bloom: WitnessBloom,
    pub broadcast_merkle: MerkleRoot,
}

#[derive(Clone, Copy, Debug)]
pub enum CoordinatorError {
    NoActiveRound,
    InvalidWitness,
    InvalidRunState,
    DuplicateWitness,
    InvalidHealthCheck,
    Halted,
    InvalidCheckpoint,
    WitnessesFull,
    CannotResume,
    InvalidWithdraw,
    InvalidCommitteeSelection,
    InvalidCommitteeProof,
}

pub enum TickResult {
    Ticked,
    EpochEnd(bool), // if successfully finished
}

pub type HealthChecks<T> = Vec<(T, CommitteeProof)>;

pub const NUM_STORED_ROUNDS: usize = 4;

#[derive(
    Clone, Debug, Zeroable, Copy, Serialize, Deserialize, AnchorDeserialize, AnchorSerialize,
)]
#[repr(C)]
#[serde(bound = "I: DeserializeOwned + NodeIdentity")]
pub struct CoordinatorConfig<I> {
    pub warmup_time: u64,
    pub cooldown_time: u64,

    pub max_round_train_time: u64,
    pub round_witness_time: u64,

    pub min_clients: u16,

    pub global_batch_size: u16,

    pub verification_percent: u8,
    pub witness_nodes: u16,

    pub rounds_per_epoch: u32,
    pub total_steps: u32,

    #[serde(default)]
    pub checkpointers: FixedVec<I, SOLANA_MAX_NUM_CHECKPOINTERS>,
}

#[derive(Clone, Debug, Zeroable, Copy, Serialize, Deserialize)]
#[repr(C)]
#[serde(bound = "T: DeserializeOwned + NodeIdentity")]
pub struct CoordinatorEpochState<T> {
    pub rounds: [Round; NUM_STORED_ROUNDS],
    pub clients: FixedVec<Client<T>, SOLANA_MAX_NUM_CLIENTS>,
    pub exited_clients: FixedVec<Client<T>, SOLANA_MAX_NUM_CLIENTS>,
    pub rounds_head: u32,
    pub first_round: SmallBoolean,
    pub checkpointed: SmallBoolean,
    pub warmup_just_starting: SmallBoolean,
    pub training_just_starting: SmallBoolean,
}

#[derive(Clone, Debug, Zeroable, Copy, Serialize, Deserialize)]
#[repr(C)]
pub struct CoordinatorProgress {
    pub epoch: u16,
    pub step: u32,
    pub epoch_start_data_index: u64,
}

#[derive(Clone, Debug, Zeroable, Copy, Serialize, Deserialize)]
#[serde(bound = "T: DeserializeOwned + NodeIdentity")]
#[repr(C)]
pub struct Coordinator<T> {
    #[serde(
        serialize_with = "serde_serialize_string",
        deserialize_with = "serde_deserialize_string"
    )]
    pub run_id: [u8; SOLANA_MAX_STRING_LEN],

    pub run_state: RunState,

    pub model: Model,

    pub config: CoordinatorConfig<T>,

    #[serde(default)]
    pub progress: CoordinatorProgress,

    #[serde(default)]
    pub epoch_state: CoordinatorEpochState<T>,

    #[serde(default)]
    pub run_state_start_unix_timestamp: u64,
    #[serde(default)]
    pub tick: u64,
    #[serde(default)]
    pub last_tick_unix_timestamp: u64,
    #[serde(default)]
    pub last_step_unix_timestamp: u64,

    pub pending_pause: SmallBoolean,
}

unsafe impl<T: NodeIdentity + Zeroable> Pod for Coordinator<T> {}

impl TryFrom<usize> for RunState {
    type Error = CoordinatorError;

    fn try_from(value: usize) -> std::result::Result<Self, Self::Error> {
        match value {
            0 => Ok(RunState::Uninitialized),
            1 => Ok(RunState::WaitingForMembers),
            2 => Ok(RunState::Warmup),
            3 => Ok(RunState::RoundTrain),
            4 => Ok(RunState::RoundWitness),
            5 => Ok(RunState::Cooldown),
            6 => Ok(RunState::Finished),
            7 => Ok(RunState::Paused),
            _ => Err(CoordinatorError::InvalidRunState),
        }
    }
}

impl From<RunState> for usize {
    fn from(val: RunState) -> Self {
        match val {
            RunState::Uninitialized => 0,
            RunState::WaitingForMembers => 1,
            RunState::Warmup => 2,
            RunState::RoundTrain => 3,
            RunState::RoundWitness => 4,
            RunState::Cooldown => 5,
            RunState::Finished => 6,
            RunState::Paused => 7,
        }
    }
}

impl<T: NodeIdentity> AsRef<[u8]> for Client<T> {
    fn as_ref(&self) -> &[u8] {
        self.id.as_ref()
    }
}

impl<T: NodeIdentity> PartialEq for Client<T> {
    fn eq(&self, other: &Self) -> bool {
        self.id == other.id
    }
}

impl<T: NodeIdentity> Eq for Client<T> {}

impl std::fmt::Display for CoordinatorError {
    fn fmt(&self, f: &mut std::fmt::Formatter<'_>) -> std::fmt::Result {
        match self {
            CoordinatorError::NoActiveRound => write!(f, "No active round"),
            CoordinatorError::InvalidWitness => write!(f, "Invalid witness"),
            CoordinatorError::InvalidRunState => write!(f, "Invalid run state"),
            CoordinatorError::DuplicateWitness => write!(f, "Duplicate witness"),
            CoordinatorError::InvalidHealthCheck => write!(f, "Invalid health check"),
            CoordinatorError::Halted => write!(f, "Halted"),
            CoordinatorError::InvalidCheckpoint => write!(f, "Invalid checkpoint"),
            CoordinatorError::WitnessesFull => write!(f, "Witnesses full"),
            CoordinatorError::CannotResume => write!(f, "Cannot resume"),
            CoordinatorError::InvalidWithdraw => write!(f, "Invalid withdraw"),
            CoordinatorError::InvalidCommitteeSelection => write!(f, "Invalid committee selection"),
            CoordinatorError::InvalidCommitteeProof => write!(f, "Invalid committee proof"),
        }
    }
}

impl std::error::Error for CoordinatorError {}

impl std::fmt::Display for RunState {
    fn fmt(&self, f: &mut std::fmt::Formatter<'_>) -> std::fmt::Result {
        match self {
            RunState::Uninitialized => write!(f, "Uninitialized"),
            RunState::WaitingForMembers => write!(f, "Waiting for members"),
            RunState::Warmup => write!(f, "Warmup"),
            RunState::RoundTrain => write!(f, "Training"),
            RunState::RoundWitness => write!(f, "Witness"),
            RunState::Cooldown => write!(f, "Cooldown"),
            RunState::Finished => write!(f, "Finished"),
            RunState::Paused => write!(f, "Paused"),
        }
    }
}

impl<T: NodeIdentity> Default for CoordinatorEpochState<T> {
    fn default() -> Self {
        Self {
            rounds: Default::default(),
            rounds_head: Default::default(),
            first_round: true.into(),
            checkpointed: Default::default(),
            clients: Default::default(),
            exited_clients: Default::default(),
            warmup_just_starting: Default::default(),
            training_just_starting: Default::default(),
        }
    }
}

impl Default for CoordinatorProgress {
    fn default() -> Self {
        Self {
            epoch: Default::default(),
            step: 1,
            epoch_start_data_index: Default::default(),
        }
    }
}

impl<T: NodeIdentity> Client<T> {
    pub fn new(id: T) -> Self {
        Self {
            id,
            state: ClientState::Healthy,
            exited_height: 0,
        }
    }
}

impl<T: NodeIdentity> Coordinator<T> {
    pub fn tick<'a, 'b>(
        &'a mut self,
        new_clients: Option<impl ExactSizeIterator<Item = &'b T>>,
        unix_timestamp: u64,
        random_seed: u64,
    ) -> std::result::Result<TickResult, CoordinatorError> {
        let ret = match self.run_state {
            RunState::Uninitialized | RunState::Finished | RunState::Paused => {
                Err(CoordinatorError::Halted)
            }
            run_state => {
                if run_state == RunState::WaitingForMembers {
                    self.tick_waiting_for_members(new_clients, unix_timestamp)
                } else if run_state == RunState::Cooldown {
                    self.tick_cooldown(unix_timestamp)
                } else {
                    match run_state {
                        RunState::Warmup => self.tick_warmup(unix_timestamp, random_seed),
                        RunState::RoundTrain => self.tick_round_train(unix_timestamp),
                        RunState::RoundWitness => {
                            self.tick_round_witness(unix_timestamp, random_seed)
                        }
                        _ => unreachable!(),
                    }
                }
            }
        }?;
        self.tick += 1;
        self.last_tick_unix_timestamp = unix_timestamp;
        Ok(ret)
    }

    pub fn witness(
        &mut self,
        from: &T,
        witness: Witness,
        unix_timestamp: u64,
    ) -> std::result::Result<(), CoordinatorError> {
        if self.halted() {
            return Err(CoordinatorError::Halted);
        }
        if !CommitteeSelection::from_coordinator(self, 0)?.verify_witness_for_client::<T>(
            from,
            &witness.proof,
            &self.epoch_state.clients,
        ) || witness.proof.witness.is_false()
        {
            return Err(CoordinatorError::InvalidWitness);
        }

        if !matches!(
            self.run_state,
            RunState::RoundWitness | RunState::RoundTrain,
        ) {
            return Err(CoordinatorError::InvalidRunState);
        }

        let witness_nodes = if self.config.witness_nodes == 0 {
            self.epoch_state.clients.len().min(SOLANA_MAX_NUM_WITNESSES)
        } else {
            self.config.witness_nodes as usize
        };

        let round = self.current_round().unwrap();
        for witness in round.witnesses.iter() {
            if self.epoch_state.clients[witness.proof.index as usize].id == *from {
                return Err(CoordinatorError::DuplicateWitness);
            }
        }
        let round = self.current_round_mut_unchecked();
        round
            .witnesses
            .push(witness)
            .map_err(|_| CoordinatorError::WitnessesFull)?;

        if round.witnesses.len() == witness_nodes && !(self.run_state == RunState::RoundWitness) {
            self.change_state(unix_timestamp, RunState::RoundWitness);
        }
        Ok(())
    }

    pub fn health_check(
        &mut self,
        _from: &T,
        checks: HealthChecks<T>,
    ) -> std::result::Result<u32, CoordinatorError> {
        if self.halted() {
            return Err(CoordinatorError::Halted);
        }
        // only health check after pipeline has been filled
        if self
            .current_round()
            .ok_or(CoordinatorError::NoActiveRound)?
            .height
            < 2
        {
            return Err(CoordinatorError::InvalidHealthCheck);
        }
        for (id, proof) in &checks {
            if self.healthy(id, proof)? {
                return Err(CoordinatorError::InvalidHealthCheck);
            }
        }
        let mut dropped = 0;
        for (_id, proof) in &checks {
            let index = proof.index as usize;
            let client = &mut self.epoch_state.clients[index];
            if client.state == ClientState::Healthy {
                client.state = ClientState::Dropped;
                dropped += 1;
            }
        }
        // todo: reward `from` for `dropped` health checks
        Ok(dropped)
    }

    pub fn checkpoint(
        &mut self,
        from: &T,
        hub_repo: HubRepo,
    ) -> std::result::Result<(), CoordinatorError> {
        if self.epoch_state.checkpointed.is_false()
            && self.config.checkpointers.iter().any(|x| x == from)
        {
            // TODO: In the case of more than one checkpointer, this will overwrite the hub repo
            // with the last checkpointed one. We could instead have a vector of hub repos to have
            // more download options.
            match &mut self.model {
                Model::LLM(llm) => match llm.checkpoint {
                    Checkpoint::P2P(_) => llm.checkpoint = Checkpoint::P2P(hub_repo),
                    Checkpoint::Hub(_) => llm.checkpoint = Checkpoint::Hub(hub_repo),
                    _ => {}
                },
            }
            self.epoch_state.checkpointed = true.into();
            Ok(())
        } else {
            Err(CoordinatorError::InvalidCheckpoint)
        }
    }

    pub fn withdraw(&mut self, index: u64) -> std::result::Result<(), CoordinatorError> {
        let index = index as usize;
        if index < self.epoch_state.clients.len() {
            let client = &mut self.epoch_state.clients[index];
            if client.state == ClientState::Healthy {
                client.state = ClientState::Withdrawn;
                return Ok(());
            }
        }
        Err(CoordinatorError::InvalidWithdraw)
    }

    pub fn withdraw_all(&mut self) -> std::result::Result<(), CoordinatorError> {
        if self.epoch_state.clients.is_empty() {
            return Err(CoordinatorError::InvalidWithdraw);
        }
        let clients_max_index = self.epoch_state.clients.len() - 1;
        for client_index in 0..=clients_max_index {
            self.withdraw(client_index as u64)?;
        }
        Ok(())
    }

    pub fn pause(&mut self) -> std::result::Result<(), CoordinatorError> {
        self.pending_pause = true.into();
        Ok(())
    }

    pub fn resume(&mut self, unix_timestamp: u64) -> Result<(), CoordinatorError> {
        if self.run_state != RunState::Paused {
            return Err(CoordinatorError::CannotResume);
        }
        self.start_waiting_for_members(unix_timestamp);
        Ok(())
    }

    pub fn healthy(&self, id: &T, proof: &CommitteeProof) -> Result<bool, CoordinatorError> {
        let round = self
            .previous_round()
            .ok_or(CoordinatorError::NoActiveRound)?;
        let index = proof.index;
        if index < round.clients_len as u64 {
            let client = self
                .get_client_at_historical_index(index as usize, round.clients_len)
                .ok_or(CoordinatorError::InvalidCommitteeProof)?;
            let selection = CommitteeSelection::from_coordinator(self, -1)?;
            if client.id != *id
                || !selection.verify_committee_for_client(
                    &client.id,
                    proof,
                    &self.epoch_state.clients,
                )
            {
                return Err(CoordinatorError::InvalidCommitteeProof);
            }
            match proof.committee {
                Committee::TieBreaker => todo!(),
                Committee::Verifier => todo!(),
                Committee::Trainer => self.trainer_healthy(&client.id),
            }
        } else {
            Err(CoordinatorError::InvalidCommitteeProof)
        }
    }

    pub fn witness_quorum(&self) -> u16 {
        match self.config.witness_nodes {
            0 => unreachable!(),
            1 => 1,
            2 => 2,
            3 => 2,
            witness_nodes => (witness_nodes as f64 * WITNESS_QUORUM_RAIO) as u16,
        }
    }

    pub fn trainer_healthy(&self, id: &T) -> Result<bool, CoordinatorError> {
        let prev_round_witnesses = &self
            .previous_round()
            .ok_or(CoordinatorError::NoActiveRound)?
            .witnesses;

        let score = Self::trainer_healthy_score_by_witnesses(id, prev_round_witnesses);
        Ok(score >= self.witness_quorum())
    }

    /// Computes the health score of a client based on witness confirmations.
    /// The score increases for each witness whose participant bloom filter contains the client's hashed ID.
    pub fn trainer_healthy_score_by_witnesses(id: &T, witnesses: &[Witness]) -> u16 {
        let hash = sha256(id.as_ref());

        let mut score = 0u16;
        for witness in witnesses {
            if witness.participant_bloom.contains(&hash) {
                score += 1;
            }
        }

        score
    }

    pub fn select_consensus_commitment_by_witnesses(
        commitments: &[Commitment],
        witnesses: &[Witness],
        witness_quorum: u16,
    ) -> Option<usize> {
        let mut scores = vec![0; commitments.len()];
        for witness in witnesses {
            for (index, commitment) in commitments.iter().enumerate() {
                if witness.broadcast_bloom.contains(&commitment.data_hash) {
                    scores[index] += 1;
                    break;
                }
            }
        }
        scores
            .into_iter()
            .enumerate()
            .filter(|(_, score)| *score >= witness_quorum)
            .max_by_key(|(_, score)| *score)
            .map(|(index, _)| index)
    }

    pub fn current_round(&self) -> Option<&Round> {
        self.epoch_state
            .rounds
            .get(self.epoch_state.rounds_head as usize)
    }

    pub fn current_round_mut(&mut self) -> Option<&mut Round> {
        self.epoch_state
            .rounds
            .get_mut(self.epoch_state.rounds_head as usize)
    }

    pub fn current_round_unchecked(&self) -> &Round {
        &self.epoch_state.rounds[self.epoch_state.rounds_head as usize]
    }

    pub fn current_round_mut_unchecked(&mut self) -> &mut Round {
        &mut self.epoch_state.rounds[self.epoch_state.rounds_head as usize]
    }

    pub fn previous_round(&self) -> Option<&Round> {
        match self.current_round() {
            Some(round) => match self.epoch_state.rounds_head == 0 && round.height == 0 {
                true => None,
                false => match self.epoch_state.rounds_head == 0 {
                    true => Some(&self.epoch_state.rounds[NUM_STORED_ROUNDS - 1]),
                    false => {
                        Some(&self.epoch_state.rounds[self.epoch_state.rounds_head as usize - 1])
                    }
                },
            },
            None => None,
        }
    }

    pub fn previous_previous_round(&self) -> Option<&Round> {
        match self.current_round() {
            Some(round) => match self.epoch_state.rounds_head == 0 && round.height <= 1 {
                true => None,
                false => match self.epoch_state.rounds_head {
                    0 => Some(&self.epoch_state.rounds[NUM_STORED_ROUNDS - 2]),
                    1 => Some(&self.epoch_state.rounds[NUM_STORED_ROUNDS - 1]),
                    n => Some(&self.epoch_state.rounds[n as usize - 2]),
                },
            },
            None => None,
        }
    }

    pub fn active(&self) -> bool {
        !self.halted()
            && !matches!(
                self.run_state,
                RunState::WaitingForMembers | RunState::Warmup
            )
    }

    pub fn halted(&self) -> bool {
        matches!(
            self.run_state,
            RunState::Uninitialized | RunState::Finished | RunState::Paused
        )
    }

    pub fn get_client_at_historical_index(
        &self,
        n: usize,
        prev_clients_len: u16,
    ) -> Option<&Client<T>> {
        if n < self.epoch_state.clients.len() {
            Some(&self.epoch_state.clients[n])
        } else if n < prev_clients_len as usize {
            let offset: usize = prev_clients_len as usize - n - 1;
            self.epoch_state.exited_clients.iter().rev().nth(offset)
        } else {
            None
        }
    }

    pub fn get_historical_clients(&self, clients_len: u16) -> Vec<&Client<T>> {
        (0..clients_len)
            .filter_map(|i| self.get_client_at_historical_index(i as usize, clients_len))
            .collect()
    }

    fn tick_waiting_for_members<'a, 'b>(
        &'a mut self,
        pending_clients: Option<impl ExactSizeIterator<Item = &'b T>>,
        unix_timestamp: u64,
    ) -> std::result::Result<TickResult, CoordinatorError> {
        let Some(pending_clients) = pending_clients else {
            return Ok(TickResult::Ticked);
        };

        if pending_clients.len() as u16 >= self.config.min_clients
            && self.check_timeout(unix_timestamp, WAITING_FOR_MEMBERS_EXTRA_SECONDS)
        // This extra time allows for more clients to join even if the minimum number of clients is reached
        {
            let height = self.current_round_unchecked().height;
            self.move_clients_to_exited(height);

            // If no clients from the previous epoch are present for the beggining
            // of the next epoch, then we change the checkpoint to HuggingFace.
            // This way, we are covered for a failure scenario where all clients
            // disconnected and the trained state could be lost.
            let Model::LLM(llm) = &mut self.model;
            if self.epoch_state.clients.is_empty() {
                if let Checkpoint::P2P(hub_repo) = llm.checkpoint {
                    llm.checkpoint = Checkpoint::Hub(hub_repo);
                }
            } else if self.progress.epoch != 0 {
                match llm.checkpoint {
                    Checkpoint::Hub(hub_repo) | Checkpoint::Dummy(hub_repo) => {
                        llm.checkpoint = Checkpoint::P2P(hub_repo)
                    }
                    _ => {}
                }
            }

            bytemuck::write_zeroes(&mut self.epoch_state);
            self.epoch_state.first_round = true.into();
            self.epoch_state.warmup_just_starting = true.into();
            self.epoch_state.training_just_starting = true.into();
            self.epoch_state
                .clients
                .extend(
                    pending_clients
                        .take(SOLANA_MAX_NUM_CLIENTS)
                        .map(|x| Client::new(*x)),
                )
                .unwrap();

            self.start_warmup(unix_timestamp);
        }

        Ok(TickResult::Ticked)
    }

    fn tick_warmup(
        &mut self,
        unix_timestamp: u64,
        random_seed: u64,
    ) -> std::result::Result<TickResult, CoordinatorError> {
        if self.check_timeout(unix_timestamp, self.config.warmup_time) {
            self.start_round_train(unix_timestamp, random_seed, 0);
        } else {
            self.move_clients_to_exited(0);
        }
        if (self.epoch_state.clients.len() as u16) < self.config.min_clients {
            self.start_waiting_for_members(unix_timestamp);
            Ok(TickResult::EpochEnd(false))
        } else {
            Ok(TickResult::Ticked)
        }
    }

    fn tick_round_train(
        &mut self,
        unix_timestamp: u64,
    ) -> std::result::Result<TickResult, CoordinatorError> {
        if self.check_timeout(unix_timestamp, self.config.max_round_train_time) {
            self.change_state(unix_timestamp, RunState::RoundWitness);
        }
        Ok(TickResult::Ticked)
    }

    fn tick_round_witness(
        &mut self,
        unix_timestamp: u64,
        random_seed: u64,
    ) -> std::result::Result<TickResult, CoordinatorError> {
        if self.check_timeout(unix_timestamp, self.config.round_witness_time) {
            // TODO: Punish idle witnesses
            self.epoch_state.first_round = false.into();
            self.progress.step += 1;

            let current_round = self.current_round_unchecked();
            let height = current_round.height;
            let num_witnesses = current_round.witnesses.len() as u16;
            self.move_clients_to_exited(height);

            // If there are not witnesses, then we can't distinguish from
            // the situation where only witness nodes disconnected or everyone
            // disconnected. We just set everyone to withdrawn state and change
            // to Cooldown.
            if num_witnesses == 0 {
                self.withdraw_all()?;
                self.start_cooldown(unix_timestamp);
                return Ok(TickResult::Ticked);
            }

            // If we reach the end of an epoch or if we don't reach the min number of
            // clients or registered witnesses for the current round, we change to Cooldown
            if height == self.config.rounds_per_epoch - 1
                || self.epoch_state.clients.len() < self.config.min_clients as usize
                || num_witnesses < self.witness_quorum()
                || self.pending_pause.is_true()
            {
                self.start_cooldown(unix_timestamp);
                return Ok(TickResult::Ticked);
            }

            self.start_round_train(unix_timestamp, random_seed, 0);
        }
        Ok(TickResult::Ticked)
    }

    fn tick_cooldown(
        &mut self,
        unix_timestamp: u64,
    ) -> std::result::Result<TickResult, CoordinatorError> {
        // cooldown_time == 0 means we never automatically advance to the next epoch,
        // so the only way to get there is through the checkpointing code.
        // this forces everything to wait on a valid checkpoint
        if self.epoch_state.checkpointed.into()
            || (self.config.cooldown_time > 0
                && self.check_timeout(unix_timestamp, self.config.cooldown_time))
        {
            self.progress.epoch_start_data_index =
                self.current_round_unchecked().data_index + self.config.global_batch_size as u64;
            self.progress.epoch += 1;

            let current_round = self.current_round_unchecked();
            let height = current_round.height;
            self.move_clients_to_exited(height);
            if self.pending_pause.is_true() {
                self.change_state(unix_timestamp, RunState::Paused);
                self.pending_pause = false.into();
            } else {
                self.start_waiting_for_members(unix_timestamp);
            }

            Ok(TickResult::EpochEnd(true))
        } else {
            Ok(TickResult::Ticked)
        }
    }

    fn check_timeout(&self, unix_timestamp: u64, duration: u64) -> bool {
        self.run_state_start_unix_timestamp != unix_timestamp
            && unix_timestamp >= duration + self.run_state_start_unix_timestamp
    }

    fn start_cooldown(&mut self, unix_timestamp: u64) {
        self.change_state(unix_timestamp, RunState::Cooldown);
    }

    fn start_round_train(&mut self, unix_timestamp: u64, random_seed: u64, tie_breaker_tasks: u16) {
        let (next_rounds_head, next_height, next_data_index) =
            if self.epoch_state.first_round.into() {
                // very first round, don't increment -- just start here
                (0usize, 0u32, self.progress.epoch_start_data_index)
            } else {
                let current_round = &self.epoch_state.rounds[self.epoch_state.rounds_head as usize];
                (
                    (self.epoch_state.rounds_head + 1) as usize % self.epoch_state.rounds.len(),
                    current_round.height + 1,
                    current_round.data_index + self.config.global_batch_size as u64,
                )
            };
        let round = &mut self.epoch_state.rounds[next_rounds_head];
        self.epoch_state.rounds_head = next_rounds_head as u32;
        round.clients_len = self.epoch_state.clients.len() as u16;
        round.height = next_height;
        round.data_index = next_data_index;
        round.tie_breaker_tasks = tie_breaker_tasks;
        round.random_seed = random_seed;
        round.witnesses.clear();
        self.change_state(unix_timestamp, RunState::RoundTrain);
    }

    fn start_warmup(&mut self, unix_timestamp: u64) {
        self.change_state(unix_timestamp, RunState::Warmup);
    }

    fn start_waiting_for_members(&mut self, unix_timestamp: u64) {
        self.change_state(
            unix_timestamp,
            if self.progress.step < self.config.total_steps {
                RunState::WaitingForMembers
            } else {
                RunState::Finished
            },
        );
    }

    fn change_state(&mut self, unix_timestamp: u64, new_state: RunState) {
        assert!(self.run_state != new_state);
        self.run_state_start_unix_timestamp = unix_timestamp;
        self.run_state = new_state;
    }

    fn move_clients_to_exited(&mut self, height: u32) {
        // WARNING: O(n) on number of clients, need to refactor
        self.epoch_state.clients.retain(|x| {
            if x.state != ClientState::Healthy {
                self.epoch_state.exited_clients.push(*x).unwrap();
                self.epoch_state
                    .exited_clients
                    .last_mut()
                    .unwrap()
                    .exited_height = height;
                false
            } else {
                true
            }
        });
    }

    pub fn total_tokens(&self) -> u64 {
        self.current_round()
            .map(|y| y.data_index)
            .unwrap_or_default()
            * match &self.model {
                Model::LLM(llm) => match llm.data_type {
                    model::LLMTrainingDataType::Pretraining => llm.max_seq_len as u64,
                    model::LLMTrainingDataType::Finetuning => todo!(),
                },
            }
    }

    pub fn is_warmup_just_starting(&self) -> bool {
<<<<<<< HEAD
        self.epoch_state.first_round.is_true()
            && self.run_state == RunState::Warmup
            && self.epoch_state.warmup_just_starting.is_true()
    }

    pub fn is_training_just_starting(&self) -> bool {
        self.epoch_state.first_round.is_true()
            && self.run_state == RunState::RoundTrain
            && self.epoch_state.training_just_starting.is_true()
=======
        self.epoch_state.first_round.is_true() && self.run_state == RunState::Warmup
>>>>>>> 901f9552
    }

    pub fn is_training_just_starting(&self) -> bool {
        self.epoch_state.first_round.is_true() && self.run_state == RunState::RoundTrain
    }
}

impl<I> CoordinatorConfig<I> {
    pub fn check(&self) -> bool {
        self.max_round_train_time != 0
            && self.round_witness_time != 0
            && self.min_clients != 0
            && self.global_batch_size != 0
            && self.rounds_per_epoch >= 4 // need at least 4 rounds per epoch for overlapped pipeling
            && self.total_steps != 0
            && self.witness_nodes != 0
            && self.witness_nodes <= self.min_clients
            && self.witness_nodes as usize <= SOLANA_MAX_NUM_WITNESSES
    }
}<|MERGE_RESOLUTION|>--- conflicted
+++ resolved
@@ -19,10 +19,7 @@
 pub const SOLANA_MAX_NUM_CHECKPOINTERS: usize = 4;
 
 pub const BLOOM_FALSE_RATE: f64 = 0.01f64;
-<<<<<<< HEAD
-=======
 pub const WITNESS_QUORUM_RAIO: f64 = 2.0f64 / 3.0f64;
->>>>>>> 901f9552
 pub const WAITING_FOR_MEMBERS_EXTRA_SECONDS: u64 = 3;
 
 // bloom filter with 1024 bits (16 u64)
@@ -943,19 +940,7 @@
     }
 
     pub fn is_warmup_just_starting(&self) -> bool {
-<<<<<<< HEAD
-        self.epoch_state.first_round.is_true()
-            && self.run_state == RunState::Warmup
-            && self.epoch_state.warmup_just_starting.is_true()
-    }
-
-    pub fn is_training_just_starting(&self) -> bool {
-        self.epoch_state.first_round.is_true()
-            && self.run_state == RunState::RoundTrain
-            && self.epoch_state.training_just_starting.is_true()
-=======
         self.epoch_state.first_round.is_true() && self.run_state == RunState::Warmup
->>>>>>> 901f9552
     }
 
     pub fn is_training_just_starting(&self) -> bool {
