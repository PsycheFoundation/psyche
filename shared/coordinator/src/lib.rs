#![allow(unexpected_cfgs)]

mod commitment;
mod committee_selection;
mod coordinator;
mod data_selection;
pub mod model;

pub use commitment::Commitment;
pub use committee_selection::{
    COMMITTEE_SALT, Committee, CommitteeProof, CommitteeSelection, WITNESS_SALT, WitnessProof,
};
pub use coordinator::{
<<<<<<< HEAD
    Client, ClientState, Coordinator, CoordinatorConfig, CoordinatorEpochState, CoordinatorError,
    CoordinatorProgress, HealthChecks, Round, RunState, TickResult, Witness, WitnessBloom,
    WitnessEvalResult, WitnessMetadata, BLOOM_FALSE_RATE, MAX_TOKENS_TO_SEND, NUM_STORED_ROUNDS,
    SOLANA_MAX_NUM_CLIENTS, SOLANA_MAX_NUM_WITNESSES, SOLANA_MAX_STRING_LEN,
=======
    BLOOM_FALSE_RATE, Client, ClientState, Coordinator, CoordinatorConfig, CoordinatorEpochState,
    CoordinatorError, CoordinatorProgress, HealthChecks, NUM_STORED_ROUNDS, Round, RunState,
    SOLANA_MAX_NUM_CLIENTS, SOLANA_MAX_NUM_WITNESSES, SOLANA_MAX_STRING_LEN, TickResult,
    WAITING_FOR_MEMBERS_EXTRA_SECONDS, Witness, WitnessBloom, WitnessEvalResult, WitnessMetadata,
>>>>>>> 609fdd98
};
pub use data_selection::{
    assign_data_for_state, get_batch_ids_for_node, get_batch_ids_for_round, get_data_index_for_step,
};<|MERGE_RESOLUTION|>--- conflicted
+++ resolved
@@ -11,17 +11,11 @@
     COMMITTEE_SALT, Committee, CommitteeProof, CommitteeSelection, WITNESS_SALT, WitnessProof,
 };
 pub use coordinator::{
-<<<<<<< HEAD
-    Client, ClientState, Coordinator, CoordinatorConfig, CoordinatorEpochState, CoordinatorError,
-    CoordinatorProgress, HealthChecks, Round, RunState, TickResult, Witness, WitnessBloom,
-    WitnessEvalResult, WitnessMetadata, BLOOM_FALSE_RATE, MAX_TOKENS_TO_SEND, NUM_STORED_ROUNDS,
-    SOLANA_MAX_NUM_CLIENTS, SOLANA_MAX_NUM_WITNESSES, SOLANA_MAX_STRING_LEN,
-=======
     BLOOM_FALSE_RATE, Client, ClientState, Coordinator, CoordinatorConfig, CoordinatorEpochState,
-    CoordinatorError, CoordinatorProgress, HealthChecks, NUM_STORED_ROUNDS, Round, RunState,
-    SOLANA_MAX_NUM_CLIENTS, SOLANA_MAX_NUM_WITNESSES, SOLANA_MAX_STRING_LEN, TickResult,
-    WAITING_FOR_MEMBERS_EXTRA_SECONDS, Witness, WitnessBloom, WitnessEvalResult, WitnessMetadata,
->>>>>>> 609fdd98
+    CoordinatorError, CoordinatorProgress, HealthChecks, MAX_TOKENS_TO_SEND, NUM_STORED_ROUNDS,
+    Round, RunState, SOLANA_MAX_NUM_CLIENTS, SOLANA_MAX_NUM_WITNESSES, SOLANA_MAX_STRING_LEN,
+    TickResult, WAITING_FOR_MEMBERS_EXTRA_SECONDS, Witness, WitnessBloom, WitnessEvalResult,
+    WitnessMetadata,
 };
 pub use data_selection::{
     assign_data_for_state, get_batch_ids_for_node, get_batch_ids_for_round, get_data_index_for_step,
