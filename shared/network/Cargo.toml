--- conflicted
+++ resolved
@@ -6,10 +6,7 @@
 [dependencies]
 psyche-tui.workspace = true
 psyche-core.workspace = true
-<<<<<<< HEAD
 psyche-modeling.workspace = true
-=======
->>>>>>> 05b2b716
 iroh.workspace = true
 iroh-blobs.workspace = true
 iroh-gossip.workspace = true
