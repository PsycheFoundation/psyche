use crate::{
    ModelRequestType, Networkable,
    p2p_model_sharing::{TransmittableModelConfig, TransmittableModelParameter},
    serialized_distro::TransmittableDistroResult,
};

use anyhow::{Result, anyhow};
use bytes::Bytes;
use futures_util::future::select_all;
use iroh::{NodeAddr, PublicKey};
use iroh_blobs::ticket::BlobTicket;
<<<<<<< HEAD
use iroh_blobs::{Hash, api::downloader::DownloadProgessItem};
=======
use iroh_blobs::{Hash, api::downloader::DownloadProgressItem};
>>>>>>> cd45d425
use serde::{Deserialize, Serialize};
use std::{
    collections::HashMap, fmt::Debug, future::Future, marker::PhantomData, pin::Pin, sync::Arc,
    time::Instant,
};
use tokio::{
    sync::{Mutex, mpsc, oneshot},
    task::JoinHandle,
};
use tracing::{error, info, trace, warn};

pub const MAX_DOWNLOAD_RETRIES: usize = 3;

#[derive(Debug, Clone)]
pub struct DownloadRetryInfo {
    pub retries: usize,
    pub retry_time: Option<Instant>,
    pub ticket: BlobTicket,
    pub tag: u32,
    pub r#type: DownloadType,
}

#[derive(Debug)]
pub enum RetriedDownloadsMessage {
    Insert {
        info: DownloadRetryInfo,
    },
    Remove {
        hash: Hash,
        response: oneshot::Sender<Option<DownloadRetryInfo>>,
    },
    Get {
        hash: Hash,
        response: oneshot::Sender<Option<DownloadRetryInfo>>,
    },
    PendingRetries {
        response: oneshot::Sender<Vec<(Hash, BlobTicket, u32, DownloadType)>>,
    },
    UpdateTime {
        hash: Hash,
        response: oneshot::Sender<usize>,
    },
}

/// Handler to interact with the retried downloads actor
#[derive(Clone)]
pub struct RetriedDownloadsHandle {
    tx: mpsc::UnboundedSender<RetriedDownloadsMessage>,
}

impl Default for RetriedDownloadsHandle {
    fn default() -> Self {
        Self::new()
    }
}

impl RetriedDownloadsHandle {
    pub fn new() -> Self {
        let (tx, rx) = mpsc::unbounded_channel();

        // Spawn the actor
        tokio::spawn(retried_downloads_actor(rx));

        Self { tx }
    }

    /// Insert a new download to retry
    pub fn insert(&self, info: DownloadRetryInfo) {
        let _ = self.tx.send(RetriedDownloadsMessage::Insert { info });
    }

    /// Remove a download from the retry list
    pub async fn remove(&self, hash: Hash) -> Option<DownloadRetryInfo> {
        let (response_tx, response_rx) = oneshot::channel();

        if self
            .tx
            .send(RetriedDownloadsMessage::Remove {
                hash,
                response: response_tx,
            })
            .is_err()
        {
            return None;
        }

        response_rx.await.unwrap_or(None)
    }

    /// Get a download from the retry list
    pub async fn get(&self, hash: Hash) -> Option<DownloadRetryInfo> {
        let (response_tx, response_rx) = oneshot::channel();

        if self
            .tx
            .send(RetriedDownloadsMessage::Get {
                hash,
                response: response_tx,
            })
            .is_err()
        {
            return None;
        }

        response_rx.await.unwrap_or(None)
    }

    /// Get the retries that are considered pending and have not been retried yet
    pub async fn pending_retries(&self) -> Vec<(Hash, BlobTicket, u32, DownloadType)> {
        let (response_tx, response_rx) = oneshot::channel();

        if self
            .tx
            .send(RetriedDownloadsMessage::PendingRetries {
                response: response_tx,
            })
            .is_err()
        {
            return Vec::new();
        }

        response_rx.await.unwrap_or_else(|_| Vec::new())
    }

    /// Mark the retry as already being retried marking updating the retry time
    pub async fn update_time(&self, hash: Hash) -> usize {
        let (response_tx, response_rx) = oneshot::channel();

        if self
            .tx
            .send(RetriedDownloadsMessage::UpdateTime {
                hash,
                response: response_tx,
            })
            .is_err()
        {
            return 0;
        }

        response_rx.await.unwrap_or(0)
    }
}

struct RetriedDownloadsActor {
    downloads: HashMap<Hash, DownloadRetryInfo>,
}

impl RetriedDownloadsActor {
    fn new() -> Self {
        Self {
            downloads: HashMap::new(),
        }
    }

    fn handle_message(&mut self, message: RetriedDownloadsMessage) {
        match message {
            RetriedDownloadsMessage::Insert { info } => {
                let hash = info.ticket.hash();
                self.downloads.insert(hash, info);
            }

            RetriedDownloadsMessage::Remove { hash, response } => {
                let removed = self.downloads.remove(&hash);
                let _ = response.send(removed);
            }

            RetriedDownloadsMessage::Get { hash, response } => {
                let info = self.downloads.get(&hash).cloned();
                let _ = response.send(info);
            }

            RetriedDownloadsMessage::PendingRetries { response } => {
                let now = Instant::now();
                let pending: Vec<_> = self
                    .downloads
                    .iter()
                    .filter(|(_, info)| {
                        info.retry_time
                            .map(|retry_time| now >= retry_time)
                            .unwrap_or(false)
                    })
                    .map(|(hash, info)| (*hash, info.ticket.clone(), info.tag, info.r#type.clone()))
                    .collect();

                let _ = response.send(pending);
            }

            RetriedDownloadsMessage::UpdateTime { hash, response } => {
                let retries = if let Some(info) = self.downloads.get_mut(&hash) {
                    info.retry_time = None; // Mark as being retried now
                    info.retries
                } else {
                    0
                };

                let _ = response.send(retries);
            }
        }
    }
}

async fn retried_downloads_actor(mut rx: mpsc::UnboundedReceiver<RetriedDownloadsMessage>) {
    let mut actor = RetriedDownloadsActor::new();

    while let Some(message) = rx.recv().await {
        actor.handle_message(message);
    }
}

#[derive(Serialize, Deserialize, Debug, Clone)]
pub enum TransmittableDownload {
    DistroResult(TransmittableDistroResult),
    ModelParameter(TransmittableModelParameter),
    ModelConfig(TransmittableModelConfig),
}

#[derive(Serialize, Deserialize, Debug, Clone)]
pub enum DownloadType {
    // Distro result variant with the list of possible peers that we might ask for the blob in case of failure with the original
    DistroResult(Vec<NodeAddr>),
    // Model sharing variant containing the specific type wether be the model config or a parameter
    ModelSharing(ModelRequestType),
}

impl DownloadType {
    pub fn kind(&self) -> &'static str {
        match self {
            Self::DistroResult(..) => "distro_result",
            Self::ModelSharing(..) => "model_sharing",
        }
    }
}

#[derive(Debug)]
struct Download {
    blob_ticket: BlobTicket,
    tag: u32,
<<<<<<< HEAD
    download: mpsc::UnboundedReceiver<Result<DownloadProgessItem>>,
=======
    download: mpsc::UnboundedReceiver<Result<DownloadProgressItem>>,
>>>>>>> cd45d425
    last_offset: u64,
    total_size: u64,
    r#type: DownloadType,
}

struct ReadingFinishedDownload {
    blob_ticket: BlobTicket,
    tag: u32,
    download: oneshot::Receiver<Bytes>,
    r#type: DownloadType,
}

impl Debug for ReadingFinishedDownload {
    fn fmt(&self, f: &mut std::fmt::Formatter<'_>) -> std::fmt::Result {
        f.debug_struct("ReadingFinishedDownload")
            .field("blob_ticket", &self.blob_ticket)
            .field("reading", &"...")
            .finish()
    }
}

impl Download {
    fn new(
        blob_ticket: BlobTicket,
        tag: u32,
<<<<<<< HEAD
        download: mpsc::UnboundedReceiver<Result<DownloadProgessItem>>,
=======
        download: mpsc::UnboundedReceiver<Result<DownloadProgressItem>>,
>>>>>>> cd45d425
        download_type: DownloadType,
    ) -> Self {
        Self {
            blob_ticket,
            tag,
            download,
            last_offset: 0,
            total_size: 0,
            r#type: download_type,
        }
    }
}

#[derive(Clone, Debug)]
pub struct DownloadUpdate {
    pub blob_ticket: BlobTicket,
    pub tag: u32,
    pub downloaded_size_delta: u64,
    pub downloaded_size: u64,
    pub total_size: u64,
    pub all_done: bool,
    pub download_type: DownloadType,
}

pub struct DownloadComplete<D: Networkable> {
    pub hash: iroh_blobs::Hash,
    pub from: PublicKey,
    pub data: D,
}

#[derive(Debug)]
pub struct DownloadFailed {
    pub blob_ticket: BlobTicket,
    pub tag: u32,
    pub error: anyhow::Error,
    pub download_type: DownloadType,
}

impl<D: Networkable> Debug for DownloadComplete<D> {
    fn fmt(&self, f: &mut std::fmt::Formatter<'_>) -> std::fmt::Result {
        f.debug_struct("DownloadComplete")
            .field("hash", &self.hash)
            .field("from", &self.from)
            .field("data", &"...")
            .finish()
    }
}

pub enum DownloadManagerEvent<D: Networkable> {
    Update(DownloadUpdate),
    Complete(DownloadComplete<D>),
    Failed(DownloadFailed),
}

impl<D: Networkable> Debug for DownloadManagerEvent<D> {
    fn fmt(&self, f: &mut std::fmt::Formatter<'_>) -> std::fmt::Result {
        match self {
            Self::Update(arg0) => f.debug_tuple("Update").field(arg0).finish(),
            Self::Complete(arg0) => f.debug_tuple("Complete").field(arg0).finish(),
            Self::Failed(arg0) => f.debug_tuple("Failed").field(arg0).finish(),
        }
    }
}

pub struct DownloadManager<D: Networkable> {
    downloads: Arc<Mutex<Vec<Download>>>,
    reading: Arc<Mutex<Vec<ReadingFinishedDownload>>>,
    _download_type: PhantomData<D>,
    task_handle: Option<JoinHandle<()>>,
    event_receiver: mpsc::UnboundedReceiver<DownloadManagerEvent<D>>,
    tx_new_item: mpsc::UnboundedSender<()>,
}

impl<D: Networkable> Debug for DownloadManager<D> {
    fn fmt(&self, f: &mut std::fmt::Formatter<'_>) -> std::fmt::Result {
        f.debug_struct("DownloadManager")
            .field("downloads", &self.downloads)
            .field("reading", &self.reading)
            .finish()
    }
}

impl<D: Networkable + Send + 'static> DownloadManager<D> {
    pub fn new() -> Result<Self> {
        let (event_sender, event_receiver) = mpsc::unbounded_channel();
        let (tx_new_item, mut rx_new_item) = mpsc::unbounded_channel();

        let downloads = Arc::new(Mutex::new(Vec::new()));
        let reading = Arc::new(Mutex::new(Vec::new()));
        let mut manager = Self {
            downloads: downloads.clone(),
            reading: reading.clone(),
            _download_type: PhantomData,
            task_handle: None,
            event_receiver,
            tx_new_item,
        };

        let task_handle = tokio::spawn(async move {
            loop {
                if downloads.lock().await.is_empty()
                    && reading.lock().await.is_empty()
                    && rx_new_item.recv().await.is_none()
                {
                    // channel is closed.
                    info!("Download manager channel closed - shutting down.");
                    return;
                }

                if let Some(event) =
                    Self::poll_next_inner(&mut *downloads.lock().await, &mut *reading.lock().await)
                        .await
                {
                    if event_sender.send(event).is_err() {
                        warn!("Event sender in download manager closed.");
                        break;
                    }
                }
            }
        });

        manager.task_handle = Some(task_handle);

        Ok(manager)
    }

    pub fn add(
        &mut self,
        blob_ticket: BlobTicket,
        tag: u32,
<<<<<<< HEAD
        progress: mpsc::UnboundedReceiver<Result<DownloadProgessItem>>,
=======
        progress: mpsc::UnboundedReceiver<Result<DownloadProgressItem>>,
>>>>>>> cd45d425
        download_type: DownloadType,
    ) {
        let downloads = self.downloads.clone();
        let sender = self.tx_new_item.clone();
        tokio::spawn(async move {
            downloads
                .lock()
                .await
                .push(Download::new(blob_ticket, tag, progress, download_type));

            if let Err(err) = sender.send(()) {
                error!("{err:#}");
            }
        });
    }

    pub fn read(
        &mut self,
        blob_ticket: BlobTicket,
        tag: u32,
        download: oneshot::Receiver<Bytes>,
        download_type: DownloadType,
    ) {
        let reading = self.reading.clone();
        let sender = self.tx_new_item.clone();
        tokio::spawn(async move {
            reading.lock().await.push(ReadingFinishedDownload {
                blob_ticket,
                tag,
                download,
                r#type: download_type,
            });
            if let Err(err) = sender.send(()) {
                error!("{err:#}");
            }
        });
    }

    pub async fn poll_next(&mut self) -> Option<DownloadManagerEvent<D>> {
        self.event_receiver.recv().await
    }

    async fn poll_next_inner(
        downloads: &mut Vec<Download>,
        reading: &mut Vec<ReadingFinishedDownload>,
    ) -> Option<DownloadManagerEvent<D>> {
        if downloads.is_empty() && reading.is_empty() {
            return None;
        }

        enum FutureResult {
<<<<<<< HEAD
            Download(usize, Result<DownloadProgessItem>),
=======
            Download(usize, Result<DownloadProgressItem>),
>>>>>>> cd45d425
            Read(usize, Result<Bytes>),
        }

        let download_futures = downloads.iter_mut().enumerate().map(|(i, download)| {
            Box::pin(async move {
                FutureResult::Download(
                    i,
                    download.download.recv().await.unwrap_or_else(|| {
                        Err(anyhow!(
                            "download channel closed when trying to download blob with hash {}.",
                            download.blob_ticket.hash()
                        ))
                    }),
                )
            }) as Pin<Box<dyn Future<Output = FutureResult> + Send>>
        });

        let read_futures = reading.iter_mut().enumerate().map(|(i, read)| {
            Box::pin(async move {
                FutureResult::Read(i, (&mut read.download).await.map_err(|e| e.into()))
            }) as Pin<Box<dyn Future<Output = FutureResult> + Send>>
        });

        let all_futures: Vec<Pin<Box<dyn Future<Output = FutureResult> + Send>>> =
            download_futures.chain(read_futures).collect();

        let result = select_all(all_futures).await.0;

        match result {
            FutureResult::Download(index, result) => {
                Self::handle_download_progress(downloads, result, index)
            }
            FutureResult::Read(index, result) => {
                let downloader: ReadingFinishedDownload = reading.swap_remove(index);
                tokio::task::spawn_blocking(move || Self::handle_read_result(downloader, result))
                    .await
                    .unwrap()
            }
        }
    }

    fn handle_download_progress(
        downloads: &mut Vec<Download>,
<<<<<<< HEAD
        result: Result<DownloadProgessItem>,
=======
        result: Result<DownloadProgressItem>,
>>>>>>> cd45d425
        index: usize,
    ) -> Option<DownloadManagerEvent<D>> {
        let download = &mut downloads[index];
        let event = match result {
            Ok(progress) => match progress {
<<<<<<< HEAD
                DownloadProgessItem::TryProvider {
=======
                DownloadProgressItem::TryProvider {
>>>>>>> cd45d425
                    id: _id,
                    request: _request,
                } => Some(DownloadManagerEvent::Update(DownloadUpdate {
                    blob_ticket: download.blob_ticket.clone(),
                    tag: download.tag,
                    downloaded_size_delta: 0,
                    downloaded_size: 0,
                    total_size: 0,
                    all_done: false,
                    download_type: download.r#type.clone(),
                })),
<<<<<<< HEAD
                DownloadProgessItem::Progress(bytes_amount) => {
=======
                DownloadProgressItem::Progress(bytes_amount) => {
>>>>>>> cd45d425
                    Some(DownloadManagerEvent::Update(DownloadUpdate {
                        blob_ticket: download.blob_ticket.clone(),
                        tag: download.tag,
                        downloaded_size_delta: bytes_amount,
                        downloaded_size: bytes_amount,
                        total_size: 0,
                        all_done: false,
                        download_type: download.r#type.clone(),
                    }))
                }
                // We're using the Blob format so there's only one part for each blob
<<<<<<< HEAD
                DownloadProgessItem::PartComplete { request: _request } => {
=======
                DownloadProgressItem::PartComplete { request: _request } => {
>>>>>>> cd45d425
                    Some(DownloadManagerEvent::Update(DownloadUpdate {
                        blob_ticket: download.blob_ticket.clone(),
                        tag: download.tag,
                        downloaded_size_delta: 0,
                        downloaded_size: download.last_offset,
                        total_size: download.total_size,
                        all_done: true,
                        download_type: download.r#type.clone(),
                    }))
                }
<<<<<<< HEAD
                DownloadProgessItem::DownloadError => {
=======
                DownloadProgressItem::DownloadError => {
>>>>>>> cd45d425
                    Some(DownloadManagerEvent::Failed(DownloadFailed {
                        blob_ticket: download.blob_ticket.clone(),
                        error: anyhow!("Download error"),
                        tag: download.tag,
                        download_type: download.r#type.clone(),
                    }))
                }
<<<<<<< HEAD
                DownloadProgessItem::Error(e) => {
=======
                DownloadProgressItem::Error(e) => {
>>>>>>> cd45d425
                    Some(DownloadManagerEvent::Failed(DownloadFailed {
                        blob_ticket: download.blob_ticket.clone(),
                        error: e,
                        tag: download.tag,
                        download_type: download.r#type.clone(),
                    }))
                }
<<<<<<< HEAD
                DownloadProgessItem::ProviderFailed {
=======
                DownloadProgressItem::ProviderFailed {
>>>>>>> cd45d425
                    id: _id,
                    request: _request,
                } => Some(DownloadManagerEvent::Update(DownloadUpdate {
                    blob_ticket: download.blob_ticket.clone(),
                    tag: download.tag,
                    downloaded_size_delta: 0,
                    downloaded_size: download.last_offset,
                    total_size: download.total_size,
                    all_done: false,
                    download_type: download.r#type.clone(),
                })),
            },
            Err(err) => Some(DownloadManagerEvent::Failed(DownloadFailed {
                blob_ticket: download.blob_ticket.clone(),
                error: err,
                tag: download.tag,
                download_type: download.r#type.clone(),
            })),
        };
        match &event {
            Some(DownloadManagerEvent::Update(DownloadUpdate { all_done, .. })) if *all_done => {
                let removed = downloads.swap_remove(index);
                trace!(
                    "Since download is complete, removing it: idx {index}, hash {}",
                    removed.blob_ticket.hash()
                );
            }
            Some(DownloadManagerEvent::Failed(DownloadFailed {
                blob_ticket, error, ..
            })) => {
                downloads.swap_remove(index);
                warn!(
                    "Download error, removing it. idx {index}, hash {}, node provider {}: {}",
                    blob_ticket.hash(),
                    blob_ticket.node_addr().node_id,
                    error
                );
            }
            _ => {
                // download update is normal, doesn't cause removal.
            }
        }
        event
    }

    fn handle_read_result(
        downloader: ReadingFinishedDownload,
        result: Result<Bytes>,
    ) -> Option<DownloadManagerEvent<D>> {
        match result {
            Ok(bytes) => match postcard::from_bytes(&bytes) {
                Ok(decoded) => Some(DownloadManagerEvent::Complete(DownloadComplete {
                    data: decoded,
                    from: downloader.blob_ticket.node_addr().node_id,
                    hash: downloader.blob_ticket.hash(),
                })),
                Err(err) => Some(DownloadManagerEvent::Failed(DownloadFailed {
                    blob_ticket: downloader.blob_ticket,
                    tag: downloader.tag,
                    error: err.into(),
                    download_type: downloader.r#type.clone(),
                })),
            },
            Err(e) => Some(DownloadManagerEvent::Failed(DownloadFailed {
                blob_ticket: downloader.blob_ticket,
                tag: downloader.tag,
                error: e,
                download_type: downloader.r#type.clone(),
            })),
        }
    }
}<|MERGE_RESOLUTION|>--- conflicted
+++ resolved
@@ -9,11 +9,7 @@
 use futures_util::future::select_all;
 use iroh::{NodeAddr, PublicKey};
 use iroh_blobs::ticket::BlobTicket;
-<<<<<<< HEAD
-use iroh_blobs::{Hash, api::downloader::DownloadProgessItem};
-=======
 use iroh_blobs::{Hash, api::downloader::DownloadProgressItem};
->>>>>>> cd45d425
 use serde::{Deserialize, Serialize};
 use std::{
     collections::HashMap, fmt::Debug, future::Future, marker::PhantomData, pin::Pin, sync::Arc,
@@ -251,11 +247,7 @@
 struct Download {
     blob_ticket: BlobTicket,
     tag: u32,
-<<<<<<< HEAD
-    download: mpsc::UnboundedReceiver<Result<DownloadProgessItem>>,
-=======
     download: mpsc::UnboundedReceiver<Result<DownloadProgressItem>>,
->>>>>>> cd45d425
     last_offset: u64,
     total_size: u64,
     r#type: DownloadType,
@@ -281,11 +273,7 @@
     fn new(
         blob_ticket: BlobTicket,
         tag: u32,
-<<<<<<< HEAD
-        download: mpsc::UnboundedReceiver<Result<DownloadProgessItem>>,
-=======
         download: mpsc::UnboundedReceiver<Result<DownloadProgressItem>>,
->>>>>>> cd45d425
         download_type: DownloadType,
     ) -> Self {
         Self {
@@ -416,11 +404,7 @@
         &mut self,
         blob_ticket: BlobTicket,
         tag: u32,
-<<<<<<< HEAD
-        progress: mpsc::UnboundedReceiver<Result<DownloadProgessItem>>,
-=======
         progress: mpsc::UnboundedReceiver<Result<DownloadProgressItem>>,
->>>>>>> cd45d425
         download_type: DownloadType,
     ) {
         let downloads = self.downloads.clone();
@@ -472,11 +456,7 @@
         }
 
         enum FutureResult {
-<<<<<<< HEAD
-            Download(usize, Result<DownloadProgessItem>),
-=======
             Download(usize, Result<DownloadProgressItem>),
->>>>>>> cd45d425
             Read(usize, Result<Bytes>),
         }
 
@@ -520,21 +500,13 @@
 
     fn handle_download_progress(
         downloads: &mut Vec<Download>,
-<<<<<<< HEAD
-        result: Result<DownloadProgessItem>,
-=======
         result: Result<DownloadProgressItem>,
->>>>>>> cd45d425
         index: usize,
     ) -> Option<DownloadManagerEvent<D>> {
         let download = &mut downloads[index];
         let event = match result {
             Ok(progress) => match progress {
-<<<<<<< HEAD
-                DownloadProgessItem::TryProvider {
-=======
                 DownloadProgressItem::TryProvider {
->>>>>>> cd45d425
                     id: _id,
                     request: _request,
                 } => Some(DownloadManagerEvent::Update(DownloadUpdate {
@@ -546,11 +518,7 @@
                     all_done: false,
                     download_type: download.r#type.clone(),
                 })),
-<<<<<<< HEAD
-                DownloadProgessItem::Progress(bytes_amount) => {
-=======
                 DownloadProgressItem::Progress(bytes_amount) => {
->>>>>>> cd45d425
                     Some(DownloadManagerEvent::Update(DownloadUpdate {
                         blob_ticket: download.blob_ticket.clone(),
                         tag: download.tag,
@@ -562,11 +530,7 @@
                     }))
                 }
                 // We're using the Blob format so there's only one part for each blob
-<<<<<<< HEAD
-                DownloadProgessItem::PartComplete { request: _request } => {
-=======
                 DownloadProgressItem::PartComplete { request: _request } => {
->>>>>>> cd45d425
                     Some(DownloadManagerEvent::Update(DownloadUpdate {
                         blob_ticket: download.blob_ticket.clone(),
                         tag: download.tag,
@@ -577,11 +541,7 @@
                         download_type: download.r#type.clone(),
                     }))
                 }
-<<<<<<< HEAD
-                DownloadProgessItem::DownloadError => {
-=======
                 DownloadProgressItem::DownloadError => {
->>>>>>> cd45d425
                     Some(DownloadManagerEvent::Failed(DownloadFailed {
                         blob_ticket: download.blob_ticket.clone(),
                         error: anyhow!("Download error"),
@@ -589,11 +549,7 @@
                         download_type: download.r#type.clone(),
                     }))
                 }
-<<<<<<< HEAD
-                DownloadProgessItem::Error(e) => {
-=======
                 DownloadProgressItem::Error(e) => {
->>>>>>> cd45d425
                     Some(DownloadManagerEvent::Failed(DownloadFailed {
                         blob_ticket: download.blob_ticket.clone(),
                         error: e,
@@ -601,11 +557,7 @@
                         download_type: download.r#type.clone(),
                     }))
                 }
-<<<<<<< HEAD
-                DownloadProgessItem::ProviderFailed {
-=======
                 DownloadProgressItem::ProviderFailed {
->>>>>>> cd45d425
                     id: _id,
                     request: _request,
                 } => Some(DownloadManagerEvent::Update(DownloadUpdate {
