--- conflicted
+++ resolved
@@ -522,15 +522,9 @@
                     Some(DownloadManagerEvent::Update(DownloadUpdate {
                         blob_ticket: download.blob_ticket.clone(),
                         tag: download.tag,
-<<<<<<< HEAD
-                        downloaded_size_delta: bytes_amount,
-                        downloaded_size: bytes_amount,
-                        total_size: 0,
-=======
                         downloaded_size_delta: bytes_amount.saturating_sub(download.last_offset),
                         downloaded_size: bytes_amount,
                         total_size: download.total_size,
->>>>>>> 9d04817d
                         all_done: false,
                         download_type: download.r#type.clone(),
                     }))
