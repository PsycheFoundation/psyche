--- conflicted
+++ resolved
@@ -259,14 +259,6 @@
         tx_model_parameter_req: UnboundedSender<ParameterSharingMessage>,
     ) -> BoxedFuture<Result<()>> {
         Box::pin(async move {
-<<<<<<< HEAD
-            let connection = connecting.await?;
-
-            let node_id = iroh::endpoint::get_remote_node_id(&connection)?;
-            info!("Received new model parameter request from {node_id}");
-
-=======
->>>>>>> 05b2b716
             let (mut send, mut recv) = connection.accept_bi().await?;
             let parameter_request_bytes = recv.read_to_end(1000).await?;
             let Ok(parameter_request) = String::from_utf8(parameter_request_bytes) else {
@@ -293,12 +285,6 @@
             Ok(())
         })
     }
-<<<<<<< HEAD
-}
-
-pub fn is_initialized(tensor: &Tensor) -> bool {
-    tensor != &Tensor::zeros([1], (Kind::BFloat16, Device::Cpu))
-=======
 
     pub fn accept_connection(&self, connection: Connection) -> BoxedFuture<Result<()>> {
         let tx_model_parameter_req = self.tx_model_parameter_req.clone();
@@ -314,5 +300,8 @@
             Self::_accept_connection(connection, tx_model_parameter_req).await
         })
     }
->>>>>>> 05b2b716
+}
+
+pub fn is_initialized(tensor: &Tensor) -> bool {
+    tensor != &Tensor::zeros([1], (Kind::BFloat16, Device::Cpu))
 }