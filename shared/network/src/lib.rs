use allowlist::Allowlist;
use anyhow::{anyhow, Context, Result};
use bytes::Bytes;
use download_manager::{DownloadManager, DownloadManagerEvent, DownloadUpdate};
use futures_util::StreamExt;
use iroh::endpoint::RemoteInfo;
use iroh_blobs::{
    downloader::ConcurrencyLimits,
    net_protocol::{Blobs, DownloadMode},
    rpc::client::blobs::DownloadOptions,
    store::mem::Store,
    util::SetTagOption,
    BlobFormat,
};
use iroh_gossip::{
    net::{Gossip, GossipEvent, GossipReceiver, GossipSender},
    proto::{HyparviewConfig, PlumtreeConfig},
};
use p2p_model_sharing::{
    ModelConfigSharingMessage, ParameterSharingMessage, MODEL_REQUEST_TIMEOUT_SECS,
};
use router::Router;
use state::State;
use std::{
    collections::{HashMap, VecDeque},
    fmt::Debug,
    hash::{DefaultHasher, Hash as _, Hasher},
    marker::PhantomData,
    net::{IpAddr, Ipv4Addr, SocketAddrV4},
    ops::Sub,
    sync::{Arc, Mutex as StdMutex},
    time::{Duration, Instant},
};
use tokio::{
    select,
    sync::{mpsc::UnboundedReceiver, oneshot, Mutex},
};
use tokio::{
    sync::mpsc,
    time::{interval, Interval},
};
use tokio_util::{sync::CancellationToken, time::FutureExt};
use tracing::{debug, debug_span, error, info, trace, warn, Instrument};
use util::{fmt_relay_mode, gossip_topic};

pub use ed25519::Signature;
pub use iroh::{endpoint::ConnectionType, NodeAddr, NodeId, RelayMode};
pub use iroh_blobs::{ticket::BlobTicket, Hash};

pub mod allowlist;
mod authenticable_identity;
mod download_manager;
mod local_discovery;
mod p2p_model_sharing;
mod peer_list;
mod router;
mod serde;
mod serializable_kind;
mod serializable_tensor;
mod serialized_distro;
mod signed_message;
mod state;
mod tcp;
mod tui;
mod util;

pub use authenticable_identity::{raw_p2p_verify, AuthenticatableIdentity, FromSignedBytesError};
pub use download_manager::{DownloadComplete, DownloadFailed, DownloadType, TransmittableDownload};
use iroh::defaults::DEFAULT_STUN_PORT;
pub use iroh::{Endpoint, PublicKey, SecretKey};
use iroh_relay::{RelayMap, RelayNode, RelayQuicConfig};
pub use p2p_model_sharing::{
    ModelRequestType, ModelSharing, SharableModel, SharableModelError, TransmittableModelConfig,
    ALPN,
};
pub use peer_list::PeerList;
pub use serde::Networkable;
pub use serialized_distro::{
    distro_results_from_reader, distro_results_to_bytes, SerializeDistroResultError,
    SerializedDistroResult, TransmittableDistroResult,
};
pub use signed_message::SignedMessage;
pub use tcp::{ClientNotification, TcpClient, TcpServer};
pub use tui::{NetworkTUIState, NetworkTui};
use url::Url;
pub use util::fmt_bytes;

const USE_RELAY_HOSTNAME: &str = "use1-1.relay.psyche.iroh.link";
const USW_RELAY_HOSTNAME: &str = "usw1-1.relay.psyche.iroh.link";
const EUC_RELAY_HOSTNAME: &str = "euc1-1.relay.psyche.iroh.link";

/// How should this node discover other nodes?
///
/// In almost all cases, you want "N0", for over-the-internet communication.
/// For running tests, you might want Local, since Iroh's relay nodes have a rate limit per-ip.
#[derive(Debug, Clone, Copy)]
pub enum DiscoveryMode {
    Local,
    N0,
}

pub struct NetworkConnection<BroadcastMessage, Download>
where
    BroadcastMessage: Networkable,
    Download: Networkable,
{
    router: Arc<Router>,
    blobs: Blobs<Store>,
    state: State,
    gossip_tx: GossipSender,
    gossip_rx: GossipReceiver,
    rx_model_parameter_req: UnboundedReceiver<ParameterSharingMessage>,
    rx_model_config_req: UnboundedReceiver<ModelConfigSharingMessage>,
    download_manager: DownloadManager<Download>,
    _broadcast_message: PhantomData<BroadcastMessage>,
    _download: PhantomData<Download>,
    update_stats_interval: Interval,
}

impl<B, D> Debug for NetworkConnection<B, D>
where
    B: Networkable,
    D: Networkable,
{
    fn fmt(&self, f: &mut std::fmt::Formatter<'_>) -> std::fmt::Result {
        f.debug_struct("NetworkConnection")
            .field("router", &self.router)
            .field("blobs", &self.blobs)
            .field("gossip_tx", &self.gossip_tx)
            .field("gossip_rx", &self.gossip_rx)
            .field("state", &self.state)
            .field("download_manager", &self.download_manager)
            .field("update_stats_interval", &self.update_stats_interval)
            .finish()
    }
}

impl<BroadcastMessage, Download> NetworkConnection<BroadcastMessage, Download>
where
    BroadcastMessage: Networkable,
    Download: Networkable,
{
    #[allow(clippy::too_many_arguments)]
    pub async fn init<A: Allowlist + 'static + Send>(
        run_id: &str,
        port: Option<u16>,
        interface: Option<String>,
        relay_mode: RelayMode,
        discovery_mode: DiscoveryMode,
        bootstrap_peers: Vec<NodeAddr>,
        secret_key: Option<SecretKey>,
        allowlist: A,
        max_concurrent_downloads: usize,
    ) -> Result<Self> {
        let secret_key = match secret_key {
            None => SecretKey::generate(&mut rand::rngs::OsRng),
            Some(key) => key,
        };

        let public_key = secret_key.public();

        debug!("Using relay servers: {}", fmt_relay_mode(&relay_mode));

        let ipv4 = if let Some(if_name) = interface {
            let (wildcard, if_name) = if if_name.ends_with("*") {
                (true, if_name[..if_name.len() - 1].to_string())
            } else {
                (false, if_name)
            };
            let iface_ip = get_if_addrs::get_if_addrs()
                .unwrap()
                .iter()
                .find_map(|interface| {
                    (if wildcard {
                        interface.name.starts_with(&if_name)
                    } else {
                        interface.name == if_name
                    } && interface.ip().is_ipv4())
                    .then_some(interface.ip())
                });
            let IpAddr::V4(v4) =
                iface_ip.ok_or(anyhow!("no interface with name \"{if_name}\" found."))?
            else {
                unreachable!("checked in earlier if. should not be possible.")
            };
            v4
        } else {
            Ipv4Addr::new(0, 0, 0, 0)
        };

        let endpoint = {
            let endpoint = Endpoint::builder()
                .secret_key(secret_key)
                .relay_mode(RelayMode::Custom(psyche_relay_map()))
                .bind_addr_v4(SocketAddrV4::new(ipv4, port.unwrap_or(0)));

            let e = match discovery_mode {
                DiscoveryMode::Local => endpoint.discovery(Box::new(
                    local_discovery::LocalTestDiscovery::new(public_key),
                )),
                DiscoveryMode::N0 => endpoint.discovery_n0(),
            };

            e.bind().await?
        };

        let node_addr = endpoint.node_addr().await?;

        info!("Our node addr: {}", node_addr.node_id);
        info!("Our join ticket: {}", PeerList(vec![node_addr]));

        trace!("creating blobs...");
        let blobs = Blobs::memory()
            .concurrency_limits(ConcurrencyLimits {
                max_concurrent_requests_per_node: 1,
                max_concurrent_requests: max_concurrent_downloads,
                max_open_connections: 512,
                max_concurrent_dials_per_hash: 2,
            })
            .build(&endpoint);
        trace!("blobs created!");

        trace!("creating gossip...");
        let gossip = Gossip::builder()
            .max_message_size(4096)
            .membership_config(HyparviewConfig {
                active_view_capacity: 8,
                shuffle_interval: Duration::from_secs(30),
                neighbor_request_timeout: Duration::from_secs(2),
                ..HyparviewConfig::default()
            })
            .broadcast_config(PlumtreeConfig {
                graft_timeout_2: Duration::from_millis(200),
                message_cache_retention: Duration::from_secs(60),
                message_id_retention: Duration::from_secs(2 * 60),
                ..PlumtreeConfig::default()
            })
            .spawn(endpoint.clone())
            .await?;
        trace!("gossip created!");

        trace!("creating model parameter sharing...");
        let (tx_model_parameter_req, rx_model_parameter_req) = mpsc::unbounded_channel();
        let (tx_model_config_req, rx_model_config_req) = mpsc::unbounded_channel();
        let model_parameter_sharing =
            ModelSharing::new(tx_model_parameter_req, tx_model_config_req);
        trace!("model parameter sharing created!");

        trace!("creating router...");
        let router = Arc::new(
            Router::spawn(
                endpoint,
                gossip.clone(),
                blobs.clone(),
                model_parameter_sharing.clone(),
                allowlist,
            )
            .await?,
        );
        trace!("router created!");

        // add any bootstrap peers
        {
            if bootstrap_peers.is_empty() {
                info!("Waiting for peers to join us...");
            } else {
                info!("Trying to connect to {} peers...", bootstrap_peers.len());
                // add the peer addrs from the ticket to our endpoint's addressbook so that they can be dialed
                for peer in &bootstrap_peers {
                    router.endpoint().add_node_addr(peer.clone())?;
                }
            };
        }

        let (gossip_tx, gossip_rx) = gossip
            .subscribe(
                gossip_topic(run_id),
                bootstrap_peers.iter().map(|p| p.node_id).collect(),
            )?
            .split();
        info!("Connected!");

        // if this is not 1s, the bandwidth chart will be wrong.
        let update_stats_interval = interval(Duration::from_secs(1));

        Ok(Self {
            blobs,
            gossip_rx,
            gossip_tx,
            rx_model_parameter_req,
            rx_model_config_req,

            router,

            update_stats_interval,
            state: State::new(15),
            download_manager: DownloadManager::new()?,
            _broadcast_message: Default::default(),
            _download: Default::default(),
        })
    }

    pub async fn shutdown(&self) -> Result<()> {
        self.router.shutdown().await
    }

    pub fn node_id(&self) -> NodeId {
        self.router.endpoint().node_id()
    }

    /// Don't call this often / with many peers!
    /// It can force disconnection of other gossip peers if we have too many.
<<<<<<< HEAD
    pub fn add_peers(&self, peers: Vec<NodeId>) {
=======
    pub fn add_peers(&mut self, peers: Vec<NodeId>) {
>>>>>>> d1b6d928
        let peer_list = peers
            .iter()
            .map(|n| n.fmt_short())
            .collect::<Vec<_>>()
            .join(",");
        debug!(name: "gossip_join_peers", peers=peer_list);
<<<<<<< HEAD
        let gossip_tx = self.gossip_tx.clone();
        let node_id = self.router.endpoint().node_id();
        tokio::task::spawn(
            async move {
                if let Err(err) = gossip_tx
                    .join_peers(peers.into_iter().filter(|p| p != &node_id).collect())
                    .await
                {
                    warn!("Failed to join gossip peers: {err:#}")
                }
            }
            .instrument(debug_span!("gossip_join_peers", peers = peer_list)),
        );
=======

        let gossip_tx = self.gossip_tx.clone();
        let node_id = self.router.endpoint().node_id();
        tokio::task::spawn(async move {
            if let Err(err) = gossip_tx
                .join_peers(peers.into_iter().filter(|p| p != &node_id).collect())
                .await
            {
                error!("Failed to join new gossip peers: {err:?}");
            }
        });
>>>>>>> d1b6d928
    }

    pub fn broadcast(&self, message: &BroadcastMessage) -> Result<()> {
        let gossip_tx = self.gossip_tx.clone();
        let encoded_message =
            SignedMessage::sign_and_encode(self.router.endpoint().secret_key(), message)?;
        let message_hash = hash_bytes(&encoded_message);
        debug!(
            name: "gossip_broadcast",
            message_hash = message_hash,
            "broadcasted gossip message with hash {message_hash}: {:?}",
            message
        );
        tokio::spawn(async move { gossip_tx.broadcast(encoded_message).await });
        Ok(())
    }

    pub fn start_download(
        &mut self,
        ticket: BlobTicket,
        tag: u32,
<<<<<<< HEAD
        additional_peers_to_try: Vec<NodeAddr>,
    ) {
        let provider_node_id = ticket.node_addr().clone();
        let ticket_hash = ticket.hash();
        let (tx, rx) = mpsc::unbounded_channel();
=======
        download_type: DownloadType,
    ) -> Result<()> {
        let provider_node_id = ticket.node_addr().clone();
        let additional_peers_to_try = match download_type.clone() {
            DownloadType::DistroResult(peers) => peers,
            DownloadType::ModelSharing(_) => vec![],
        };
        let mut progress = self
            .blobs
            .client()
            .download_with_opts(
                ticket.hash(),
                DownloadOptions {
                    format: BlobFormat::Raw,
                    nodes: std::iter::once(provider_node_id)
                        .chain(additional_peers_to_try.iter().cloned())
                        .collect(),
                    tag: SetTagOption::Auto,
                    mode: DownloadMode::Queued,
                },
            )
            .await?;
>>>>>>> d1b6d928

        self.state.currently_sharing_blobs.insert(ticket_hash);
        self.state.blob_tags.insert((tag, ticket_hash));
        self.download_manager.add(ticket, tag, rx);

        debug!(name: "blob_download_start", hash = ticket_hash.fmt_short(), "started downloading blob {}", ticket_hash.fmt_short());

        let blobs_client = self.blobs.client().clone();

        tokio::spawn(async move {
            let download_opts = DownloadOptions {
                format: BlobFormat::Raw,
                nodes: std::iter::once(provider_node_id)
                    .chain(additional_peers_to_try.iter().cloned())
                    .collect(),
                tag: SetTagOption::Auto,
                mode: DownloadMode::Queued,
            };

            let download_start_result = blobs_client
                .download_with_opts(ticket_hash, download_opts)
                .await;

            match download_start_result {
                Ok(mut progress) => {
                    while let Some(val) = progress.next().await {
                        if let Err(err) = tx.send(val) {
                            panic!("Failed to send download progress: {err:?} {:?}", err.0);
                        }
                    }
                }
                Err(e) => panic!("Failed to start download: {e}"),
            }
        });
<<<<<<< HEAD
=======

        self.download_manager.add(ticket, tag, rx, download_type);

        Ok(())
>>>>>>> d1b6d928
    }

    pub async fn add_downloadable(&mut self, data: Download, tag: u32) -> Result<BlobTicket> {
        let blob_res = self
            .blobs
            .client()
            .add_bytes(postcard::to_allocvec(&data)?)
            .await?;
        let addr = self.router.endpoint().node_addr().await?;
        let blob_ticket = BlobTicket::new(addr, blob_res.hash, blob_res.format)?;

        debug!(
            name: "blob_upload",
            hash = blob_res.hash.fmt_short(),
            size = blob_res.size,
            "blob added for upload with hash {} and size {}",
            blob_res.hash.fmt_short(),
            blob_res.size
        );

        let hash = blob_ticket.hash();
        self.state.currently_sharing_blobs.insert(hash);
        self.state.blob_tags.insert((tag, hash));

        Ok(blob_ticket)
    }

    // TODO: there must be some clever way to do this using Iroh-blobs' built-in tagging system & GC.
    pub fn remove_blobs_with_tag_less_than(&mut self, tag: u32) {
        self.state.blob_tags.retain(|(t, _)| *t >= tag);
        self.cleanup_untagged_blogs();
    }
    pub fn cleanup_untagged_blogs(&mut self) {
        let expired_blobs: Vec<_> = self
            .state
            .currently_sharing_blobs
            .iter()
            .filter(|a| !self.state.blob_tags.iter().any(|(_, b)| *a == b))
            .copied()
            .collect();
        for hash in expired_blobs.iter() {
            self.state.currently_sharing_blobs.remove(hash);
        }
        let client = self.blobs.client().clone();
        tokio::task::spawn(async move {
            for hash in expired_blobs {
                if let Err(err) = client.delete_blob(hash).await {
                    warn!("error deleting blob {hash}: {err}")
                }
            }
        });
    }

    // TODO: there must be some clever way to do this using Iroh-blobs' built-in tagging system & GC.
    pub fn remove_blobs_with_tag_equal_to(&mut self, tag: u32) {
        self.state.blob_tags.retain(|(t, _)| *t != tag);
        self.cleanup_untagged_blogs();
    }

    pub async fn node_addr(&self) -> Result<NodeAddr> {
        self.router.endpoint().node_addr().await
    }

    pub async fn join_ticket(&self) -> Result<String> {
        let me = self.router.endpoint().node_addr().await?;
        Ok(PeerList(vec![me]).to_string())
    }

    /// RemoteInfo and bandwidth in bytes/s for a node
    pub fn remote_infos(&self) -> Vec<(RemoteInfo, f64)> {
        self.router
            .endpoint()
            .remote_info_iter()
            .map(|node_info| {
                let bandwidth = self
                    .state
                    .bandwidth_tracker
                    .get_bandwidth_by_node(&node_info.node_id)
                    .unwrap_or_default();
                (node_info, bandwidth)
            })
            .collect()
    }

    pub async fn poll_next(&mut self) -> Result<Option<NetworkEvent<BroadcastMessage, Download>>> {
        // these are factored out to separate fns so rustfmt works on their contents :)
        select! {
            Some(event) = self.gossip_rx.next() => {
                match parse_gossip_event(event.map_err(|ee| ee.into()), &self.gossip_rx) {
                    Some(result) => Ok(Some(NetworkEvent::MessageReceived(result))),
                    None => Ok(None),
                }
            }
            update = self.download_manager.poll_next() => {
                match update {
                    Some(DownloadManagerEvent::Complete(result)) => {
                        Ok(Some(NetworkEvent::DownloadComplete(result)))
                    }
                    Some(DownloadManagerEvent::Update(update)) => {
                        Ok(self.on_download_update(update))
                    },
                    Some(DownloadManagerEvent::Failed(result)) => {
                        self.state.download_progesses.remove(&result.blob_ticket.hash());
                        Ok(Some(NetworkEvent::DownloadFailed(result)))
                    }
                    None => Ok(None),
                }
            }
            Some(ParameterSharingMessage::Get(parameter_name, protocol_req_tx)) = self.rx_model_parameter_req.recv() => {
                Ok(Some(NetworkEvent::ParameterRequest(parameter_name, protocol_req_tx)))
            }
            Some(ModelConfigSharingMessage::Get(protocol_req_tx)) = self.rx_model_config_req.recv() => {
                Ok(Some(NetworkEvent::ModelConfigRequest(protocol_req_tx)))
            }
            _ = self.update_stats_interval.tick() => {
                on_update_stats(self.router.endpoint(), &mut self.state).await?;
                Ok(None)
            }
            else => { Ok(None) }
        }
    }

    fn on_download_update(
        &mut self,
        update: DownloadUpdate,
    ) -> Option<NetworkEvent<BroadcastMessage, Download>> {
        self.state.bandwidth_tracker.add_event(
            update.blob_ticket.node_addr().node_id,
            update.downloaded_size_delta,
        );

        let hash = update.blob_ticket.hash();

        if update.all_done {
            self.state.download_progesses.remove(&hash);

            let blobs = self.blobs.client().clone();
            let (send, recv) = oneshot::channel();
            trace!(name: "blob_download_read_start", hash = hash.fmt_short());
            tokio::spawn(async move {
                let blob_bytes = match blobs.read_to_bytes(hash).await {
                    Ok(b) => b,
                    Err(err) => {
                        error!("Failed to read bytes: {err:#}");
                        return;
                    }
                };
                let size = blob_bytes.len();
                let res = send.send(blob_bytes);
                debug!(name: "blob_download_finish", hash = hash.fmt_short(), "downloaded blob {}, {} bytes", hash.fmt_short(), size);
                if res.is_err() {
                    error!("Failed to send read bytes result.");
                }
            });

            self.download_manager
                .read(update.blob_ticket, update.tag, recv, update.download_type);
        } else {
            self.state.download_progesses.insert(hash, update);
        }
        None
    }

    pub async fn get_all_peers(&self) -> Vec<(NodeAddr, ConnectionType)> {
        std::iter::once((
            self.router
                .endpoint()
                .node_addr()
                .await
                .expect("node addr exists"),
            ConnectionType::None,
        ))
        .chain(self.router.endpoint().remote_info_iter().map(|i| {
            let c = i.conn_type.clone();
            (i.into(), c)
        }))
        .collect()
    }

    pub fn router(&self) -> Arc<Router> {
        self.router.clone()
    }

    pub fn neighbors(&self) -> impl Iterator<Item = NodeId> + '_ {
        self.gossip_rx.neighbors()
    }
}

pub async fn request_model(
    router: Arc<Router>,
    node_addr: NodeId,
    request_type: &ModelRequestType,
) -> Result<BlobTicket> {
    let conn = router
        .endpoint()
        .connect(node_addr, p2p_model_sharing::ALPN)
        .await?;

    // Open a bidirectional QUIC stream
    let (mut send, mut recv) = conn.open_bi().await?;

    send.write_all(&request_type.to_bytes()).await?;
    send.finish()?;

    // Receive parameter value blob ticket
    let parameter_blob_ticket_bytes = recv.read_to_end(16384).await?;
    let parameter_blob_ticket: Result<BlobTicket, SharableModelError> =
        postcard::from_bytes(&parameter_blob_ticket_bytes)?;
    parameter_blob_ticket.with_context(|| "Error parsing model parameter blob ticket".to_string())
}

fn parse_gossip_event<BroadcastMessage: Networkable>(
    event: Result<iroh_gossip::net::Event>,
    gossip: &GossipReceiver,
) -> Option<(PublicKey, BroadcastMessage)> {
    match event {
        Ok(iroh_gossip::net::Event::Gossip(GossipEvent::Received(msg))) => {
            let message_hash = hash_bytes(&msg.content);
            match SignedMessage::<BroadcastMessage>::verify_and_decode(&msg.content) {
                Ok(result) => {
                    debug!(
                        name: "gossip_rx",
                        message_hash = message_hash,
                        "received gossip message with hash {message_hash}: {:?}",
                        result
                    );
                    return Some(result);
                }
                Err(err) => {
                    warn!("Got a gossip message delivered from {}, but could not verify / decode it! {err}", msg.delivered_from);
                }
            }
        }
        Ok(iroh_gossip::net::Event::Gossip(GossipEvent::Joined(peers))) => {
            debug!(name: "gossip_init", peers = ?peers, "gossip initialized with peers {peers:?}");
        }
        Ok(iroh_gossip::net::Event::Gossip(GossipEvent::NeighborUp(node_id))) => {
            let peers: Vec<_> = gossip.neighbors().collect();
            debug!(name: "gossip_new_peer", node_id=%node_id, all_gossip_peers = ?peers, "gossip connected to new peer {node_id}, we now have {} peers", peers.len());
        }
        Ok(iroh_gossip::net::Event::Gossip(GossipEvent::NeighborDown(node_id))) => {
            let peers: Vec<_> = gossip.neighbors().collect();
            debug!(name: "gossip_lost_peer", node_id=%node_id, all_gossip_peers = ?peers, "gossip disconnected from peer {node_id}, we now have {} peers", peers.len());
        }
        Ok(iroh_gossip::net::Event::Lagged) => {
            error!(name: "gossip_lagged","Gossip lagged. We missed some events.")
        }
        Err(err) => {
            warn!("Error on gossip event RX: {err}");
        }
    }

    None
}

#[derive(Debug)]
pub enum NetworkEvent<BM, D>
where
    BM: Networkable,
    D: Networkable,
{
    MessageReceived((PublicKey, BM)),
    DownloadComplete(DownloadComplete<D>),
    DownloadFailed(DownloadFailed),
    ParameterRequest(
        String,
        oneshot::Sender<Result<BlobTicket, SharableModelError>>,
    ),
    ModelConfigRequest(oneshot::Sender<Result<BlobTicket, SharableModelError>>),
}

async fn on_update_stats(endpoint: &Endpoint, stats: &mut State) -> Result<()> {
    let ticket = {
        let me = endpoint.node_addr().await?;
        PeerList(vec![me])
    };

    stats.join_ticket = ticket;

    for (peer_id, conn_type, last_recvd) in endpoint
        .remote_info_iter()
        .filter_map(|i| i.last_received().map(|r| (i.node_id, i.conn_type, r)))
    {
        // after 2 minutes with no comms, assume a client is disconnected.
        if last_recvd.as_secs() < 120 {
            stats
                .last_seen
                .insert(peer_id, (conn_type, Instant::now().sub(last_recvd)));
        } else {
            stats.last_seen.remove(&peer_id);
        }
    }

    stats
        .bandwidth_history
        .push_back(stats.bandwidth_tracker.get_total_bandwidth());
    const BANDWIDTH_GRAPH_SIZE: usize = 60;
    if stats.bandwidth_history.len() > BANDWIDTH_GRAPH_SIZE {
        stats.bandwidth_history.pop_front();
    }

    Ok(())
}

/// Get the Psyche [`RelayMap`].
pub fn psyche_relay_map() -> RelayMap {
    RelayMap::from_nodes([
        psyche_use_relay_node(),
        psyche_usw_relay_node(),
        psyche_euc_relay_node(),
    ])
    .expect("default nodes invalid")
}

/// Get the Psyche [`RelayNode`] for US East.
pub fn psyche_use_relay_node() -> RelayNode {
    let url: Url = format!("https://{USE_RELAY_HOSTNAME}")
        .parse()
        .expect("default url");
    RelayNode {
        url: url.into(),
        stun_only: false,
        stun_port: DEFAULT_STUN_PORT,
        quic: Some(RelayQuicConfig::default()),
    }
}

/// Get the Psyche [`RelayNode`] for US West.
pub fn psyche_usw_relay_node() -> RelayNode {
    let url: Url = format!("https://{USW_RELAY_HOSTNAME}")
        .parse()
        .expect("default_url");
    RelayNode {
        url: url.into(),
        stun_only: false,
        stun_port: DEFAULT_STUN_PORT,
        quic: Some(RelayQuicConfig::default()),
    }
}

/// Get the Psyche [`RelayNode`] for Europe
pub fn psyche_euc_relay_node() -> RelayNode {
    let url: Url = format!("https://{EUC_RELAY_HOSTNAME}")
        .parse()
        .expect("default_url");
    RelayNode {
        url: url.into(),
        stun_only: false,
        stun_port: DEFAULT_STUN_PORT,
        quic: Some(RelayQuicConfig::default()),
    }
}

fn hash_bytes(bytes: &Bytes) -> u64 {
    let mut hasher = DefaultHasher::new();
    bytes.hash(&mut hasher);
    hasher.finish()
}

#[allow(clippy::too_many_arguments)]
pub async fn param_request_task(
    model_request_type: ModelRequestType,
    router: Arc<Router>,
    model_blob_tickets: Arc<StdMutex<Vec<(BlobTicket, ModelRequestType)>>>,
    peer_cycle: Arc<Mutex<VecDeque<PublicKey>>>,
    errored_peers: Arc<StdMutex<HashMap<PublicKey, usize>>>,
    num_peers: usize,
    cancel_token: CancellationToken,
) {
    let max_errors_per_peer: usize = 2;
    loop {
        let peer_id = match peer_cycle.lock().await.pop_front() {
            Some(peer) => peer,
            None => {
                continue;
            }
        };

        debug!(type = ?&model_request_type, peer = %peer_id, "Requesting model");
        let result = request_model(router.clone(), peer_id, &model_request_type)
            .timeout(Duration::from_secs(MODEL_REQUEST_TIMEOUT_SECS))
            .await
            .map_err(|_| anyhow!("Didn't receive the model resource in time"))
            .and_then(|inner| inner);

        match result {
            Ok(parameter_blob_ticket) => {
                model_blob_tickets
                    .lock()
                    .unwrap()
                    .push((parameter_blob_ticket, model_request_type.clone()));
                peer_cycle.lock().await.push_back(peer_id);
                break;
            }
            Err(e) => {
                let mut peer_cycle_lock = peer_cycle.lock().await;
                warn!(
                    parameter = ?&model_request_type,
                    peer = %peer_id,
                    "Failed to get parameter: {e}"
                );
                let mut errored_peers_lock = errored_peers.lock().unwrap();
                *errored_peers_lock.entry(peer_id).or_insert(0) += 1;
                if *errored_peers_lock.get(&peer_id).unwrap_or(&0) <= max_errors_per_peer {
                    peer_cycle_lock.push_back(peer_id);
                } else {
                    warn!(
                        "Not asking peer: {peer_id} because it's failing to retrieve us the model"
                    );
                }
                let min_peers_error_count = *errored_peers_lock.values().min().unwrap_or(&1);
                if errored_peers_lock.len() == num_peers
                    && min_peers_error_count >= max_errors_per_peer
                {
                    cancel_token.cancel();
                    break;
                }
                continue;
            }
        }
    }
}<|MERGE_RESOLUTION|>--- conflicted
+++ resolved
@@ -310,18 +310,13 @@
 
     /// Don't call this often / with many peers!
     /// It can force disconnection of other gossip peers if we have too many.
-<<<<<<< HEAD
     pub fn add_peers(&self, peers: Vec<NodeId>) {
-=======
-    pub fn add_peers(&mut self, peers: Vec<NodeId>) {
->>>>>>> d1b6d928
         let peer_list = peers
             .iter()
             .map(|n| n.fmt_short())
             .collect::<Vec<_>>()
             .join(",");
         debug!(name: "gossip_join_peers", peers=peer_list);
-<<<<<<< HEAD
         let gossip_tx = self.gossip_tx.clone();
         let node_id = self.router.endpoint().node_id();
         tokio::task::spawn(
@@ -330,24 +325,11 @@
                     .join_peers(peers.into_iter().filter(|p| p != &node_id).collect())
                     .await
                 {
-                    warn!("Failed to join gossip peers: {err:#}")
+                    error!("Failed to join gossip peers: {err:#}")
                 }
             }
             .instrument(debug_span!("gossip_join_peers", peers = peer_list)),
         );
-=======
-
-        let gossip_tx = self.gossip_tx.clone();
-        let node_id = self.router.endpoint().node_id();
-        tokio::task::spawn(async move {
-            if let Err(err) = gossip_tx
-                .join_peers(peers.into_iter().filter(|p| p != &node_id).collect())
-                .await
-            {
-                error!("Failed to join new gossip peers: {err:?}");
-            }
-        });
->>>>>>> d1b6d928
     }
 
     pub fn broadcast(&self, message: &BroadcastMessage) -> Result<()> {
@@ -365,44 +347,18 @@
         Ok(())
     }
 
-    pub fn start_download(
-        &mut self,
-        ticket: BlobTicket,
-        tag: u32,
-<<<<<<< HEAD
-        additional_peers_to_try: Vec<NodeAddr>,
-    ) {
+    pub fn start_download(&mut self, ticket: BlobTicket, tag: u32, download_type: DownloadType) {
         let provider_node_id = ticket.node_addr().clone();
         let ticket_hash = ticket.hash();
-        let (tx, rx) = mpsc::unbounded_channel();
-=======
-        download_type: DownloadType,
-    ) -> Result<()> {
-        let provider_node_id = ticket.node_addr().clone();
         let additional_peers_to_try = match download_type.clone() {
             DownloadType::DistroResult(peers) => peers,
             DownloadType::ModelSharing(_) => vec![],
         };
-        let mut progress = self
-            .blobs
-            .client()
-            .download_with_opts(
-                ticket.hash(),
-                DownloadOptions {
-                    format: BlobFormat::Raw,
-                    nodes: std::iter::once(provider_node_id)
-                        .chain(additional_peers_to_try.iter().cloned())
-                        .collect(),
-                    tag: SetTagOption::Auto,
-                    mode: DownloadMode::Queued,
-                },
-            )
-            .await?;
->>>>>>> d1b6d928
+        let (tx, rx) = mpsc::unbounded_channel();
 
         self.state.currently_sharing_blobs.insert(ticket_hash);
         self.state.blob_tags.insert((tag, ticket_hash));
-        self.download_manager.add(ticket, tag, rx);
+        self.download_manager.add(ticket, tag, rx, download_type);
 
         debug!(name: "blob_download_start", hash = ticket_hash.fmt_short(), "started downloading blob {}", ticket_hash.fmt_short());
 
@@ -433,13 +389,6 @@
                 Err(e) => panic!("Failed to start download: {e}"),
             }
         });
-<<<<<<< HEAD
-=======
-
-        self.download_manager.add(ticket, tag, rx, download_type);
-
-        Ok(())
->>>>>>> d1b6d928
     }
 
     pub async fn add_downloadable(&mut self, data: Download, tag: u32) -> Result<BlobTicket> {
