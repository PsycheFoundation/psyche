use allowlist::Allowlist;
use anyhow::{Context, Result, anyhow};
use bytes::Bytes;
use download_manager::{DownloadManager, DownloadManagerEvent, DownloadUpdate};
use futures_util::{StreamExt, TryFutureExt};
use iroh::{
    Watcher,
    endpoint::{RemoteInfo, TransportConfig},
    protocol::Router,
};
use iroh_blobs::{BlobsProtocol, store::mem::MemStore};
use iroh_gossip::{
    api::{GossipReceiver, GossipSender},
    net::Gossip,
    proto::{HyparviewConfig, PlumtreeConfig},
};
pub use p2p_model_sharing::{
    MODEL_REQUEST_TIMEOUT_SECS, ModelConfigSharingMessage, ParameterSharingMessage,
    PeerManagerHandle,
};
use psyche_metrics::ClientMetrics;
use router::{SupportedProtocols, spawn_router_with_allowlist};
use state::State;
use std::{
    fmt::Debug,
    hash::{DefaultHasher, Hash as _, Hasher},
    marker::PhantomData,
    net::{IpAddr, Ipv4Addr, SocketAddrV4},
    ops::Sub,
<<<<<<< HEAD
    path::PathBuf,
    str::FromStr,
    sync::{Arc, RwLock},
=======
    sync::Arc,
>>>>>>> 91f3de11
    time::{Duration, Instant},
};
use tokio::{
    io::AsyncReadExt,
    select,
    sync::{mpsc::UnboundedReceiver, oneshot},
    task::JoinError,
    time::timeout,
};
use tokio::{
    sync::mpsc,
    time::{Interval, interval},
};
use tokio_util::sync::CancellationToken;
use tracing::{Instrument, debug, debug_span, error, info, trace, warn};
use util::{fmt_relay_mode, gossip_topic};

pub use ed25519::Signature;
pub use iroh::{NodeAddr, NodeId, RelayMode, endpoint::ConnectionType};
pub use iroh_blobs::{BlobFormat, Hash, ticket::BlobTicket};

pub mod allowlist;
mod authenticable_identity;
mod download_manager;
mod latency_sorted;
mod local_discovery;
mod p2p_model_sharing;
mod peer_list;
pub mod router;
mod serde;
mod serializable_kind;
mod serializable_tensor;
mod serialized_distro;
mod signed_message;
mod state;
mod tcp;
mod tui;
mod util;

#[cfg(test)]
mod test;

pub use authenticable_identity::{AuthenticatableIdentity, FromSignedBytesError, raw_p2p_verify};
pub use download_manager::{
    DownloadComplete, DownloadFailed, DownloadRetryInfo, DownloadType, MAX_DOWNLOAD_RETRIES,
    RetriedDownloadsHandle, TransmittableDownload,
};
pub use iroh::{Endpoint, PublicKey, SecretKey};
use iroh_relay::{RelayMap, RelayNode, RelayQuicConfig};
pub use latency_sorted::LatencySorted;
pub use p2p_model_sharing::{
    ALPN, ModelRequestType, SharableModel, SharableModelError, TransmittableModelConfig,
};
pub use peer_list::PeerList;
pub use serde::Networkable;
pub use serialized_distro::{
    SerializeDistroResultError, SerializedDistroResult, TransmittableDistroResult,
    distro_results_from_reader, distro_results_to_bytes,
};
pub use signed_message::SignedMessage;
pub use tcp::{ClientNotification, TcpClient, TcpServer};
pub use tui::{NetworkTUIState, NetworkTui};
use url::Url;
pub use util::fmt_bytes;

use crate::p2p_model_sharing::ModelSharing;

const USE_RELAY_HOSTNAME: &str = "use1-1.relay.psyche.iroh.link";
const USW_RELAY_HOSTNAME: &str = "usw1-1.relay.psyche.iroh.link";
const EUC_RELAY_HOSTNAME: &str = "euc1-1.relay.psyche.iroh.link";

/// How should this node discover other nodes?
///
/// In almost all cases, you want "N0", for over-the-internet communication.
/// For running tests, you might want Local, since Iroh's relay nodes have a rate limit per-ip.
#[derive(Debug, Clone, Copy)]
pub enum DiscoveryMode {
    Local,
    N0,
}

pub struct NetworkConnection<BroadcastMessage, Download>
where
    BroadcastMessage: Networkable,
    Download: Networkable,
{
    router: Arc<Router>,
<<<<<<< HEAD
    pub blobs: Blobs<Store>,
=======
    blobs_store: MemStore,
>>>>>>> 91f3de11
    state: State,
    pub gossip: Gossip,
    gossip_tx: GossipSender,
    gossip_rx: GossipReceiver,
    rx_model_parameter_req: UnboundedReceiver<ParameterSharingMessage>,
    rx_model_config_req: UnboundedReceiver<ModelConfigSharingMessage>,
    download_manager: DownloadManager<Download>,
    _broadcast_message: PhantomData<BroadcastMessage>,
    _download: PhantomData<Download>,
    update_stats_interval: Interval,
    metrics: Arc<ClientMetrics>,
<<<<<<< HEAD
    _iroh_metrics: Option<IrohMetricsCollector>,
=======
    endpoint: Endpoint,
>>>>>>> 91f3de11
}

impl<B, D> Debug for NetworkConnection<B, D>
where
    B: Networkable,
    D: Networkable,
{
    fn fmt(&self, f: &mut std::fmt::Formatter<'_>) -> std::fmt::Result {
        f.debug_struct("NetworkConnection")
            .field("router", &self.router)
            .field("blobs_store", &self.blobs_store)
            .field("gossip_tx", &self.gossip_tx)
            .field("gossip_rx", &self.gossip_rx)
            .field("state", &self.state)
            .field("download_manager", &self.download_manager)
            .field("update_stats_interval", &self.update_stats_interval)
            .finish()
    }
}

impl<BroadcastMessage, Download> NetworkConnection<BroadcastMessage, Download>
where
    BroadcastMessage: Networkable,
    Download: Networkable,
{
    #[allow(clippy::too_many_arguments)]
    pub async fn init<A: Allowlist + 'static + Send + std::marker::Sync>(
        run_id: &str,
        port: Option<u16>,
        interface: Option<String>,
        discovery_mode: DiscoveryMode,
        bootstrap_peers: Vec<NodeAddr>,
        secret_key: Option<SecretKey>,
        allowlist: A,
        metrics: Arc<ClientMetrics>,
        sim_endpoint: Option<Endpoint>,
    ) -> Result<Self> {
        let secret_key = match secret_key {
            None => SecretKey::generate(&mut rand::rngs::OsRng),
            Some(key) => key,
        };

        let public_key = secret_key.public();

        let ipv4 = if let Some(if_name) = interface {
            let (wildcard, if_name) = if if_name.ends_with("*") {
                (true, if_name[..if_name.len() - 1].to_string())
            } else {
                (false, if_name)
            };
            let iface_ip = get_if_addrs::get_if_addrs()
                .unwrap()
                .iter()
                .find_map(|interface| {
                    (if wildcard {
                        interface.name.starts_with(&if_name)
                    } else {
                        interface.name == if_name
                    } && interface.ip().is_ipv4())
                    .then_some(interface.ip())
                });
            let IpAddr::V4(v4) =
                iface_ip.ok_or(anyhow!("no interface with name \"{if_name}\" found."))?
            else {
                unreachable!("checked in earlier if. should not be possible.")
            };
            v4
        } else {
            Ipv4Addr::new(0, 0, 0, 0)
        };

        let endpoint = if let Some(endpoint) = sim_endpoint {
            endpoint
        } else {
            let mut transport_config = TransportConfig::default();
            transport_config
                .max_idle_timeout(Some(Duration::from_secs(10).try_into()?))
                .keep_alive_interval(Some(Duration::from_secs(1)));

            let relay_mode = RelayMode::Default;
            debug!("Using relay servers: {}", fmt_relay_mode(&relay_mode));

            let endpoint = Endpoint::builder()
                .secret_key(secret_key)
                .relay_mode(relay_mode)
                .transport_config(transport_config)
                .bind_addr_v4(SocketAddrV4::new(ipv4, port.unwrap_or(0)));

            let e = match discovery_mode {
                DiscoveryMode::Local => {
                    endpoint.discovery(local_discovery::LocalTestDiscovery::new(public_key))
                    // endpoint.discovery_n0()
                }
                DiscoveryMode::N0 => endpoint.discovery_n0(),
            };

            e.bind().await?
        };

        let node_addr = endpoint.node_addr().initialized().await;

        info!("Our node addr: {}", node_addr.node_id);
        info!("Our join ticket: {}", PeerList(vec![node_addr.clone()]));

<<<<<<< HEAD
        trace!("creating blobs...");
        let store_dir = PathBuf::from_str(&format!("test-store-{}", node_addr.node_id)).unwrap();
        // let blobs = Blobs::persistent(store_dir)
        //     .await
        //     .unwrap()
        let blobs = Blobs::memory()
            .concurrency_limits(ConcurrencyLimits {
                max_concurrent_requests_per_node: 1,
                max_concurrent_requests: max_concurrent_downloads,
                max_open_connections: 512,
                max_concurrent_dials_per_hash: 2,
            })
            .retry_config(RetryConfig {
                max_retries_per_node: 0,
                ..Default::default()
            })
            .build(&endpoint);
        trace!("blobs created!");
=======
        trace!("creating blobs store...");
        let store = MemStore::new();
        trace!("blobs store created!");
>>>>>>> 91f3de11

        trace!("creating gossip...");
        let gossip = Gossip::builder()
            .max_message_size(4096)
            .membership_config(HyparviewConfig {
                active_view_capacity: 8,
                shuffle_interval: Duration::from_secs(30),
                neighbor_request_timeout: Duration::from_secs(2),
                ..HyparviewConfig::default()
            })
            .broadcast_config(PlumtreeConfig {
                graft_timeout_2: Duration::from_millis(200),
                message_cache_retention: Duration::from_secs(60),
                message_id_retention: Duration::from_secs(2 * 60),
                ..PlumtreeConfig::default()
            })
            .spawn(endpoint.clone());
        trace!("gossip created!");

        trace!("creating model parameter sharing...");
        let (tx_model_parameter_req, rx_model_parameter_req) = mpsc::unbounded_channel();
        let (tx_model_config_req, rx_model_config_req) = mpsc::unbounded_channel();
        let model_parameter_sharing =
            ModelSharing::new(tx_model_parameter_req, tx_model_config_req);
        trace!("model parameter sharing created!");

        trace!("creating router...");
        let blobs_protocol = BlobsProtocol::new(&store.clone(), endpoint.clone(), None);
        let router = spawn_router_with_allowlist(
            allowlist.clone(),
            endpoint.clone(),
            SupportedProtocols::new(gossip.clone(), blobs_protocol, model_parameter_sharing),
        )?;
        trace!("router created!");

        // add any bootstrap peers
        {
            if bootstrap_peers.is_empty() {
                info!("Waiting for peers to join us...");
            } else {
                info!("Trying to connect to {} peers...", bootstrap_peers.len());
                // add the peer addrs from the ticket to our endpoint's addressbook so that they can be dialed
                for peer in &bootstrap_peers {
                    router.endpoint().add_node_addr(peer.clone())?;
                }
            };
        }

        let (gossip_tx, gossip_rx) = gossip
            .subscribe(
                gossip_topic(run_id),
                bootstrap_peers.iter().map(|p| p.node_id).collect(),
            )
            .await?
            .split();
        info!("Connected!");

        // if this is not 1s, the bandwidth chart will be wrong.
        let update_stats_interval = interval(Duration::from_secs(1));

        Ok(Self {
<<<<<<< HEAD
            blobs,
            gossip,
=======
            blobs_store: store,
>>>>>>> 91f3de11
            gossip_rx,
            gossip_tx,
            rx_model_parameter_req,
            rx_model_config_req,

            router,
            metrics,
<<<<<<< HEAD
            _iroh_metrics: None,
=======
>>>>>>> 91f3de11

            update_stats_interval,
            state: State::new(15),
            download_manager: DownloadManager::new()?,
            _broadcast_message: Default::default(),
            _download: Default::default(),
            endpoint,
        })
    }

    pub async fn shutdown(&self) -> Result<(), JoinError> {
        self.router.shutdown().await
    }

    pub fn node_id(&self) -> NodeId {
        self.router.endpoint().node_id()
    }

    pub fn is_allowlisted<A: Allowlist>(node_id: &NodeId, allowlist: &A) -> bool {
        allowlist.allowed(*node_id)
    }

    /// Don't call this often / with many peers!
    /// It can force disconnection of other gossip peers if we have too many.
    pub fn add_peers(&self, peers: Vec<NodeId>) {
        let peer_list = peers
            .iter()
            .map(|n| n.fmt_short())
            .collect::<Vec<_>>()
            .join(",");
        debug!(name: "gossip_join_peers", peers=peer_list);
        let gossip_tx = self.gossip_tx.clone();
        let node_id = self.router.endpoint().node_id();
        tokio::task::spawn(
            async move {
                if let Err(err) = gossip_tx
                    .join_peers(peers.into_iter().filter(|p| p != &node_id).collect())
                    .await
                {
                    error!("Failed to join gossip peers: {err:#}")
                }
            }
            .instrument(debug_span!("gossip_join_peers", peers = peer_list)),
        );
    }

    pub fn broadcast(&self, message: &BroadcastMessage) -> Result<()> {
        let gossip_tx = self.gossip_tx.clone();
        let encoded_message =
            SignedMessage::sign_and_encode(self.router.endpoint().secret_key(), message)?;
        let message_hash = hash_bytes(&encoded_message);
        debug!(
            name: "gossip_broadcast",
            message_hash = message_hash,
            "broadcasted gossip message with hash {message_hash}: {:?}",
            message
        );
        tokio::spawn(async move { gossip_tx.broadcast(encoded_message).await });
        Ok(())
    }

    pub fn start_download(&mut self, ticket: BlobTicket, tag: u32, download_type: DownloadType) {
        let provider_node_id = ticket.node_addr().clone();
        let ticket_hash = ticket.hash();
        let additional_peers_to_try = match download_type.clone() {
            DownloadType::DistroResult(peers) => peers.iter().map(|peer| peer.node_id).collect(),
            DownloadType::ModelSharing(_) => {
                vec![]
            }
        };
        let (tx, rx) = mpsc::unbounded_channel();

        self.download_manager
            .add(ticket, tag, rx, download_type.clone());

        info!(name: "blob_download_start", hash = %ticket_hash.fmt_short(), "started downloading blob {}", ticket_hash);

        let downloader = self.blobs_store.downloader(&self.endpoint);
        let endpoint = self.endpoint.clone();
        tokio::spawn(async move {
            let latency_sorted = LatencySorted::new(
                std::iter::once(provider_node_id.node_id)
                    .chain(additional_peers_to_try.iter().cloned())
                    .collect(),
                endpoint,
            );
            let progress = downloader
                .download(ticket_hash, latency_sorted)
                .stream()
                .await;

            match progress {
                Ok(mut progress) => {
                    while let Some(val) = progress.next().await {
                        if let Err(err) = tx.send(Ok(val)) {
                            panic!("Failed to send download progress: {err:?} {:?}", err.0);
                        }
                    }
                }
                Err(e) => panic!("Failed to start download: {e}"),
            }
        });
    }

    pub async fn add_downloadable(&mut self, data: Download, tag: u32) -> Result<BlobTicket> {
        let blob_data = postcard::to_allocvec(&data)?;
        let blob_res = self
            .blobs_store
            .blobs()
            .add_bytes(blob_data.clone())
            .with_named_tag(tag.to_string())
            .await?;
        let addr = self.router.endpoint().node_addr().initialized().await;
        let blob_ticket = BlobTicket::new(addr, blob_res.hash, blob_res.format);

        debug!(
            name: "blob_upload",
            hash = %blob_res.hash.fmt_short(),
            size = blob_data.len(),
            "blob added for upload with hash {:?} with size {:?}",
            blob_res.hash.fmt_short(),
            blob_data.len()
        );

        Ok(blob_ticket)
    }

    pub async fn remove_blobs_with_tag_less_than(&mut self, target_tag: u32) -> anyhow::Result<()> {
        let store = self.blobs_store.as_ref().clone();
        let mut tags = store.tags().list().await?;
        let mut to_delete = Vec::new();

        tokio::task::spawn(async move {
            while let Some(tag_result) = tags.next().await {
                let tag = match tag_result {
                    Ok(tag) => tag,
                    Err(e) => {
                        warn!("Failed getting blob tag to delete: {}", e);
                        continue;
                    }
                };

                let tag_value = match u32::from_bytes(tag.name.0.iter().as_slice()) {
                    Ok(value) => value,
                    Err(e) => {
                        warn!("Failed parsing tag value: {}", e);
                        continue;
                    }
                };

                if tag_value < target_tag {
                    to_delete.push(tag_value);
                }
            }

            for tag in to_delete {
                if let Err(err) = store.tags().delete(tag.to_string()).await {
                    warn!("Error deleting blob tag {tag}: {err}")
                }
            }
        });
        Ok(())
    }

    pub async fn node_addr(&self) -> NodeAddr {
        self.router.endpoint().node_addr().initialized().await
    }

    pub async fn join_ticket(&self) -> Result<String> {
        let me = self.router.endpoint().node_addr().initialized().await;
        Ok(PeerList(vec![me]).to_string())
    }

    /// RemoteInfo and bandwidth in bytes/s for a node
    pub fn remote_infos(&self) -> Vec<(RemoteInfo, f64)> {
        self.router
            .endpoint()
            .remote_info_iter()
            .map(|node_info| {
                let bandwidth = self
                    .state
                    .bandwidth_tracker
                    .get_bandwidth_by_node(&node_info.node_id)
                    .unwrap_or_default();
                (node_info, bandwidth)
            })
            .collect()
    }

    pub async fn poll_next(&mut self) -> Result<Option<NetworkEvent<BroadcastMessage, Download>>> {
        // these are factored out to separate fns so rustfmt works on their contents :)
        select! {
            Some(event) = self.gossip_rx.next() => {
                match parse_gossip_event(event.map_err(|ee| ee.into()), &self.gossip_rx, &self.metrics) {
                    Some(result) => Ok(Some(NetworkEvent::MessageReceived(result))),
                    None => Ok(None),
                }
            }
            update = self.download_manager.poll_next() => {
                match update {
                    Some(DownloadManagerEvent::Complete(result)) => {
                        Ok(Some(NetworkEvent::DownloadComplete(result)))
                    }
                    Some(DownloadManagerEvent::Update(update)) => {
                        self.metrics.update_download_progress(update.downloaded_size_delta);
                        Ok(self.on_download_update(update))
                    },
                    Some(DownloadManagerEvent::Failed(result)) => {
                        self.state.download_progesses.remove(&result.blob_ticket.hash());
                        Ok(Some(NetworkEvent::DownloadFailed(result)))
                    }
                    None => Ok(None),
                }
            }
            Some(ParameterSharingMessage::Get(parameter_name, protocol_req_tx)) = self.rx_model_parameter_req.recv() => {
                Ok(Some(NetworkEvent::ParameterRequest(parameter_name, protocol_req_tx)))
            }
            Some(ModelConfigSharingMessage::Get(protocol_req_tx)) = self.rx_model_config_req.recv() => {
                Ok(Some(NetworkEvent::ModelConfigRequest(protocol_req_tx)))
            }
            _ = self.update_stats_interval.tick() => {
                on_update_stats(self.router.endpoint(), &mut self.state).await?;
                Ok(None)
            }
            else => { Ok(None) }
        }
    }

    fn on_download_update(
        &mut self,
        update: DownloadUpdate,
    ) -> Option<NetworkEvent<BroadcastMessage, Download>> {
        self.state.bandwidth_tracker.add_event(
            update.blob_ticket.node_addr().node_id,
            update.downloaded_size_delta,
        );

        let hash = update.blob_ticket.hash();

        if update.all_done {
            self.state.download_progesses.remove(&hash);

            let blobs = self.blobs_store.blobs().clone();
            let (send, recv) = oneshot::channel();
            trace!(name: "blob_download_read_start", hash = %hash.fmt_short());
            tokio::spawn(async move {
                let mut buf = Vec::new();
                if let Err(err) = blobs.reader(hash).read_to_end(&mut buf).await {
                    error!("Failed to read bytes: {err:#}");
                    return;
                }
                let size = buf.len();
                let res = send.send(Bytes::from(buf));
                debug!(name: "blob_download_finish", hash = %hash.fmt_short(), "downloaded blob {:?}, {} bytes", hash.fmt_short(), size);
                if res.is_err() {
                    error!("Failed to send read bytes result.");
                }
            });

            self.download_manager
                .read(update.blob_ticket, update.tag, recv, update.download_type);
        } else {
            self.state.download_progesses.insert(hash, update);
        }
        None
    }

    pub async fn get_all_peers(&self) -> Vec<(NodeAddr, ConnectionType)> {
        std::iter::once((
            self.router.endpoint().node_addr().initialized().await,
            ConnectionType::None,
        ))
        .chain(self.router.endpoint().remote_info_iter().map(|i| {
            let c = i.conn_type.clone();
            (i.into(), c)
        }))
        .collect()
    }

    pub fn router(&self) -> Arc<Router> {
        self.router.clone()
    }

    pub fn neighbors(&self) -> impl Iterator<Item = NodeId> + '_ {
        self.gossip_rx.neighbors()
    }
}

pub async fn request_model_blob_ticket(
    router: Arc<Router>,
    node_addr: NodeId,
    request_type: &ModelRequestType,
) -> Result<BlobTicket> {
    let conn = router
        .endpoint()
        .connect(node_addr, p2p_model_sharing::ALPN)
        .await?;

    // Open a bidirectional QUIC stream
    let (mut send, mut recv) = conn.open_bi().await?;

    send.write_all(&request_type.to_bytes()).await?;
    send.finish()?;

    // Receive parameter value blob ticket
    let parameter_blob_ticket_bytes = recv.read_to_end(16384).await?;
    let parameter_blob_ticket: Result<Result<BlobTicket, SharableModelError>, postcard::Error> =
        postcard::from_bytes(&parameter_blob_ticket_bytes);
    let result = parameter_blob_ticket
        .with_context(|| "Error parsing model parameter blob ticket".to_string())?;

    result.map_err(|e| anyhow!("Error received from peer: {e}"))
}

fn parse_gossip_event<BroadcastMessage: Networkable>(
    event: Result<iroh_gossip::api::Event>,
    gossip: &GossipReceiver,
    metrics: &ClientMetrics,
) -> Option<(PublicKey, BroadcastMessage)> {
    match event {
        Ok(iroh_gossip::api::Event::Received(msg)) => {
            let message_hash = hash_bytes(&msg.content);
            match SignedMessage::<BroadcastMessage>::verify_and_decode(&msg.content) {
                Ok(result) => {
                    debug!(
                        name: "gossip_rx",
                        message_hash = message_hash,
                        "received gossip message with hash {message_hash}: {:?}",
                        result
                    );
                    return Some(result);
                }
                Err(err) => {
                    warn!(
                        "Got a gossip message delivered from {}, but could not verify / decode it! {err}",
                        msg.delivered_from
                    );
                }
            }
        }
        Ok(iroh_gossip::api::Event::NeighborUp(node_id)) => {
            let peers: Vec<_> = gossip.neighbors().collect();
            debug!(name: "gossip_new_peer", node_id=%node_id, all_gossip_peers = ?peers, "gossip connected to new peer {node_id}, we now have {} peers", peers.len());
            metrics.update_p2p_gossip_neighbors(&peers);
        }
        Ok(iroh_gossip::api::Event::NeighborDown(node_id)) => {
            let peers: Vec<_> = gossip.neighbors().collect();
            debug!(name: "gossip_lost_peer", node_id=%node_id, all_gossip_peers = ?peers, "gossip disconnected from peer {node_id}, we now have {} peers", peers.len());
            metrics.update_p2p_gossip_neighbors(&peers);
        }
        Ok(iroh_gossip::api::Event::Lagged) => {
            error!(name: "gossip_lagged","Gossip lagged. We missed some events.")
        }
        Err(err) => {
            warn!("Error on gossip event RX: {err}");
        }
    }

    None
}

#[derive(Debug)]
pub enum NetworkEvent<BM, D>
where
    BM: Networkable,
    D: Networkable,
{
    MessageReceived((PublicKey, BM)),
    DownloadComplete(DownloadComplete<D>),
    DownloadFailed(DownloadFailed),
    ParameterRequest(
        String,
        oneshot::Sender<Result<BlobTicket, SharableModelError>>,
    ),
    ModelConfigRequest(oneshot::Sender<Result<BlobTicket, SharableModelError>>),
}

async fn on_update_stats(endpoint: &Endpoint, stats: &mut State) -> Result<()> {
    let ticket = {
        let me = endpoint.node_addr().initialized().await;
        PeerList(vec![me])
    };

    stats.join_ticket = ticket;

    for (peer_id, conn_type, last_recvd) in endpoint
        .remote_info_iter()
        .filter_map(|i| i.last_received().map(|r| (i.node_id, i.conn_type, r)))
    {
        // after 2 minutes with no comms, assume a client is disconnected.
        if last_recvd.as_secs() < 120 {
            stats
                .last_seen
                .insert(peer_id, (conn_type, Instant::now().sub(last_recvd)));
        } else {
            stats.last_seen.remove(&peer_id);
        }
    }

    stats
        .bandwidth_history
        .push_back(stats.bandwidth_tracker.get_total_bandwidth());
    const BANDWIDTH_GRAPH_SIZE: usize = 60;
    if stats.bandwidth_history.len() > BANDWIDTH_GRAPH_SIZE {
        stats.bandwidth_history.pop_front();
    }

    Ok(())
}

/// Get the Psyche [`RelayMap`].
pub fn psyche_relay_map() -> RelayMap {
    RelayMap::from_iter([
        psyche_use_relay_node(),
        psyche_usw_relay_node(),
        psyche_euc_relay_node(),
    ])
}

/// Get the Psyche [`RelayNode`] for US East.
pub fn psyche_use_relay_node() -> RelayNode {
    let url: Url = format!("https://{USE_RELAY_HOSTNAME}")
        .parse()
        .expect("default url");
    RelayNode {
        url: url.into(),
        // stun_only: false,
        // stun_port: DEFAULT_STUN_PORT,
        quic: Some(RelayQuicConfig::default()),
    }
}

/// Get the Psyche [`RelayNode`] for US West.
pub fn psyche_usw_relay_node() -> RelayNode {
    let url: Url = format!("https://{USW_RELAY_HOSTNAME}")
        .parse()
        .expect("default_url");
    RelayNode {
        url: url.into(),
        // stun_only: false,
        // stun_port: DEFAULT_STUN_PORT,
        quic: Some(RelayQuicConfig::default()),
    }
}

/// Get the Psyche [`RelayNode`] for Europe
pub fn psyche_euc_relay_node() -> RelayNode {
    let url: Url = format!("https://{EUC_RELAY_HOSTNAME}")
        .parse()
        .expect("default_url");
    RelayNode {
        url: url.into(),
        // stun_only: false,
        // stun_port: DEFAULT_STUN_PORT,
        quic: Some(RelayQuicConfig::default()),
    }
}

fn hash_bytes(bytes: &Bytes) -> u64 {
    let mut hasher = DefaultHasher::new();
    bytes.hash(&mut hasher);
    hasher.finish()
}

// Simplified param_request_task
pub async fn blob_ticket_param_request_task(
    model_request_type: ModelRequestType,
    router: Arc<Router>,
    model_blob_tickets: Arc<std::sync::Mutex<Vec<(BlobTicket, ModelRequestType)>>>,
    peer_manager: Arc<PeerManagerHandle>,
    cancellation_token: CancellationToken,
) {
    let max_attempts = 500u16;
    let mut attempts = 0u16;

    while attempts < max_attempts {
        let Some(peer_id) = peer_manager.get_next_peer().await else {
            // No peers available, wait a bit and check again
            tokio::time::sleep(Duration::from_millis(500)).await;
            attempts += 1;
            continue;
        };

        info!(type = ?&model_request_type, peer = %peer_id, "Requesting model");
        let result = timeout(
            Duration::from_secs(MODEL_REQUEST_TIMEOUT_SECS),
            request_model_blob_ticket(router.clone(), peer_id, &model_request_type),
        )
        .map_err(|e| anyhow!("{e}"))
        .await;

        match result {
            Ok(Ok(blob_ticket)) => {
                model_blob_tickets
                    .lock()
                    .unwrap()
                    .push((blob_ticket, model_request_type));

                peer_manager.report_success(peer_id);
                return;
            }
            Ok(Err(e)) | Err(e) => {
                // Failed - report error and potentially try next peer
                peer_manager.report_blob_ticket_request_error(peer_id, None);

                warn!("Request failed for peer {peer_id}: {e}. Trying next peer");
                attempts += 1;

                // Small delay before retry
                tokio::time::sleep(Duration::from_millis(100)).await;
            }
        }
    }

    error!("No peers available to give us a model parameter after {max_attempts} attempts");
    cancellation_token.cancel();
}<|MERGE_RESOLUTION|>--- conflicted
+++ resolved
@@ -27,13 +27,9 @@
     marker::PhantomData,
     net::{IpAddr, Ipv4Addr, SocketAddrV4},
     ops::Sub,
-<<<<<<< HEAD
     path::PathBuf,
     str::FromStr,
     sync::{Arc, RwLock},
-=======
-    sync::Arc,
->>>>>>> 91f3de11
     time::{Duration, Instant},
 };
 use tokio::{
@@ -121,11 +117,7 @@
     Download: Networkable,
 {
     router: Arc<Router>,
-<<<<<<< HEAD
-    pub blobs: Blobs<Store>,
-=======
     blobs_store: MemStore,
->>>>>>> 91f3de11
     state: State,
     pub gossip: Gossip,
     gossip_tx: GossipSender,
@@ -137,11 +129,7 @@
     _download: PhantomData<Download>,
     update_stats_interval: Interval,
     metrics: Arc<ClientMetrics>,
-<<<<<<< HEAD
-    _iroh_metrics: Option<IrohMetricsCollector>,
-=======
     endpoint: Endpoint,
->>>>>>> 91f3de11
 }
 
 impl<B, D> Debug for NetworkConnection<B, D>
@@ -246,30 +234,9 @@
         info!("Our node addr: {}", node_addr.node_id);
         info!("Our join ticket: {}", PeerList(vec![node_addr.clone()]));
 
-<<<<<<< HEAD
-        trace!("creating blobs...");
-        let store_dir = PathBuf::from_str(&format!("test-store-{}", node_addr.node_id)).unwrap();
-        // let blobs = Blobs::persistent(store_dir)
-        //     .await
-        //     .unwrap()
-        let blobs = Blobs::memory()
-            .concurrency_limits(ConcurrencyLimits {
-                max_concurrent_requests_per_node: 1,
-                max_concurrent_requests: max_concurrent_downloads,
-                max_open_connections: 512,
-                max_concurrent_dials_per_hash: 2,
-            })
-            .retry_config(RetryConfig {
-                max_retries_per_node: 0,
-                ..Default::default()
-            })
-            .build(&endpoint);
-        trace!("blobs created!");
-=======
         trace!("creating blobs store...");
         let store = MemStore::new();
         trace!("blobs store created!");
->>>>>>> 91f3de11
 
         trace!("creating gossip...");
         let gossip = Gossip::builder()
@@ -331,12 +298,8 @@
         let update_stats_interval = interval(Duration::from_secs(1));
 
         Ok(Self {
-<<<<<<< HEAD
-            blobs,
             gossip,
-=======
             blobs_store: store,
->>>>>>> 91f3de11
             gossip_rx,
             gossip_tx,
             rx_model_parameter_req,
@@ -344,10 +307,6 @@
 
             router,
             metrics,
-<<<<<<< HEAD
-            _iroh_metrics: None,
-=======
->>>>>>> 91f3de11
 
             update_stats_interval,
             state: State::new(15),
