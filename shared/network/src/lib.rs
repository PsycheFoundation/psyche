--- conflicted
+++ resolved
@@ -6,18 +6,7 @@
 use iroh::{Watcher, endpoint::TransportConfig, protocol::Router};
 use iroh_blobs::BlobsProtocol;
 use iroh_blobs::api::Tag;
-<<<<<<< HEAD
 use iroh_blobs::api::tags::DeleteOptions;
-=======
-use iroh_blobs::{
-    BlobsProtocol,
-    api::downloader::Downloader,
-    store::{
-        fs::options::GcConfig,
-        mem::{MemStore, Options as MemStoreOptions},
-    },
-};
->>>>>>> c4615328
 use iroh_gossip::{
     api::{GossipReceiver, GossipSender},
     net::Gossip,
@@ -256,24 +245,6 @@
         let node_addr = endpoint.node_addr();
 
         info!("Our node id: {}", node_addr.node_id);
-<<<<<<< HEAD
-=======
-        trace!("creating blobs store...");
-
-        let gc_interval: u64 = std::env::var("BLOBS_GC_INTERVAL_MILLIS")
-            .ok()
-            .and_then(|gc_interval_str| gc_interval_str.parse().ok())
-            .unwrap_or(10000);
-
-        let store = MemStore::new_with_opts(MemStoreOptions {
-            gc_config: Some(GcConfig {
-                interval: Duration::from_millis(gc_interval),
-                add_protected: None,
-            }),
-        });
-        let downloader = Downloader::new(&store, &endpoint);
-        trace!("blobs store created!");
->>>>>>> c4615328
 
         trace!("creating gossip...");
         let gossip = Gossip::builder()
@@ -437,20 +408,11 @@
 
     /// Removes all the tags from the store that are lower than the target tag.
     /// Also removes all the tags used for the parameter sharing since this will run only in the Train state
-<<<<<<< HEAD
-    pub async fn remove_staled_tags(&mut self, target_tag: u32) -> anyhow::Result<()> {
-        let delete_opts = DeleteOptions {
-            from: None,
-            to: Some(target_tag.to_string().into()),
-        };
-        let store = self.download_manager.blobs_store.as_ref().clone();
-=======
     pub async fn remove_staled_tags(
         &mut self,
         target_distro_result_step: u32,
     ) -> anyhow::Result<()> {
-        let store = self.blobs_store.as_ref().clone();
->>>>>>> c4615328
+        let store = self.download_manager.blobs_store.as_ref().clone();
         let model_tags_deleted = store.tags().delete_prefix("model-").await?;
         let mut distro_results_deleted = 0;
         let mut tags = store.tags().list().await?;
