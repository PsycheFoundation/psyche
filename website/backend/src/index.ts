--- conflicted
+++ resolved
@@ -263,8 +263,10 @@
 		}
 	)
 
-<<<<<<< HEAD
-	fastify.get('/runs', (_req, res) => {
+	fastify.get('/runs', (req, res) => {
+		const isStreamingRequest = req.headers.accept?.includes(
+			'application/x-ndjson'
+		)
 		// Aggregate runs from all coordinators
 		let allRuns: any[] = []
 		let totalTokens = 0n
@@ -285,19 +287,10 @@
 			}
 		}
 
-		const runs: ApiGetRuns = {
+		const data: ApiGetRuns = {
 			runs: allRuns,
 			totalTokens,
 			totalTokensPerSecondActive,
-=======
-	fastify.get('/runs', (req, res) => {
-		const isStreamingRequest = req.headers.accept?.includes(
-			'application/x-ndjson'
-		)
-
-		const data: ApiGetRuns = {
-			...coordinator.dataStore.getRunSummaries(),
->>>>>>> c40a9d57
 			error: coordinatorCrashed,
 		}
 
@@ -341,11 +334,7 @@
 		'/run/:runId/:programId/:indexStr',
 		(
 			req: FastifyRequest<{
-<<<<<<< HEAD
 				Params: { runId?: string; programId?: string; indexStr?: string }
-=======
-				Params: { runId?: string; indexStr?: string }
->>>>>>> c40a9d57
 			}>,
 			res
 		) => {
@@ -489,27 +478,7 @@
 		const data = {
 			commit: process.env.GITCOMMIT ?? '???',
 			initTime,
-<<<<<<< HEAD
 			coordinators: coordinatorStatuses,
-=======
-			coordinator: {
-				status: coordinatorCrashed ? coordinatorCrashed.toString() : 'ok',
-				errors: coordinator.errors,
-				trackedRuns: coordinator.dataStore.getRunSummaries().runs.map((r) => ({
-					id: r.id,
-					index: r.index,
-					status: r.status,
-				})),
-				chain: {
-					chainSlotHeight: await coordinatorRpc.getSlot('confirmed'),
-					indexedSlot:
-						coordinator.dataStore.lastUpdate().highestSignature?.slot ?? 0,
-					programId:
-						process.env.COORDINATOR_PROGRAM_ID ?? coordinatorIdl.address,
-					networkGenesis: await coordinatorRpc.getGenesisHash(),
-				},
-			},
->>>>>>> c40a9d57
 			miningPool: {
 				status: miningPoolCrashed ? miningPoolCrashed.toString() : 'ok',
 				errors: miningPool.errors,
