import path from 'path'
import {
	CoordinatorConfig,
	Model,
	PsycheCoordinator,
	RunMetadata,
	lr_at_step,
} from 'psyche-deserialize-zerocopy-wasm'
import {
	RunSummary,
	RunData,
	Metrics,
	OverTime,
	ChainTimestamp,
	getRunPDA,
	RunRoundClient,
	TxSummary,
	Version,
} from 'shared'
import { CoordinatorDataStore, LastUpdateInfo } from '../dataStore.js'
import { WitnessMetadata, WitnessEvalResult } from '../idlTypes.js'
import { PublicKey } from '@solana/web3.js'
import { isClientWitness } from '../witness.js'
import EventEmitter from 'events'
import { UniqueRunKey, runKey } from '../coordinator.js'
import { readVersionedFile, writeVersionedFile } from './versioned.js'
import { CURRENT_VERSION } from 'shared/formats/type.js'
import { existsSync, renameSync } from 'fs'

// any run ID outside this list will not be returned to the frontend in the summary list,
const ALLOWLISTED_RUN_IDS =
	process.env.NODE_ENV === 'development'
		? null
		: [
				'consilience-40b-1',
				'hermes-3-8b',
				'hermes-3-8b-2',
				'hermes-4-8b',
				'hermes-4-8b-2',
				'dm-fwedu-baseline',
				'dm-dclm-baseline',
				'dm-fwedu-dclm',
				'dm-fwedu-dclm-fpdf',
				'dm-fwedu-dclm-fw2hq',
				'dm-fwedu-dclm-stack',
				'dm-fwedu-dclm-stack-nmath',
				'dm-fwedu-dclm-wiki-pes',
				'dm-consilience-rc1',
				'dm-consilience-rc2',
				'dm-consilience-rc3',
				'dm-consilience-rc4',
				'hermes-4-36b',
				'hermes-4.1-36b',
				'hermes-4.3-36b',
				'hermes-4.3-36b-2',
			]

type WitnessV2 = Omit<
	WitnessMetadata,
	'evals' | 'prompt_results' | 'prompt_index'
> & {
	evals: Array<[string, number]>
	prompt_results: number[]
	prompt_index: number
}

interface RunHistoryV2 {
	runId: string
	createdAt: ChainTimestamp
	destroyedAt: ChainTimestamp | null
	lastUpdated: ChainTimestamp

	lastState: PsycheCoordinator | null

	configChanges: Array<{
		timestamp: ChainTimestamp
		model: Model
		config: CoordinatorConfig
		metadata: RunMetadata
	}>

	trainingStep?: {
		startedAt: ChainTimestamp
		endedAt?: ChainTimestamp
		tokensCompletedAtStartOfStep: bigint
	}

	pauseTimestamps: Array<['paused' | 'unpaused', ChainTimestamp]>

	lastFewWitnessUpdates: Array<[WitnessV2, ChainTimestamp]>
	sampledWitnessUpdates: Array<[WitnessV2, ChainTimestamp]>
	sampledWitnessStep?: number

	observedLrByStep: Array<[number, number]>

	recentTxs: Array<TxSummary>
}

interface RunSummaries {
	runs: RunSummary[]
	totalTokens: bigint
	totalTokensPerSecondActive: bigint
}

export class FlatFileCoordinatorDataStore implements CoordinatorDataStore {
	#runs: Map<string, RunHistoryV2[]> = new Map()
	#lastUpdateInfo: LastUpdateInfo = {
		time: new Date(),
		highestSignature: undefined,
	}
	#db: string
	#programId: PublicKey
	#programIdString: string // Cache instead of calling .toString() each time

	#runsMutatedSinceLastSync: Set<UniqueRunKey> = new Set()
	eventEmitter: EventEmitter<{
		update: [runKey: UniqueRunKey]
		updateSummaries: []
	}> = new EventEmitter()

	// try to mitigate the compute cost of requests by caching runs we've looked up
	#summaryCache: RunSummaries | null = null
	#runCache: Map<UniqueRunKey, RunData> = new Map()

	constructor(dir: string, programId: PublicKey) {
		this.#db = path.join(dir, `./coordinator-db-${programId}.json`)
		this.#programId = programId
		this.#programIdString = programId.toString()
		console.log(`loading coordinator db from disk at path ${this.#db}...`)
		try {
			const { version, data } = readVersionedFile(this.#db)
			const { lastUpdateInfo, runs, programId } = tryMigrate(version, data)
			if (this.#programId.equals(programId)) {
				this.#lastUpdateInfo = lastUpdateInfo
				this.#runs = runs
				console.log(
					`loaded DB from disk at slot ${
						this.#lastUpdateInfo.highestSignature?.slot ?? 0
					}`
				)
			} else {
				console.warn(
					`Program ID for coordinator changed from ${programId} in saved state to ${
						this.#programId
					} in args. **Starting from a fresh database**.`
				)
			}
		} catch (err) {
			console.warn('failed to load previous DB from disk: ', err)
			if (existsSync(this.#db)) {
				const randomSuffix = Math.random()
				const badFilename = this.#db + `${randomSuffix}.bak`
				console.warn(`moving existing bad DB file to ${badFilename}`)
				renameSync(this.#db, badFilename)
			}
		}
	}

	#getActiveRun(pubkey: string): [RunHistoryV2, number] {
		const runs = this.#runs.get(pubkey)
		const lastRun = runs?.at(-1)
		if (!runs || !lastRun) {
			throw new Error(
				`Tried to get active run ${pubkey}, but we have no runs recorded for that pubkey.`
			)
		}

		if (lastRun.destroyedAt) {
			throw new Error(
				`Tried to get active run ${pubkey}, but we saw it shut down at slot ${lastRun.destroyedAt.slot}, and we haven't seen a create since.`
			)
		}
		return [lastRun, runs.length - 1]
	}

	async sync(lastUpdateInfo: LastUpdateInfo) {
		this.#lastUpdateInfo = lastUpdateInfo

		for (const runKey of this.#runsMutatedSinceLastSync) {
			// clear cache for this run
			this.#runCache.delete(runKey)

			// notify any listeners
			this.eventEmitter.emit('update', runKey)
		}

		// clear summary cache if anything changed
		if (this.#runsMutatedSinceLastSync.size > 0) {
			this.#summaryCache = null
		}

		this.eventEmitter.emit('updateSummaries')

		this.#runsMutatedSinceLastSync.clear()
		await writeVersionedFile(this.#db, {
			lastUpdateInfo: this.#lastUpdateInfo,
			runs: this.#runs,
			programId: this.#programId,
		})
	}

	lastUpdate() {
		return this.#lastUpdateInfo
	}

	createRun(
		pubkey: string,
		runId: string,
		eventTime: ChainTimestamp,
		// it's possible that we never get a state, if the run was created and destroyed while we're offline.
		newState?: PsycheCoordinator
	): void {
		if (!this.#runs.has(pubkey)) {
			this.#runs.set(pubkey, [])
		}
		const runsAtThisAddress = this.#runs.get(pubkey)!
		const lastKnownRun = runsAtThisAddress.at(-1)
		if (lastKnownRun && lastKnownRun.destroyedAt === null) {
			throw new Error(
				`Tried to create run ${pubkey}, but we have existing run at this address, created at slot ${lastKnownRun.createdAt.slot}`
			)
		}
		runsAtThisAddress.push({
			runId,
			createdAt: eventTime,
			destroyedAt: null,
			pauseTimestamps: [],
			lastUpdated: eventTime,
			lastFewWitnessUpdates: [],
			sampledWitnessUpdates: [],
			lastState: newState ?? null,
			observedLrByStep: [],
			configChanges: [],
			recentTxs: [],
		})

		this.#runsMutatedSinceLastSync.add(
			runKey(this.#programIdString, runId, runsAtThisAddress.length - 1)
		)
	}

	updateRun(
		pubkey: string,
		newState: PsycheCoordinator,
		eventTime: ChainTimestamp,
		configChanged: boolean
	) {
		const [lastRun, index] = this.#getActiveRun(pubkey)

		// we're entering a training step
		if (
			newState.coordinator.run_state === 'RoundTrain' &&
			(!lastRun.lastState ||
				lastRun.lastState.coordinator.run_state !== 'RoundTrain')
		) {
			const lastState = lastRun.lastState
			const tokensCompletedAtStartOfStep = lastState
				? (() => {
						const c = lastState.coordinator
						const tokensPerSequence = BigInt(c.model.LLM.max_seq_len)
						const batchSizeStart = BigInt(c.config.global_batch_size_start)
						const batchSizeEnd = BigInt(c.config.global_batch_size_end)
						const warmupTokens = c.config.global_batch_size_warmup_tokens
						const currentStep = BigInt(c.progress.step - 1)

						return calculateTokens(
							currentStep,
							tokensPerSequence,
							batchSizeStart,
							batchSizeEnd,
							warmupTokens
						)
					})()
				: 0n

			lastRun.trainingStep = {
				startedAt: eventTime,
				tokensCompletedAtStartOfStep,
			}
		}

		// we're leaving a training step
		if (
			newState.coordinator.run_state !== 'RoundTrain' &&
			lastRun.trainingStep &&
			!lastRun.trainingStep.endedAt
		) {
			lastRun.trainingStep.endedAt = eventTime
		}

		lastRun.lastUpdated = eventTime
		lastRun.lastState = newState

		const step = newState.coordinator.progress.step
		if (step > (lastRun.observedLrByStep.at(-1)?.[0] ?? 0)) {
			const lr = lr_at_step(newState.coordinator.model.LLM.lr_schedule, step)
			if (isGoodNumber(lr)) {
				lastRun.observedLrByStep.push([step, lr])
			}
		}

		if (configChanged) {
			lastRun.configChanges.push({
				timestamp: eventTime,
				config: newState.coordinator.config,
				model: newState.coordinator.model,
				metadata: newState.metadata,
			})
		}

		this.#runsMutatedSinceLastSync.add(
			runKey(this.#programIdString, lastRun.runId, index)
		)
	}

	setRunPaused(pubkey: string, paused: boolean, timestamp: ChainTimestamp) {
		const [lastRun, index] = this.#getActiveRun(pubkey)
		const newPauseState = paused ? 'paused' : 'unpaused'
		const lastPauseChange = lastRun.pauseTimestamps.at(-1)
		if (lastPauseChange?.[0] === newPauseState) {
			console.warn(
				`[coordinator] WARNING: Setting run ${pubkey} to pause state ${newPauseState} at slot ${timestamp.slot}, but it's already in that state from pause change at slot ${lastPauseChange[1].slot}.`
			)
		}
		lastRun.lastUpdated = timestamp
		lastRun.pauseTimestamps.push([newPauseState, timestamp])

		this.#runsMutatedSinceLastSync.add(
			runKey(this.#programIdString, lastRun.runId, index)
		)
	}

	appendRunWitnesses(
		pubkey: string,
		witnesses: [WitnessMetadata, ChainTimestamp][]
	) {
		const runs = this.#runs.get(pubkey)
		const lastRun = runs?.at(-1)
		if (!runs || !lastRun) {
			throw new Error(
				`Tried to get run ${pubkey}, but we have no runs recorded for that pubkey.`
			)
		}

		for (const [witness, timestamp] of witnesses) {
			// we don't reallllllly care if it's shut down.
			lastRun.lastUpdated = timestamp

			// format evals to nice strings to save tons of space
			const { evals, prompt_results, prompt_index, ...restWitness } = witness

			// could be a bigint, could be a BN, kind of annoying. TODO fix somewhere else.
			const l =
				typeof evals.len === 'object' && evals.len && 'toNumber' in evals.len
					? evals.len.toNumber()
					: Number(evals.len)
			const fixedEvals: Array<[string, number]> = []
			for (const { name, value } of evals.data.slice(
				0,
				l
			) as WitnessEvalResult[]) {
				const firstZero = name[0].findIndex((v) => v === 0)
				const nameStr = Buffer.from(name[0].slice(0, firstZero)).toString(
					'utf-8'
				)
				fixedEvals.push([nameStr, value])
			}

			// convert FixedVec to regular array
			const promptTokens: number[] = []
			if (prompt_results && prompt_results.data) {
				const promptLen =
					typeof prompt_results.len === 'object' &&
					prompt_results.len &&
					'toNumber' in prompt_results.len
						? prompt_results.len.toNumber()
						: Number(prompt_results.len)
				for (let i = 0; i < promptLen && i < prompt_results.data.length; i++) {
					promptTokens.push(Number(prompt_results.data[i]))
				}
			}

			const witnessUpdate = {
				...restWitness,
				evals: fixedEvals,
				prompt_results: promptTokens,
				prompt_index: prompt_index || 0, // Default to 0 if undefined
			}
			lastRun.lastFewWitnessUpdates.push([witnessUpdate, timestamp])
			lastRun.sampledWitnessUpdates.push([witnessUpdate, timestamp])
		}

<<<<<<< HEAD
		this.#runsMutatedSinceLastSync.add(
			runKey(this.#programIdString, lastRun.runId, runs.length - 1)
		)
=======
		if (witnesses.length > 0) {
			cleanupWitnessUpdates(lastRun)
		}
		this.#runsMutatedSinceLastSync.add(runKey(lastRun.runId, runs.length - 1))
>>>>>>> c40a9d57
	}

	destroyRun(pubkey: string, timestamp: ChainTimestamp) {
		const runs = this.#runs.get(pubkey)
		const lastRun = runs?.at(-1)
		if (!runs || !lastRun) {
			throw new Error(
				`Tried to get run ${pubkey}, but we have no runs recorded for that pubkey.`
			)
		}
		if (lastRun.destroyedAt !== null) {
			throw new Error(
				`Tried to destroy run ${pubkey}, but it's already marked as destroyed at slot ${lastRun.destroyedAt.slot} / time ${lastRun.destroyedAt.time}`
			)
		}
		lastRun.lastUpdated = timestamp
		lastRun.destroyedAt = timestamp

		this.#runsMutatedSinceLastSync.add(
			runKey(this.#programIdString, lastRun.runId, runs.length - 1)
		)
	}

	trackTx(
		runPubkey: string,
		userPubkey: string,
		method: string,
		data: string,
		txHash: string,
		timestamp: ChainTimestamp
	) {
		const runs = this.#runs.get(runPubkey)
		const lastRun = runs?.at(-1)
		if (!runs || !lastRun) {
			throw new Error(
				`Tried to get run ${runPubkey}, but we have no runs recorded for that pubkey.`
			)
		}
		lastRun.recentTxs.push({
			pubkey: userPubkey,
			data,
			method,
			timestamp,
			txHash,
		})
		const MAX_RECENT_TXS = 25
		if (lastRun.recentTxs.length > MAX_RECENT_TXS) {
			lastRun.recentTxs = lastRun.recentTxs.slice(-MAX_RECENT_TXS)
		}
		this.#runsMutatedSinceLastSync.add(
			runKey(this.#programIdString, lastRun.runId, runs.length - 1)
		)
	}

	getRunSummaries(): RunSummaries {
		if (this.#summaryCache) {
			return this.#summaryCache
		}
		const rawRuns = [...this.#runs.values()].flatMap((runs) =>
			runs.map(
				(r, i) =>
					[
						makeRunSummary(
							r,
							i,
							runs.filter((r) => !!r.lastState).length === 1,
							this.#programIdString
						),
						r,
					] as const
			)
		)
		const runs = rawRuns
			.map((r) => r[0])
			.filter(
				(r): r is RunSummary =>
					!!r && (!ALLOWLISTED_RUN_IDS || ALLOWLISTED_RUN_IDS.includes(r.id))
			)
		const summaries = {
			runs,
			totalTokens: runs.reduce(
				(sum, run) =>
					sum + (run.trainingStep?.tokensCompletedAtStartOfStep ?? 0n),
				0n
			),
			totalTokensPerSecondActive: runs.reduce((sum, summary) => {
				const ACTIVE_TIMEOUT_MS = 10 * 60 * 1000
				if (
					summary?.status.type !== 'active' ||
					Date.now() - summary.lastUpdate.time.getTime() > ACTIVE_TIMEOUT_MS
				) {
					return sum
				}
				return sum + (summary.trainingStep?.lastTokensPerSecond ?? 0n)
			}, 0n),
		}
		this.#summaryCache = summaries
		return summaries
	}

	getNumRuns(): number {
		return [...this.#runs.values()].reduce(
			(sum, runs) =>
				sum +
				runs.filter(
					(r) =>
						r.lastState &&
						(!ALLOWLISTED_RUN_IDS || ALLOWLISTED_RUN_IDS.includes(r.runId))
				).length,
			0
		)
	}

	get programId(): PublicKey {
		return this.#programId
	}

	getRunDataById(runId: string, index: number): RunData | null {
		const cachedRun = this.#runCache.get(
			runKey(this.#programIdString, runId, index)
		)
		if (cachedRun) {
			return cachedRun
		}

		const addr = getRunPDA(this.#programId, runId)
		const runsAtThisAddress = this.#runs.get(addr.toString())
		const run = runsAtThisAddress?.at(index ?? -1)
		if (!run) {
			return null
		}
		const realIndex = runsAtThisAddress!.indexOf(run)
		const info = makeRunSummary(
			run,
			realIndex,
			runsAtThisAddress!.filter((r) => !!r.lastState).length === 1,
			this.#programIdString
		)
		if (!info) {
			return null
		}

		const sampledWitnessUpdates = run.sampledWitnessUpdates.map(
			(w) => [w[0].step, w[0]] as const
		)

		const evals: Record<
			string,
			Array<readonly [step: number, value: number]>
		> = {}
		for (const [step, r] of sampledWitnessUpdates) {
			for (const [name, value] of r.evals) {
				if (!(name in evals)) {
					evals[name] = []
				}
				evals[name].push([step, value] as const)
			}
		}
		for (const evalName in evals) {
			evals[evalName] = averageSameStepValues(evals[evalName])
		}

		// collect prompt results by step
		const promptResults: Array<readonly [number, number[]]> = []
		const promptIndices: Array<readonly [number, number]> = []
		const cumulativePromptResults: Array<readonly [number, number[]]> = []

		let cumulativeTokens: number[] = []
		let currentPromptIndex: number | null = null

		for (const [step, r] of sampledWitnessUpdates) {
			// Check if prompt index changed: if so, reset cumulative tokens
			if (r.prompt_index !== undefined && typeof r.prompt_index === 'number') {
				if (
					currentPromptIndex !== null &&
					r.prompt_index !== currentPromptIndex
				) {
					// Prompt changed, reset cumulative tokens
					cumulativeTokens = []
				}
				currentPromptIndex = r.prompt_index
				promptIndices.push([step, r.prompt_index] as const)
			}

			if (
				r.prompt_results &&
				Array.isArray(r.prompt_results) &&
				r.prompt_results.length > 0
			) {
				promptResults.push([step, r.prompt_results] as const)
				// Accumulate tokens for cumulative results (within current prompt)
				cumulativeTokens = [...cumulativeTokens, ...r.prompt_results]
				cumulativePromptResults.push([step, [...cumulativeTokens]] as const)
			}
		}

		const gn = ([_, v]: readonly [number, number]) => isGoodNumber(v)

		const history: OverTime<Metrics> = {
			bandwidth: averageSameStepValues(
				sampledWitnessUpdates
					.map(([step, h]) => [step, h.bandwidth_per_sec] as const)
					.filter(gn)
			),
			loss: averageSameStepValues(
				sampledWitnessUpdates
					.map(([step, h]) => [step, h.loss] as const)
					.filter(gn)
			),
			tokensPerSecond: averageSameStepValues(
				sampledWitnessUpdates
					.map(([step, h]) => [step, h.tokens_per_sec] as const)
					.filter(gn)
			),
			lr: run.observedLrByStep,
			evals,
			promptResults:
				promptResults as unknown as OverTime<Metrics>['promptResults'],
			promptIndex: promptIndices,
			cumulativePromptResults:
				cumulativePromptResults as unknown as OverTime<Metrics>['cumulativePromptResults'],
		}

		const summary: Metrics = {
			bandwidth: history.bandwidth.at(-1)?.[1] ?? 0,
			loss: history.loss.at(-1)?.[1] ?? Infinity,
			tokensPerSecond: history.tokensPerSecond.at(-1)?.[1] ?? 0,
			lr: run.observedLrByStep.at(-1)?.[1] ?? 0,
			evals: Object.fromEntries(
				Object.entries(evals)
					.map(([k, v]) => [k, v.at(-1)?.[1]] as const)
					.filter((x): x is [string, number] => x[1] !== undefined)
			),
			promptResults: (history.promptResults.at(-1)?.[1] ?? []) as number[],
			promptIndex: history.promptIndex.at(-1)?.[1] ?? 0,
			cumulativePromptResults: (history.cumulativePromptResults.at(-1)?.[1] ??
				[]) as number[],
		}

		let state: RunData['state']
		if (run.lastState) {
			const c = run.lastState

			const clients = c.coordinator.epoch_state.clients
			const currentRound =
				c.coordinator.epoch_state.rounds[c.coordinator.epoch_state.rounds_head]
			const witnessStates = clients.map((client, index) => {
				const isWitness = isClientWitness(
					index,
					currentRound.random_seed,
					clients.length,
					c.coordinator.config.witness_nodes
				)
				const witnessStatus = isWitness
					? currentRound.witnesses.some((w) => Number(w.proof.index) === index)
						? 'done'
						: 'waiting'
					: false
				return {
					pubkey: new PublicKey(client.id.signer).toString(),
					witness: witnessStatus,
				} satisfies RunRoundClient
			})

			const checkpoint =
				(typeof c.coordinator.model.LLM.checkpoint === 'object' &&
					(('Hub' in c.coordinator.model.LLM.checkpoint &&
						c.coordinator.model.LLM.checkpoint.Hub) ||
						('P2P' in c.coordinator.model.LLM.checkpoint &&
							c.coordinator.model.LLM.checkpoint.P2P))) ||
				null

			const config = c.coordinator.config
			state = {
				phase: c.coordinator.run_state,
				phaseStartTime: new Date(
					+`${c.coordinator.run_state_start_unix_timestamp.toString()}000`
				),
				round: currentRound.height,

				clients: witnessStates,
				checkpoint,

				config: {
					minClients: config.init_min_clients,
					roundsPerEpoch: config.rounds_per_epoch,
					cooldownTime: Number(config.cooldown_time),
					maxRoundTrainTime: Number(config.max_round_train_time),
					roundWitnessTime: Number(config.round_witness_time),
					warmupTime: Number(config.warmup_time),

					lrSchedule: c.coordinator.model.LLM.lr_schedule,
				},
			}
		}

		const runData = {
			info,
			programId: this.#programIdString,
			state,
			recentTxs: run.recentTxs,
			metrics: {
				summary,
				history,
			},
			promptResults: promptResults.at(-1)?.[1] ?? [],
			promptIndex: promptIndices.at(-1)?.[1] ?? 0,
			cumulativePromptResults: cumulativePromptResults.at(-1)?.[1] ?? [],
		}
		this.#runCache.set(runKey(this.#programIdString, runId, index), runData)
		return runData
	}
}

function isGoodNumber(value: number): boolean {
	return (
		typeof value === 'number' && !Number.isNaN(value) && Number.isFinite(value)
	)
}

function makeRunSummary(
	run: RunHistoryV2,
	index: number,
	isOnlyRunAtThisIndex: boolean,
	programId: string
): RunSummary | null {
	if (!run.lastState) {
		return null
	}
	const c = run.lastState.coordinator

	const tokensPerSequence = BigInt(c.model.LLM.max_seq_len)
	const batchSizeStart = BigInt(c.config.global_batch_size_start)
	const batchSizeEnd = BigInt(c.config.global_batch_size_end)
	const warmupTokens = c.config.global_batch_size_warmup_tokens
	const totalSteps = BigInt(c.config.total_steps)

	const totalTokens = calculateTokens(
		totalSteps,
		tokensPerSequence,
		batchSizeStart,
		batchSizeEnd,
		warmupTokens
	)

	const lastFewWitnesses = run.lastFewWitnessUpdates
	const lastStep = lastFewWitnesses.at(-1)?.[0].step ?? -1
	const witnessesForLastStep = lastFewWitnesses.filter(
		(w) => w[0].step === lastStep
	)
	const averageTPS = averageSameStepValues(
		witnessesForLastStep.map((w) => [w[0].step, w[0].tokens_per_sec])
	)
	const lastTokensPerSecond = BigInt(Math.floor(averageTPS[0]?.[1] ?? 0))
	const trainingStep: RunSummary['trainingStep'] = run.trainingStep
		? {
				lastTokensPerSecond,
				startedAt: run.trainingStep.startedAt,
				endedAt: run.trainingStep.endedAt,
				tokensCompletedAtStartOfStep:
					run.trainingStep.tokensCompletedAtStartOfStep,
			}
		: undefined

	const summary: RunSummary = {
		arch: c.model.LLM.architecture,
		id: c.run_id,
		index: index,
		isOnlyRunAtThisIndex,
		name: run.lastState.metadata.name,
		description: run.lastState.metadata.description,
		status: run.destroyedAt
			? {
					type: 'completed',
					at: run.destroyedAt,
				}
			: c.run_state === 'Finished'
				? {
						type: 'completed',
						at: run.lastUpdated,
					}
				: run.lastState.coordinator.run_state === 'Paused'
					? {
							type: 'paused',
						}
					: c.run_state === 'WaitingForMembers'
						? { type: 'waitingForMembers' }
						: {
								type: 'active',
							},
		pauseHistory: run.pauseTimestamps,
		totalTokens,
		lastUpdate: run.lastUpdated,
		size: run.lastState.metadata.num_parameters,
		trainingStep,
		type: 'text', // TODO add type / tags? :)
		programId: programId,
	}
	return summary
}

/**
 * The warmup function is actually exponential,
 * since it's based on its own output from the previous step,
 * and transitions to linear after a specific tokens threshold.
 * This is annoying to model, so we just do the recursive calc.
 * */
function calculateTokens(
	step: bigint,
	tokensPerSequence: bigint,
	batchSizeStart: bigint,
	batchSizeEnd: bigint,
	warmupTokens: bigint
): bigint {
	let currentDataIndex = 0n

	for (let i = 0n; i < step; i++) {
		const tokensProcessedBeforeStep = currentDataIndex * tokensPerSequence

		let batchSizeForStep: bigint
		if (tokensProcessedBeforeStep >= warmupTokens) {
			batchSizeForStep = batchSizeEnd
		} else {
			const progress = Number(tokensProcessedBeforeStep) / Number(warmupTokens)
			const batchSize =
				Number(batchSizeStart) +
				(Number(batchSizeEnd) - Number(batchSizeStart)) * progress
			batchSizeForStep = BigInt(Math.round(batchSize))
		}

		currentDataIndex += batchSizeForStep
	}

	return currentDataIndex * tokensPerSequence
}

function averageSameStepValues(
	values: Array<readonly [step: number, value: number]>
): Array<readonly [step: number, value: number]> {
	const groupedByStep = values.reduce<Record<number, number[]>>(
		(acc, [step, value]) => {
			if (!acc[step]) {
				acc[step] = []
			}
			acc[step].push(value)
			return acc
		},
		{}
	)

	return Object.entries(groupedByStep).map(([step, values]) => {
		const mean = values.reduce((sum, val) => sum + val, 0) / values.length
		return [parseInt(step, 10), mean] as const
	})
}

function cleanupWitnessUpdates(run: RunHistoryV2) {
	console.log(
		'before cleanup witness:',
		run.runId,
		'lastFewWitnessUpdates',
		run.lastFewWitnessUpdates.length,
		'sampledWitnessUpdates',
		run.sampledWitnessUpdates.length,
		'sampledWitnessStep',
		run.sampledWitnessStep
	)

	// Trim witness updates to the last few
	run.lastFewWitnessUpdates = cleanupLastFewUpdates(run.lastFewWitnessUpdates)

	// Sparsify sampled witness updates when needed
	const { updates: sampledWitnessUpdates, step: sampledWitnessStep } =
		cleanupSampledUpdates(run.sampledWitnessUpdates, run.sampledWitnessStep)

	run.sampledWitnessStep = sampledWitnessStep
	run.sampledWitnessUpdates = sampledWitnessUpdates

	console.log(
		'after cleanup witness:',
		run.runId,
		'lastFewWitnessUpdates',
		run.lastFewWitnessUpdates.length,
		'sampledWitnessUpdates',
		run.sampledWitnessUpdates.length,
		'sampledWitnessStep',
		run.sampledWitnessStep
	)
}

function cleanupLastFewUpdates(
	witnesses: [WitnessV2, ChainTimestamp][]
): [WitnessV2, ChainTimestamp][] {
	const withoutOverrides = removeOverriddenSteps(witnesses)
	return withoutOverrides.length > 200
		? withoutOverrides.slice(-100)
		: withoutOverrides
}

/**
 * Remove overridden steps, average values for the same step (except the latest one), then downsample if needed.
 */
function cleanupSampledUpdates(
	witnesses: [WitnessV2, ChainTimestamp][],
	initialStep?: number
): { updates: [WitnessV2, ChainTimestamp][]; step: number } {
	const linearHistory = removeOverriddenSteps(witnesses)

	const latestStep = linearHistory.at(-1)?.[0].step
	const splitIndex =
		linearHistory.findLastIndex(([witness]) => witness.step !== latestStep) + 1

	const latestStepWitnesses = linearHistory.slice(splitIndex)
	const olderWitnesses = linearHistory.slice(0, splitIndex)

	// only aggregate and sample the older witnesses, not the latest step,
	// because we don't want to over-weight new witnesses as they come in for the latest step
	const aggregated = aggregateByStep(olderWitnesses)

	const MAX_SAMPLES = 2000

	const finalSampleStep = calculateOptimalStep(
		aggregated.length,
		MAX_SAMPLES - 2,
		initialStep ?? 1
	)

	const sampled =
		finalSampleStep > 1
			? [
					aggregated[0],
					...aggregated
						.slice(1, -1)
						.filter(([witness]) => witness.step % finalSampleStep === 0),
					aggregated.at(-1)!,
				]
			: aggregated

	// combine the sampled older witnesses with the unprocessed latest step witnesses
	const finalUpdates = [...sampled, ...latestStepWitnesses]

	return { updates: finalUpdates, step: finalSampleStep }
}

/**
 * Returns a single linear history of witnesses.
 * Will sort the input argument in-place.
 */
function removeOverriddenSteps(
	witnesses: [WitnessV2, ChainTimestamp][]
): [WitnessV2, ChainTimestamp][] {
	const orderedWitnesses = witnesses.sort(
		(a, b) => a[1].time.getTime() - b[1].time.getTime()
	)

	// Walk backwards, keep only non-overridden steps
	const newWitnesses: [WitnessV2, ChainTimestamp][] = []
	let minValidStep = Infinity

	for (let i = orderedWitnesses.length - 1; i >= 0; i--) {
		const witness = orderedWitnesses[i]
		const currentStep = witness[0].step

		if (minValidStep >= currentStep) {
			minValidStep = currentStep
			newWitnesses.push(witness)
		}
	}

	return newWitnesses.reverse()
}

/**
 * Given a list of witness, averages all witnesses from the same step.
 */
function aggregateByStep(
	witnesses: [WitnessV2, ChainTimestamp][]
): [WitnessV2, ChainTimestamp][] {
	const groups = new Map<number, [WitnessV2, ChainTimestamp][]>()

	for (const witness of witnesses) {
		const step = witness[0].step
		if (!groups.has(step)) {
			groups.set(step, [])
		}
		groups.get(step)!.push(witness)
	}

	// average each group
	const aggregated: [WitnessV2, ChainTimestamp][] = [...groups.values()].map(
		averageWitnessesForStep
	)

	// sort by step
	return aggregated.sort((a, b) => a[0].step - b[0].step)
}

function averageWitnessesForStep(
	witnesses: [WitnessV2, ChainTimestamp][]
): [WitnessV2, ChainTimestamp] {
	const baseWitness = witnesses[0][0]
	const latestTimestamp = witnesses.reduce(
		(latest, [_, timestamp]) =>
			timestamp.time.getTime() > latest.time.getTime() ? timestamp : latest,
		witnesses[0][1]
	)

	const evalGroups = new Map<string, number[]>()
	const propValues = new Map<string, number[]>()

	for (const [witness] of witnesses) {
		// Group evals
		for (const [name, value] of witness.evals) {
			if (!evalGroups.has(name)) {
				evalGroups.set(name, [])
			}
			evalGroups.get(name)!.push(value)
		}

		// Auto-collect all numeric properties (excluding special ones)
		for (const [key, value] of Object.entries(witness)) {
			if (
				key !== 'evals' &&
				key !== 'prompt_results' &&
				key !== 'step' &&
				key !== 'prompt_index' &&
				typeof value === 'number' &&
				isGoodNumber(value)
			) {
				if (!propValues.has(key)) {
					propValues.set(key, [])
				}
				propValues.get(key)!.push(value)
			}
		}
	}

	// average evals
	const averagedEvals: [string, number][] = []
	for (const [name, values] of evalGroups) {
		const mean = values.reduce((sum, val) => sum + val, 0) / values.length
		averagedEvals.push([name, mean])
	}

	const averagedWitness: any = {
		...baseWitness,
		evals: averagedEvals,
	}

	for (const [prop, values] of propValues) {
		averagedWitness[prop] =
			values.length > 0
				? values.reduce((sum, val) => sum + val, 0) / values.length
				: baseWitness[prop as keyof WitnessV2]
	}

	return [averagedWitness, latestTimestamp]
}

function calculateOptimalStep(
	currentLength: number,
	maxLength: number,
	minStep: number
): number {
	if (currentLength <= maxLength) return minStep

	let step = minStep
	while (Math.ceil(currentLength / step) > maxLength) {
		step *= 2
	}
	return step
}

type CurrentFormat = V2

function migrateFromV0ToV1(_: V0): V1 {
	throw new Error("Not implemented, we don't have any V0 data anymore")
}

function migrateFromV1ToV2(dataV1: V1): V2 {
	for (const [_runId, runV1] of dataV1.runs) {
		for (const historyV1 of runV1) {
			const allWitnessUpdates = historyV1.witnessUpdates
			const historyV2 = historyV1 as unknown as RunHistoryV2

			delete (historyV2 as { witnessUpdates?: any }).witnessUpdates

			historyV2.sampledWitnessUpdates = allWitnessUpdates.slice()
			historyV2.lastFewWitnessUpdates = allWitnessUpdates.slice()

			// cleanup bad values in LR, if exists
			historyV2.observedLrByStep = historyV2.observedLrByStep.filter((s) =>
				isGoodNumber(s[1])
			)

			// cleanup witness history :)
			cleanupWitnessUpdates(historyV2)
		}
	}
	return dataV1 as unknown as V2
}

const migrations: Record<Version, (data: any) => CurrentFormat> = {
	unversioned: (data: V0) => migrateFromV1ToV2(migrateFromV0ToV1(data)),
	'1': (data: V1) => migrateFromV1ToV2(data),
	'2': (data: V2) => data,
}

interface WitnessV0 {
	evals: Array<{
		name: string
		value: number
	}>
}
interface RunHistoryV0 {
	witnessUpdates: Array<[WitnessV0, any]>
}
interface V0 {
	runs: Map<string, RunHistoryV0[]>
}

type WitnessV1 = WitnessV2
type RunHistoryV1 = Omit<
	RunHistoryV2,
	'lastFewWitnessUpdates' | 'sampledWitnessUpdates' | 'sampledWitnessStep'
> & {
	witnessUpdates: Array<[WitnessV1, any]>
}
interface V1 {
	lastUpdateInfo: LastUpdateInfo
	runs: Map<string, RunHistoryV1[]>
	programId: PublicKey
}

interface V2 {
	lastUpdateInfo: LastUpdateInfo
	runs: Map<string, RunHistoryV2[]>
	programId: PublicKey
}

function tryMigrate(version: Version, data: any): CurrentFormat {
	console.log('Current coordinator DB version is', CURRENT_VERSION)
	console.log('Loaded coordinator DB version is', version)
	console.log(`Migrating from ${version} to ${CURRENT_VERSION}!!`)
	const migratedData = migrations[version](data)
	return migratedData
}<|MERGE_RESOLUTION|>--- conflicted
+++ resolved
@@ -390,16 +390,13 @@
 			lastRun.sampledWitnessUpdates.push([witnessUpdate, timestamp])
 		}
 
-<<<<<<< HEAD
+		if (witnesses.length > 0) {
+			cleanupWitnessUpdates(lastRun)
+		}
+
 		this.#runsMutatedSinceLastSync.add(
 			runKey(this.#programIdString, lastRun.runId, runs.length - 1)
 		)
-=======
-		if (witnesses.length > 0) {
-			cleanupWitnessUpdates(lastRun)
-		}
-		this.#runsMutatedSinceLastSync.add(runKey(lastRun.runId, runs.length - 1))
->>>>>>> c40a9d57
 	}
 
 	destroyRun(pubkey: string, timestamp: ChainTimestamp) {
