import path from 'path'
import {
	CoordinatorConfig,
	Model,
	PsycheCoordinator,
	RunMetadata,
	lr_at_step,
} from 'psyche-deserialize-zerocopy-wasm'
import {
	RunSummary,
	RunData,
	Metrics,
	OverTime,
	ChainTimestamp,
	getRunPDA,
	RunRoundClient,
	TxSummary,
	Version,
} from 'shared'
import { CoordinatorDataStore, LastUpdateInfo } from '../dataStore.js'
import { WitnessMetadata, WitnessEvalResult } from '../idlTypes.js'
import { PublicKey } from '@solana/web3.js'
import { isClientWitness } from '../witness.js'
import EventEmitter from 'events'
import { UniqueRunKey, runKey } from '../coordinator.js'
import { readVersionedFile, writeVersionedFile } from './versioned.js'
import { CURRENT_VERSION, CurrentVersion } from 'shared/formats/type.js'
import { existsSync, renameSync } from 'fs'

// any run ID outside this list will not be returned to the frontend in the summary list,
const ALLOWLISTED_RUN_IDS =
	process.env.NODE_ENV === 'development'
		? null
<<<<<<< HEAD
		: ['consilience-40b-1', 'hermes-3-8b', 'hermes-3-8b-2', 'hermes-4-8b']
type Witness = Omit<
	WitnessMetadata,
	'evals' | 'prompt_results' | 'prompt_index'
> & {
=======
		: [
				'consilience-40b-1',
				'hermes-3-8b',
				'hermes-3-8b-2',
				'hermes-4-8b',
				'hermes-4-8b-2',
				'consilience-dm-fwedu-baseline',
				'consilience-dm-dclm-baseline',
				'consilience-dm-fwedu-dclm',
				'consilience-dm-fwedu-dclm-fw2hq',
				'consilience-dm-fwedu-dclm-stackedu',
				'consilience-dm-fwedu-dclm-stackedu-nemomath',
				'consilience-dm-fwedu-dclm-stackedu-neomath-wiki-pes2o',
				'consilience-dm-fwedu-dclm-wiki-pes2o',
				'hermes-4.1-36b',
				'hermes-4.3-36b',
			]
type Witness = Omit<WitnessMetadata, 'evals'> & {
>>>>>>> 35a61d15
	evals: Array<[string, number]>
	prompt_results: number[]
	prompt_index: number
}

interface RunHistory {
	runId: string
	createdAt: ChainTimestamp
	destroyedAt: ChainTimestamp | null
	lastUpdated: ChainTimestamp

	lastState: PsycheCoordinator | null

	configChanges: Array<{
		timestamp: ChainTimestamp
		model: Model
		config: CoordinatorConfig
		metadata: RunMetadata
	}>

	trainingStep?: {
		startedAt: ChainTimestamp
		endedAt?: ChainTimestamp
		tokensCompletedAtStartOfStep: bigint
	}

	pauseTimestamps: Array<['paused' | 'unpaused', ChainTimestamp]>
	witnessUpdates: Array<[Witness, ChainTimestamp]>
	observedLrByStep: Array<[number, number]>

	recentTxs: Array<TxSummary>
}

interface RunSummaries {
	runs: RunSummary[]
	totalTokens: bigint
	totalTokensPerSecondActive: bigint
}

export class FlatFileCoordinatorDataStore implements CoordinatorDataStore {
	#runs: Map<string, RunHistory[]> = new Map()
	#lastUpdateInfo: LastUpdateInfo = {
		time: new Date(),
		highestSignature: undefined,
	}
	#db: string
	#programId: PublicKey

	#runsMutatedSinceLastSync: Set<UniqueRunKey> = new Set()
	eventEmitter: EventEmitter<{ update: [runKey: UniqueRunKey] }> =
		new EventEmitter()

	// try to mitigate the compute cost of requests by caching runs we've looked up
	#summaryCache: RunSummaries | null = null
	#runCache: Map<UniqueRunKey, RunData> = new Map()

	constructor(dir: string, programId: PublicKey) {
		this.#db = path.join(dir, `./coordinator-db-${programId}.json`)
		this.#programId = programId
		console.log(`loading coordinator db from disk at path ${this.#db}...`)
		try {
			const { version, data } = readVersionedFile(this.#db)
			const { lastUpdateInfo, runs, programId } = tryMigrate(version, data)
			if (this.#programId.equals(programId)) {
				this.#lastUpdateInfo = lastUpdateInfo
				this.#runs = runs
				console.log(
					`loaded DB from disk at slot ${this.#lastUpdateInfo.highestSignature?.slot ?? 0}`
				)
			} else {
				console.warn(
					`Program ID for coordinator changed from ${programId} in saved state to ${
						this.#programId
					} in args. **Starting from a fresh database**.`
				)
			}
		} catch (err) {
			console.warn('failed to load previous DB from disk: ', err)
			if (existsSync(this.#db)) {
				const randomSuffix = Math.random()
				const badFilename = this.#db + `${randomSuffix}.bak`
				console.warn(`moving existing bad DB file to ${badFilename}`)
				renameSync(this.#db, badFilename)
			}
		}
	}

	#getActiveRun(pubkey: string): [RunHistory, number] {
		const runs = this.#runs.get(pubkey)
		const lastRun = runs?.at(-1)
		if (!runs || !lastRun) {
			throw new Error(
				`Tried to get active run ${pubkey}, but we have no runs recorded for that pubkey.`
			)
		}

		if (lastRun.destroyedAt) {
			throw new Error(
				`Tried to get active run ${pubkey}, but we saw it shut down at slot ${lastRun.destroyedAt.slot}, and we haven't seen a create since.`
			)
		}
		return [lastRun, runs.length - 1]
	}

	async sync(lastUpdateInfo: LastUpdateInfo) {
		this.#lastUpdateInfo = lastUpdateInfo

		for (const runKey of this.#runsMutatedSinceLastSync) {
			// clear cache for this run
			this.#runCache.delete(runKey)

			// notify any listeners
			this.eventEmitter.emit('update', runKey)
		}

		// clear summary cache if anything changed
		if (this.#runsMutatedSinceLastSync.size > 0) {
			this.#summaryCache = null
		}

		this.#runsMutatedSinceLastSync.clear()
		await writeVersionedFile(this.#db, {
			lastUpdateInfo: this.#lastUpdateInfo,
			runs: this.#runs,
			programId: this.#programId,
		})
	}

	lastUpdate() {
		return this.#lastUpdateInfo
	}

	createRun(
		pubkey: string,
		runId: string,
		eventTime: ChainTimestamp,
		// it's possible that we never get a state, if the run was created and destroyed while we're offline.
		newState?: PsycheCoordinator
	): void {
		if (!this.#runs.has(pubkey)) {
			this.#runs.set(pubkey, [])
		}
		const runsAtThisAddress = this.#runs.get(pubkey)!
		const lastKnownRun = runsAtThisAddress.at(-1)
		if (lastKnownRun && lastKnownRun.destroyedAt === null) {
			throw new Error(
				`Tried to create run ${pubkey}, but we have existing run at this address, created at slot ${lastKnownRun.createdAt.slot}`
			)
		}
		runsAtThisAddress.push({
			runId,
			createdAt: eventTime,
			destroyedAt: null,
			pauseTimestamps: [],
			lastUpdated: eventTime,
			witnessUpdates: [],
			lastState: newState ?? null,
			observedLrByStep: [],
			configChanges: [],
			recentTxs: [],
		})

		this.#runsMutatedSinceLastSync.add(
			runKey(runId, runsAtThisAddress.length - 1)
		)
	}

	updateRun(
		pubkey: string,
		newState: PsycheCoordinator,
		eventTime: ChainTimestamp,
		configChanged: boolean
	) {
		const [lastRun, index] = this.#getActiveRun(pubkey)

		// we're entering a training step
		if (
			newState.coordinator.run_state === 'RoundTrain' &&
			(!lastRun.lastState ||
				lastRun.lastState.coordinator.run_state !== 'RoundTrain')
		) {
			const lastState = lastRun.lastState
			const tokensCompletedAtStartOfStep = lastState
				? (() => {
						const c = lastState.coordinator
						const tokensPerSequence = BigInt(c.model.LLM.max_seq_len)
						const batchSizeStart = BigInt(c.config.global_batch_size_start)
						const batchSizeEnd = BigInt(c.config.global_batch_size_end)
						const warmupTokens = c.config.global_batch_size_warmup_tokens
						const currentStep = BigInt(c.progress.step - 1)

						return calculateTokens(
							currentStep,
							tokensPerSequence,
							batchSizeStart,
							batchSizeEnd,
							warmupTokens
						)
					})()
				: 0n

			lastRun.trainingStep = {
				startedAt: eventTime,
				tokensCompletedAtStartOfStep,
			}
		}

		// we're leaving a training step
		if (
			newState.coordinator.run_state !== 'RoundTrain' &&
			lastRun.trainingStep &&
			!lastRun.trainingStep.endedAt
		) {
			lastRun.trainingStep.endedAt = eventTime
		}

		lastRun.lastUpdated = eventTime
		lastRun.lastState = newState

		const step = newState.coordinator.progress.step
		if (step > (lastRun.observedLrByStep.at(-1)?.[0] ?? 0)) {
			const lr = lr_at_step(newState.coordinator.model.LLM.lr_schedule, step)
			lastRun.observedLrByStep.push([step, lr])
		}

		if (configChanged) {
			lastRun.configChanges.push({
				timestamp: eventTime,
				config: newState.coordinator.config,
				model: newState.coordinator.model,
				metadata: newState.metadata,
			})
		}

		this.#runsMutatedSinceLastSync.add(runKey(lastRun.runId, index))
	}

	setRunPaused(pubkey: string, paused: boolean, timestamp: ChainTimestamp) {
		const [lastRun, index] = this.#getActiveRun(pubkey)
		const newPauseState = paused ? 'paused' : 'unpaused'
		const lastPauseChange = lastRun.pauseTimestamps.at(-1)
		if (lastPauseChange?.[0] === newPauseState) {
			console.warn(
				`[coordinator] WARNING: Setting run ${pubkey} to pause state ${newPauseState} at slot ${timestamp.slot}, but it's already in that state from pause change at slot ${lastPauseChange[1].slot}.`
			)
		}
		lastRun.lastUpdated = timestamp
		lastRun.pauseTimestamps.push([newPauseState, timestamp])

		this.#runsMutatedSinceLastSync.add(runKey(lastRun.runId, index))
	}

	witnessRun(
		pubkey: string,
		witness: WitnessMetadata,
		timestamp: ChainTimestamp
	) {
		const runs = this.#runs.get(pubkey)
		const lastRun = runs?.at(-1)
		if (!runs || !lastRun) {
			throw new Error(
				`Tried to get run ${pubkey}, but we have no runs recorded for that pubkey.`
			)
		}
		// we don't reallllllly care if it's shut down.
		lastRun.lastUpdated = timestamp

		// format evals to nice strings to save tons of space
		const { evals, prompt_results, prompt_index, ...restWitness } = witness

		// could be a bigint, could be a BN, kind of annoying. TODO fix somewhere else.
		const l =
			typeof evals.len === 'object' && evals.len && 'toNumber' in evals.len
				? evals.len.toNumber()
				: Number(evals.len)
		const fixedEvals: Array<[string, number]> = []
		for (const { name, value } of evals.data.slice(
			0,
			l
		) as WitnessEvalResult[]) {
			const firstZero = name[0].findIndex((v) => v === 0)
			const nameStr = Buffer.from(name[0].slice(0, firstZero)).toString('utf-8')
			fixedEvals.push([nameStr, value])
		}

		// convert FixedVec to regular array
		const promptTokens: number[] = []
		if (prompt_results && prompt_results.data) {
			const promptLen =
				typeof prompt_results.len === 'object' &&
				prompt_results.len &&
				'toNumber' in prompt_results.len
					? prompt_results.len.toNumber()
					: Number(prompt_results.len)
			for (let i = 0; i < promptLen && i < prompt_results.data.length; i++) {
				promptTokens.push(Number(prompt_results.data[i]))
			}
		}

		lastRun.witnessUpdates.push([
			{
				...restWitness,
				evals: fixedEvals,
				prompt_results: promptTokens,
				prompt_index: prompt_index || 0, // Default to 0 if undefined
			},
			timestamp,
		])

		this.#runsMutatedSinceLastSync.add(runKey(lastRun.runId, runs.length - 1))
	}

	destroyRun(pubkey: string, timestamp: ChainTimestamp) {
		const runs = this.#runs.get(pubkey)
		const lastRun = runs?.at(-1)
		if (!runs || !lastRun) {
			throw new Error(
				`Tried to get run ${pubkey}, but we have no runs recorded for that pubkey.`
			)
		}
		if (lastRun.destroyedAt !== null) {
			throw new Error(
				`Tried to destroy run ${pubkey}, but it's already marked as destroyed at slot ${lastRun.destroyedAt.slot} / time ${lastRun.destroyedAt.time}`
			)
		}
		lastRun.lastUpdated = timestamp
		lastRun.destroyedAt = timestamp

		this.#runsMutatedSinceLastSync.add(runKey(lastRun.runId, runs.length - 1))
	}

	trackTx(
		runPubkey: string,
		userPubkey: string,
		method: string,
		data: string,
		txHash: string,
		timestamp: ChainTimestamp
	) {
		const runs = this.#runs.get(runPubkey)
		const lastRun = runs?.at(-1)
		if (!runs || !lastRun) {
			throw new Error(
				`Tried to get run ${runPubkey}, but we have no runs recorded for that pubkey.`
			)
		}
		lastRun.recentTxs.push({
			pubkey: userPubkey,
			data,
			method,
			timestamp,
			txHash,
		})
		const MAX_RECENT_TXS = 25
		if (lastRun.recentTxs.length > MAX_RECENT_TXS) {
			lastRun.recentTxs = lastRun.recentTxs.slice(-MAX_RECENT_TXS)
		}
		this.#runsMutatedSinceLastSync.add(runKey(lastRun.runId, runs.length - 1))
	}

	getRunSummaries(): RunSummaries {
		if (this.#summaryCache) {
			return this.#summaryCache
		}
		const rawRuns = [...this.#runs.values()].flatMap((runs) =>
			runs.map(
				(r, i) =>
					[
						makeRunSummary(
							r,
							i,
							runs.filter((r) => !!r.lastState).length === 1
						),
						r,
					] as const
			)
		)
		const runs = rawRuns
			.map((r) => r[0])
			.filter(
				(r): r is RunSummary =>
					!!r && (!ALLOWLISTED_RUN_IDS || ALLOWLISTED_RUN_IDS.includes(r.id))
			)
		const summaries = {
			runs,
			totalTokens: runs.reduce(
				(sum, run) =>
					sum + (run.trainingStep?.tokensCompletedAtStartOfStep ?? 0n),
				0n
			),
			totalTokensPerSecondActive: runs.reduce((sum, summary) => {
				const ACTIVE_TIMEOUT_MS = 10 * 60 * 1000
				if (
					summary?.status.type !== 'active' ||
					Date.now() - summary.lastUpdate.time.getTime() > ACTIVE_TIMEOUT_MS
				) {
					return sum
				}
				return sum + (summary.trainingStep?.tokensCompletedAtStartOfStep ?? 0n)
			}, 0n),
		}
		this.#summaryCache = summaries
		return summaries
	}

	getNumRuns(): number {
		return [...this.#runs.values()].reduce(
			(sum, runs) =>
				sum +
				runs.filter(
					(r) =>
						r.lastState &&
						(!ALLOWLISTED_RUN_IDS || ALLOWLISTED_RUN_IDS.includes(r.runId))
				).length,
			0
		)
	}

	getRunDataById(runId: string, index: number): RunData | null {
		const cachedRun = this.#runCache.get(runKey(runId, index))
		if (cachedRun) {
			return cachedRun
		}

		const addr = getRunPDA(this.#programId, runId)
		const runsAtThisAddress = this.#runs.get(addr.toString())
		const run = runsAtThisAddress?.at(index ?? -1)
		if (!run) {
			return null
		}
		const realIndex = runsAtThisAddress!.indexOf(run)
		const info = makeRunSummary(
			run,
			realIndex,
			runsAtThisAddress!.filter((r) => !!r.lastState).length === 1
		)
		if (!info) {
			return null
		}

		const numSamples = 1000

		const linearWitnessHistory = chopOffDivergentHistory(
			run.witnessUpdates.map((w) => [w[0].step, w[0]] as const)
		)

		const evals: Record<
			string,
			Array<readonly [step: number, value: number]>
		> = {}
		for (const [step, r] of linearWitnessHistory) {
			for (const [name, value] of r.evals) {
				if (!(name in evals)) {
					evals[name] = []
				}
				evals[name].push([step, value] as const)
			}
		}
		for (const evalName in evals) {
			evals[evalName] = fairSample(
				averageSameStepValues(evals[evalName]),
				numSamples
			)
		}

		// collect prompt results by step
		const promptResults: Array<readonly [number, number[]]> = []
		const promptIndices: Array<readonly [number, number]> = []
		const cumulativePromptResults: Array<readonly [number, number[]]> = []

		let cumulativeTokens: number[] = []
		let currentPromptIndex: number | null = null

		for (const [step, r] of linearWitnessHistory) {
			// Check if prompt index changed: if so, reset cumulative tokens
			if (r.prompt_index !== undefined && typeof r.prompt_index === 'number') {
				if (
					currentPromptIndex !== null &&
					r.prompt_index !== currentPromptIndex
				) {
					// Prompt changed, reset cumulative tokens
					cumulativeTokens = []
				}
				currentPromptIndex = r.prompt_index
				promptIndices.push([step, r.prompt_index] as const)
			}

			if (
				r.prompt_results &&
				Array.isArray(r.prompt_results) &&
				r.prompt_results.length > 0
			) {
				promptResults.push([step, r.prompt_results] as const)
				// Accumulate tokens for cumulative results (within current prompt)
				cumulativeTokens = [...cumulativeTokens, ...r.prompt_results]
				cumulativePromptResults.push([step, [...cumulativeTokens]] as const)
			}
		}

		const history: OverTime<Metrics> = {
			bandwidth: fairSample(
				averageSameStepValues(
					linearWitnessHistory
						.map(([step, h]) => [step, h.bandwidth_per_sec] as const)
						.filter(goodNumber)
				),
				numSamples
			),
			loss: fairSample(
				averageSameStepValues(
					linearWitnessHistory
						.map(([step, h]) => [step, h.loss] as const)
						.filter(goodNumber)
				),
				numSamples
			),
			tokensPerSecond: fairSample(
				averageSameStepValues(
					linearWitnessHistory
						.map(([step, h]) => [step, h.tokens_per_sec] as const)
						.filter(goodNumber)
				),
				numSamples
			),
			lr: run.observedLrByStep.filter(goodNumber),
			evals,
			promptResults:
				promptResults as unknown as OverTime<Metrics>['promptResults'],
			promptIndex: promptIndices,
			cumulativePromptResults:
				cumulativePromptResults as unknown as OverTime<Metrics>['cumulativePromptResults'],
		}

		const summary: Metrics = {
			bandwidth: history.bandwidth.at(-1)?.[1] ?? 0,
			loss: history.loss.at(-1)?.[1] ?? Infinity,
			tokensPerSecond: history.tokensPerSecond.at(-1)?.[1] ?? 0,
			lr: run.observedLrByStep.at(-1)?.[1] ?? 0,
			evals: Object.fromEntries(
				Object.entries(evals)
					.map(([k, v]) => [k, v.at(-1)?.[1]] as const)
					.filter((x): x is [string, number] => x[1] !== undefined)
			),
			promptResults: (history.promptResults.at(-1)?.[1] ?? []) as number[],
			promptIndex: history.promptIndex.at(-1)?.[1] ?? 0,
			cumulativePromptResults: (history.cumulativePromptResults.at(-1)?.[1] ??
				[]) as number[],
		}

		let state: RunData['state']
		if (run.lastState) {
			const c = run.lastState

			const clients = c.coordinator.epoch_state.clients
			const currentRound =
				c.coordinator.epoch_state.rounds[c.coordinator.epoch_state.rounds_head]
			const witnessStates = clients.map((client, index) => {
				const isWitness = isClientWitness(
					index,
					currentRound.random_seed,
					clients.length,
					c.coordinator.config.witness_nodes
				)
				const witnessStatus = isWitness
					? currentRound.witnesses.some((w) => Number(w.proof.index) === index)
						? 'done'
						: 'waiting'
					: false
				return {
					pubkey: new PublicKey(client.id.signer).toString(),
					witness: witnessStatus,
				} satisfies RunRoundClient
			})

			const checkpoint =
				(typeof c.coordinator.model.LLM.checkpoint === 'object' &&
					(('Hub' in c.coordinator.model.LLM.checkpoint &&
						c.coordinator.model.LLM.checkpoint.Hub) ||
						('P2P' in c.coordinator.model.LLM.checkpoint &&
							c.coordinator.model.LLM.checkpoint.P2P))) ||
				null

			const config = c.coordinator.config
			state = {
				phase: c.coordinator.run_state,
				phaseStartTime: new Date(
					+`${c.coordinator.run_state_start_unix_timestamp.toString()}000`
				),
				round: currentRound.height,

				clients: witnessStates,
				checkpoint,

				config: {
					minClients: config.init_min_clients,
					roundsPerEpoch: config.rounds_per_epoch,
					cooldownTime: Number(config.cooldown_time),
					maxRoundTrainTime: Number(config.max_round_train_time),
					roundWitnessTime: Number(config.round_witness_time),
					warmupTime: Number(config.warmup_time),

					lrSchedule: c.coordinator.model.LLM.lr_schedule,
				},
			}
		}

		const runData = {
			info,
			state,
			recentTxs: run.recentTxs,
			metrics: {
				summary,
				history,
			},
			promptResults: promptResults.at(-1)?.[1] ?? [],
			promptIndex: promptIndices.at(-1)?.[1] ?? 0,
			cumulativePromptResults: cumulativePromptResults.at(-1)?.[1] ?? [],
		}
		this.#runCache.set(runKey(runId, index), runData)
		return runData
	}
}

function goodNumber([_, value]: readonly [
	step: number,
	value: number,
]): boolean {
	return Number.isFinite(value) && !Number.isNaN(value)
}

function makeRunSummary(
	run: RunHistory,
	index: number,
	isOnlyRunAtThisIndex: boolean
): RunSummary | null {
	if (!run.lastState) {
		return null
	}
	const c = run.lastState.coordinator

	const tokensPerSequence = BigInt(c.model.LLM.max_seq_len)
	const batchSizeStart = BigInt(c.config.global_batch_size_start)
	const batchSizeEnd = BigInt(c.config.global_batch_size_end)
	const warmupTokens = c.config.global_batch_size_warmup_tokens
	const totalSteps = BigInt(c.config.total_steps)

	const totalTokens = calculateTokens(
		totalSteps,
		tokensPerSequence,
		batchSizeStart,
		batchSizeEnd,
		warmupTokens
	)

	const lastFewWitnesses = run.witnessUpdates.slice(-50)
	const lastStep = lastFewWitnesses.at(-1)?.[0].step ?? -1
	const witnessesForLastStep = lastFewWitnesses.filter(
		(w) => w[0].step === lastStep
	)
	const averageTPS = averageSameStepValues(
		witnessesForLastStep.map((w) => [w[0].step, w[0].tokens_per_sec])
	)
	const lastTokensPerSecond = BigInt(Math.floor(averageTPS[0]?.[1] ?? 0))
	const trainingStep: RunSummary['trainingStep'] = run.trainingStep
		? {
				lastTokensPerSecond,
				startedAt: run.trainingStep.startedAt,
				endedAt: run.trainingStep.endedAt,
				tokensCompletedAtStartOfStep:
					run.trainingStep.tokensCompletedAtStartOfStep,
			}
		: undefined

	const summary: RunSummary = {
		arch: c.model.LLM.architecture,
		id: c.run_id,
		index: index,
		isOnlyRunAtThisIndex,
		name: run.lastState.metadata.name,
		description: run.lastState.metadata.description,
		status: run.destroyedAt
			? {
					type: 'completed',
					at: run.destroyedAt,
				}
			: c.run_state === 'Finished'
				? {
						type: 'completed',
						at: run.lastUpdated,
					}
				: run.lastState.coordinator.run_state === 'Paused'
					? {
							type: 'paused',
						}
					: c.run_state === 'WaitingForMembers'
						? { type: 'waitingForMembers' }
						: {
								type: 'active',
							},
		pauseHistory: run.pauseTimestamps,
		totalTokens,
		lastUpdate: run.lastUpdated,
		size: run.lastState.metadata.num_parameters,
		trainingStep,
		type: 'text', // TODO add type / tags? :)
	}
	return summary
}

/**
 * The warmup function is actually exponential,
 * since it's based on its own output from the previous step,
 * and transitions to linear after a specific tokens threshold.
 * This is annoying to model, so we just do the recursive calc.
 * */
function calculateTokens(
	step: bigint,
	tokensPerSequence: bigint,
	batchSizeStart: bigint,
	batchSizeEnd: bigint,
	warmupTokens: bigint
): bigint {
	let currentDataIndex = 0n

	for (let i = 0n; i < step; i++) {
		const tokensProcessedBeforeStep = currentDataIndex * tokensPerSequence

		let batchSizeForStep: bigint
		if (tokensProcessedBeforeStep >= warmupTokens) {
			batchSizeForStep = batchSizeEnd
		} else {
			const progress = Number(tokensProcessedBeforeStep) / Number(warmupTokens)
			const batchSize =
				Number(batchSizeStart) +
				(Number(batchSizeEnd) - Number(batchSizeStart)) * progress
			batchSizeForStep = BigInt(Math.round(batchSize))
		}

		currentDataIndex += batchSizeForStep
	}

	return currentDataIndex * tokensPerSequence
}

function averageSameStepValues(
	values: Array<readonly [step: number, value: number]>
): Array<readonly [step: number, value: number]> {
	const groupedByStep = values.reduce<Record<number, number[]>>(
		(acc, [step, value]) => {
			if (!acc[step]) {
				acc[step] = []
			}
			acc[step].push(value)
			return acc
		},
		{}
	)

	return Object.entries(groupedByStep).map(([step, values]) => {
		const mean = values.reduce((sum, val) => sum + val, 0) / values.length
		return [parseInt(step, 10), mean] as const
	})
}

// sample n items, always including the first and last items.
function fairSample<T>(array: T[], sampleSize: number) {
	const length = array.length

	if (length === 0) return []

	if (sampleSize >= length || sampleSize <= 2) {
		return [...array]
	}

	const result = [array[0]]

	const step = (length - 1) / (sampleSize - 1)

	for (let i = 1; i < sampleSize - 1; i++) {
		const index = Math.round(i * step)
		result.push(array[index])
	}

	result.push(array[length - 1])

	return result
}

/**
 * Given an array of
 * `const values: Array<[x: number, y: number]>`
 * Detects if x ever goes backwards, and then chops off that branch,
 * so with a bunch of divergent branches linearly flattened,
 * we only keep one linear branch.
 */
function chopOffDivergentHistory<T>(
	values: Array<readonly [x: number, y: T]>
): Array<readonly [x: number, y: T]> {
	const result: Array<readonly [x: number, y: T]> = []
	let maxX = -1
	for (const [step, value] of values) {
		if (step < maxX) {
			// find the divergent point - the last entry that has x < step
			const divergentIndex = result.findLastIndex(([x]) => x < step)

			// slice off all results after the divergent point
			result.length = divergentIndex + 1
		}

		result.push([step, value])
		maxX = step
	}
	return result
}

type ValueInMapRecord<MapRecord> =
	MapRecord extends Map<any, infer I> ? I : never

type CurrentFormat = V1

const migrations: Record<
	`${Exclude<Version, CurrentVersion>}`,
	(data: any) => CurrentFormat
> = {
	unversioned: (data: V0) => {
		for (const [_runId, run] of data.runs) {
			for (const history of run) {
				for (const witness of history.witnessUpdates) {
					const evals = witness[0].evals
					for (let i = 0; i < evals.length; i++) {
						evals[i] = [
							evals[i].name,
							evals[i].value,
						] satisfies ValueInMapRecord<
							V1['runs']
						>[number]['witnessUpdates'][number][0]['evals'][number] as any
					}
				}
			}
		}
		return data as unknown as V1
	},
}

interface WitnessV0 {
	evals: Array<{
		name: string
		value: number
	}>
}

interface RunHistoryV0 {
	witnessUpdates: Array<[WitnessV0, any]>
}

interface V0 {
	runs: Map<string, RunHistoryV0[]>
}

interface V1 {
	lastUpdateInfo: LastUpdateInfo
	runs: Map<string, RunHistory[]>
	programId: PublicKey
}

function tryMigrate(version: Version, data: any): CurrentFormat {
	if (version === CURRENT_VERSION) {
		return data
	}
	console.log(`Migrating from ${version} to ${CURRENT_VERSION}!!`)
	return migrations[version](data)
}<|MERGE_RESOLUTION|>--- conflicted
+++ resolved
@@ -31,13 +31,6 @@
 const ALLOWLISTED_RUN_IDS =
 	process.env.NODE_ENV === 'development'
 		? null
-<<<<<<< HEAD
-		: ['consilience-40b-1', 'hermes-3-8b', 'hermes-3-8b-2', 'hermes-4-8b']
-type Witness = Omit<
-	WitnessMetadata,
-	'evals' | 'prompt_results' | 'prompt_index'
-> & {
-=======
 		: [
 				'consilience-40b-1',
 				'hermes-3-8b',
@@ -55,8 +48,10 @@
 				'hermes-4.1-36b',
 				'hermes-4.3-36b',
 			]
-type Witness = Omit<WitnessMetadata, 'evals'> & {
->>>>>>> 35a61d15
+type Witness = Omit<
+	WitnessMetadata,
+	'evals' | 'prompt_results' | 'prompt_index'
+> & {
 	evals: Array<[string, number]>
 	prompt_results: number[]
 	prompt_index: number
