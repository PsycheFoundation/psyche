--- conflicted
+++ resolved
@@ -29,18 +29,13 @@
 
 // any run ID outside this list will not be returned to the frontend in the summary list,
 const ALLOWLISTED_RUN_IDS =
-<<<<<<< HEAD
-	process.env.NODE_ENV === 'development' ? null : ['consilience-40b-1']
+	process.env.NODE_ENV === 'development'
+		? null
+		: ['consilience-40b-1', 'hermes-3-8b', 'hermes-3-8b-2', 'hermes-4-8b']
 type Witness = Omit<
 	WitnessMetadata,
 	'evals' | 'prompt_results' | 'prompt_index'
 > & {
-=======
-	process.env.NODE_ENV === 'development'
-		? null
-		: ['consilience-40b-1', 'hermes-3-8b', 'hermes-3-8b-2', 'hermes-4-8b']
-type Witness = Omit<WitnessMetadata, 'evals'> & {
->>>>>>> 12f4e4ec
 	evals: Array<[string, number]>
 	prompt_results: number[]
 	prompt_index: number
