--- conflicted
+++ resolved
@@ -1,7 +1,6 @@
 #! /bin/bash
 set -o errexit
 solana config set --url "${RPC}"
-<<<<<<< HEAD
 
 WALLET_FILE="/root/.config/solana/id.json"
 
@@ -13,28 +12,17 @@
     echo "Using existing client keypair"
 fi
 
-=======
-solana-keygen new --no-bip39-passphrase --force
->>>>>>> ba48a003
 solana airdrop 10 "$(solana-keygen pubkey)"
 echo "Python enabled ${PYTHON_ENABLED}"
 
 SIDECAR_PORT=$(shuf -i 9000-9100 -n 1)
 echo "USING SIDECAR PORT: ${SIDECAR_PORT}"
 
-<<<<<<< HEAD
-psyche-solana-client train \
-    --wallet-private-key-path "${WALLET_FILE}" \
-    --rpc "${RPC}" \
-    --ws-rpc "${WS_RPC}" \
-    --run-id "${RUN_ID}" \
-    --logs "json"
-=======
 # Build the command based on environment variable
 if [ "${PYTHON_ENABLED}" = "true" ]; then
     echo "Starting client with Python features enabled"
     psyche-solana-client train \
-        --wallet-private-key-path "/root/.config/solana/id.json" \
+        --wallet-private-key-path "${WALLET_FILE}" \
         --rpc "${RPC}" \
         --ws-rpc "${WS_RPC}" \
         --run-id "${RUN_ID}" \
@@ -44,10 +32,9 @@
 else
     echo "Starting client without Python features"
     psyche-solana-client train \
-        --wallet-private-key-path "/root/.config/solana/id.json" \
+        --wallet-private-key-path "${WALLET_FILE}" \
         --rpc "${RPC}" \
         --ws-rpc "${WS_RPC}" \
         --run-id "${RUN_ID}" \
         --logs "json"
 fi
->>>>>>> ba48a003
