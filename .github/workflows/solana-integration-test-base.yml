name: Solana integration test base

on:
  workflow_call:
    inputs:
      test-name:
        description: 'Name of the test to run (e.g., test_one_clients_three_epochs_run)'
        required: true
        type: string

jobs:
  solana-integration-test:
    runs-on: ubuntu-latest
    permissions:
      contents: read
      packages: write
    steps:
      - name: Free Disk Space (Ubuntu)
        uses: jlumbroso/free-disk-space@main

      - name: Check initial disk space
        run: |
          echo "Initial disk usage"
          df -h
          echo "Docker info"
          docker info | grep -i "docker root dir" || true

      - uses: actions/checkout@v4
        with:
          fetch-depth: 1

      - uses: nixbuild/nix-quick-install-action@v31
        with:
          nix_conf: |
            download-buffer-size = 524288000
            accept-flake-config = true
            substituters = https://cache.nixos.org/ https://cache.garnix.io/ https://nix-community.cachix.org
            trusted-public-keys = cache.garnix.io:CTFPyKSLcx5RMJKfLo5EEPUObbA78b0YQ2DTCJXqr9g= cache.nixos.org-1:6NCHdD59X431o0gWypbMrAURkbJ16ZPMQFGspcDShjY= nix-community.cachix.org-1:mB9FSh9qf2dCimDSUo8Zy7bkq5CX+/rkCWyvRCYg3Fs=

      - name: Install just
        run: |
          curl --proto '=https' --tlsv1.2 -sSf https://just.systems/install.sh | bash -s -- --to /usr/local/bin
          sudo chmod +x /usr/local/bin/just

      # Step 1: Get Validator Image from cache
      - name: Get Validator Image from cache
        id: cache-validator
        uses: actions/cache/restore@v4
        with:
          path: validator-image.tar.gz
          key: validator-image-${{ runner.os }}-${{ hashFiles('architectures/decentralized/solana-coordinator/**/*.rs', 'architectures/decentralized/solana-coordinator/**/*.toml', 'architectures/decentralized/solana-authorizer/**/*.rs', 'architectures/decentralized/solana-authorizer/**/*.toml', 'docker/test/psyche_solana_validator_entrypoint.sh', 'nix/docker.nix', 'flake.lock') }}
          fail-on-cache-miss: true

      - name: Load Validator Image
        run: |
          echo "Loading validator image from cache"
          docker load < validator-image.tar.gz
          docker images | grep psyche-solana-test-validator

          echo "Disk usage after loading validator"
          df -h

      - name: Clean up validator tar file
        run: |
          # Remove the compressed validator image to free up disk space
          rm -f validator-image.tar.gz
          echo "Disk usage after removing validator tar"
          df -h

      # Step 2: Download Solana Test Client No Python Image
      - name: Download Solana Test Client No Python Image
        run: |
          echo "Disk space before client build"
          df -h

          # Calculate the derivation hash
          echo "Calculating derivation path"
<<<<<<< HEAD
          DRV_PATH=$(nix eval --raw .#docker-psyche-solana-test-client.drvPath)
=======
          DRV_PATH=$(nix eval --raw .#docker-psyche-solana-test-client-no-python.drvPath)
>>>>>>> 48c6f2d8
          echo "Derivation path: $DRV_PATH"

          OUT_PATH=$(nix derivation show $DRV_PATH | jq -r '.[].outputs.out.path')
          echo "Output path: $OUT_PATH"

          # download from Garnix cache first
          echo "Attempting to fetch from Garnix cache"
          nix-store --realise $OUT_PATH --option substitute true --option max-jobs 0

          # Load the image into Docker
          $OUT_PATH | docker load

          echo "Disk space after client build"
          df -h

      # Clean Nix store after client build
      - name: Clean after client build
        run: |
          # Clean up the path file
          rm -f client-image-path.txt

          # Clean nix store garbage
          nix-collect-garbage -d
          nix store optimise

          # Remove temp files
          sudo rm -rf /tmp/* 2>/dev/null || true

          echo "Disk space after cleanup"
          df -h

      - name: Verify Docker images exist
        run: |
          echo "Checking for required Docker images"
          docker images
          docker images | grep psyche-solana-test-validator || (echo "ERROR: psyche-solana-test-validator image not found" && exit 1)
          docker images | grep psyche-solana-test-client || (echo "ERROR: psyche-solana-test-client image not found" && exit 1)
          echo "All required images are present"

          echo "Final disk usage before tests"
          df -h

      # Step 4: Run Integration Tests
      - name: Run integration test
        run: |
          nix develop --command cargo test --release -p psyche-decentralized-testing --test integration_tests -- --nocapture "${{ inputs.test-name }}"<|MERGE_RESOLUTION|>--- conflicted
+++ resolved
@@ -75,11 +75,8 @@
 
           # Calculate the derivation hash
           echo "Calculating derivation path"
-<<<<<<< HEAD
           DRV_PATH=$(nix eval --raw .#docker-psyche-solana-test-client.drvPath)
-=======
-          DRV_PATH=$(nix eval --raw .#docker-psyche-solana-test-client-no-python.drvPath)
->>>>>>> 48c6f2d8
+
           echo "Derivation path: $DRV_PATH"
 
           OUT_PATH=$(nix derivation show $DRV_PATH | jq -r '.[].outputs.out.path')
