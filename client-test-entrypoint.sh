#! /bin/bash

solana config set --url http://psyche-solana-test-validator:8899
solana-keygen new --no-bip39-passphrase --force

solana airdrop 10 $(solana-keygen pubkey)
<<<<<<< HEAD
psyche-solana-client train \
    --wallet-private-key-path "/root/.config/solana/id.json" \
    --rpc "http://psyche-solana-test-validator:8899" \
    --ws-rpc "ws://psyche-solana-test-validator:8900" \
    --run-id ${RUN_ID} \
    --ticker \
    --tui false \
    --json
=======
psyche-solana-client train --wallet-private-key-path "/root/.config/solana/id.json" --rpc "http://psyche-solana-test-validator:8899" --ws-rpc "ws://psyche-solana-test-validator:8900" --run-id ${RUN_ID} --ticker --logs "console"
>>>>>>> 4d442efe
<|MERGE_RESOLUTION|>--- conflicted
+++ resolved
@@ -4,15 +4,19 @@
 solana-keygen new --no-bip39-passphrase --force
 
 solana airdrop 10 $(solana-keygen pubkey)
-<<<<<<< HEAD
 psyche-solana-client train \
     --wallet-private-key-path "/root/.config/solana/id.json" \
     --rpc "http://psyche-solana-test-validator:8899" \
     --ws-rpc "ws://psyche-solana-test-validator:8900" \
     --run-id ${RUN_ID} \
     --ticker \
-    --tui false \
-    --json
-=======
-psyche-solana-client train --wallet-private-key-path "/root/.config/solana/id.json" --rpc "http://psyche-solana-test-validator:8899" --ws-rpc "ws://psyche-solana-test-validator:8900" --run-id ${RUN_ID} --ticker --logs "console"
->>>>>>> 4d442efe
+    --logs json
+
+
+psyche-solana-client train \
+    --wallet-private-key-path "/root/.config/solana/id.json" \
+    --rpc "http://psyche-solana-test-validator:8899" \
+    --ws-rpc "ws://psyche-solana-test-validator:8900" \
+    --run-id test \
+    --ticker \
+    --logs json